#! /usr/bin/env python3
import numpy as np

from AaronTools.atoms import Atom
from AaronTools.const import PHYSICAL, UNIT
from AaronTools.fileIO import FileReader
from AaronTools.geometry import Geometry
from AaronTools.utils.utils import float_vec, uptri2sym


class CompOutput:
    """
    Attributes:
        geometry    the last Geometry
        opts        list of Geometry for each optimization steps
        frequency   Frequency object
        archive     a string containing the archive entry
        energy, enthalpy, free_energy, grimme_g,
        mass, temperature, rotational_temperature,
        multiplicity, charge, rotational_symmetry_number
        error, error_msg, finished,
        gradient, E_ZPVE, ZPVE
    """

    def __init__(self, fname="", get_all=True):
        self.geometry = None
        self.opts = None
        self.frequency = None
        self.archive = None

        self.gradient, self.E_ZPVE, self.ZPVE = (None, None, None)
        self.energy, self.enthalpy = (None, None)
        self.free_energy, self.grimme_g = (None, None)

        self.mass, self.temperature = (None, None)
        self.multiplicity, self.charge = (None, None)

        self.rotational_temperature = None
        self.rotational_symmetry_number = None

        self.error, self.error_msg, self.finished = (None, None, None)

        keys = [
            "energy",
            "error",
            "error_msg",
            "gradient",
            "finished",
            "frequency",
            "mass",
            "temperature",
            "rotational_temperature",
            "free_energy",
            "multiplicity",
            "charge",
            "E_ZPVE",
            "ZPVE",
            "rotational_symmetry_number",
            "enthalpy",
            "archive",
        ]

        if isinstance(fname, str) and ".log" in fname:
            from_file = FileReader(fname, get_all, just_geom=False)
        elif isinstance(fname, tuple) and "log" == fname[1]:
            from_file = FileReader(fname, get_all, just_geom=False)
        elif isinstance(fname, FileReader):
            from_file = fname
        else:
            return

        self.geometry = Geometry(from_file)
        if "all_geom" in from_file.other:
            self.opts = []
            for g in from_file.other["all_geom"]:
                self.opts += [Geometry(g)]

        for k in keys:
            if k in from_file.other:
                self.__setattr__(k, from_file.other[k])

        if self.frequency:
            self.grimme_g = self.calc_Grimme_G()

    def get_progress(self):
        rv = ""
        grad = self.gradient
        if grad is None:
            rv += "Progress not found"
            return rv

        for name in grad:
            rv += "{:>9}:{}/{:<3} ".format(
                name,
                grad[name]["value"],
                "YES" if grad[name]["converged"] else "NO",
            )

        return rv.rstrip()

<<<<<<< HEAD
    def therm_corr(self, temperature=None, v0=100):
        """returns thermal correction to energy, enthalpy correction to energy, and
        entropy for the specified cutoff frequency and temperature in that order (Hartrees)"""
=======
    def therm_corr(self, temperature=None, v0=100, quasi_harmonic=False):
        """returns thermal correction to energy, enthalpy correction to energy, and entropy
        for the specified cutoff frequency and temperature 
        in that order (Hartrees for corrections, Eh/K for entropy)
        
        temperature     -   float/None temperature in K, None will use self.temperature
        v0              -   float/100  cutoff for quasi G corrections
        quasi_harmonic  -   bool/False compute quasi harmonic corrections; False will compute quasi RRHO corrections
        """
>>>>>>> 4e582cc8
        if self.frequency is None:
            msg = "Vibrational frequencies not found, "
            msg += "cannot calculate Grimme free energy."
            raise AttributeError(msg)

        rot = [temp for temp in self.rotational_temperature if temp != 0]
        T = temperature if temperature is not None else self.temperature
        mass = self.mass
        sigmar = self.rotational_symmetry_number
        mult = self.multiplicity
        freqs = self.frequency.real_frequencies

        vib_unit_convert = PHYSICAL.SPEED_OF_LIGHT * PHYSICAL.PLANK / PHYSICAL.KB
        vibtemps = [f_i * vib_unit_convert for f_i in freqs if f_i > 0]
        if quasi_harmonic:
            harm_vibtemps = [f_i * vib_unit_convert if f_i > v0 else v0 * vib_unit_convert for f_i in freqs if f_i > 0]
        else:
            harm_vibtemps = vibtemps

        Bav = PHYSICAL.PLANK ** 2 / (24 * np.pi ** 2 * PHYSICAL.KB)
        Bav *= sum([1 / r for r in rot])

        # Translational
        qt = 2 * np.pi * mass * PHYSICAL.KB * T / (PHYSICAL.PLANK ** 2)
        qt = qt ** (3 / 2)
        qt *= PHYSICAL.KB * T / PHYSICAL.STANDARD_PRESSURE
        St = PHYSICAL.GAS_CONSTANT * (np.log(qt) + (5 / 2))
        Et = 3 * PHYSICAL.GAS_CONSTANT * T / 2

        # Electronic
        Se = PHYSICAL.GAS_CONSTANT * (np.log(mult))

        # Rotational
        if len(rot) == 3:
            # non linear molecules
            qr = np.sqrt(np.pi) / sigmar
            qr *= T ** (3 / 2) / np.sqrt(rot[0] * rot[1] * rot[2])
            Sr = PHYSICAL.GAS_CONSTANT * (np.log(qr) + 3 / 2)
        elif len(rot) == 2:
            # linear molecules
            qr = (1 / sigmar) * (T / np.sqrt(rot[0] * rot[1]))
            Sr = PHYSICAL.GAS_CONSTANT * (np.log(qr) + 1)
        else:
            # atoms
            qr = 1
            Sr = 0

        Er = len(rot) * PHYSICAL.GAS_CONSTANT * T / 2

        # Vibrational
        Ev = 0
<<<<<<< HEAD
        Sv_qRRHO = 0
        for i, vib in enumerate(vibtemps):
            Sv_T = vib / (T * (np.exp(vib / T) - 1))
            Sv_T -= np.log(1 - np.exp(-vib / T))
            Ev += vib * (1 / 2 + 1 / (np.exp(vib / T) - 1))

            mu = PHYSICAL.PLANK
            mu /= 8 * np.pi ** 2 * freqs[i] * PHYSICAL.SPEED_OF_LIGHT
            mu = mu * Bav / (mu + Bav)
            Sr_eff = 1 / 2 + np.log(
                np.sqrt(
                    8 * np.pi ** 3 * mu * PHYSICAL.KB * T / PHYSICAL.PLANK ** 2
                )
            )
            weight = 1 / (1 + (v0 / freqs[i]) ** 4)

            Sv_qRRHO += weight * Sv_T + (1 - weight) * Sr_eff
=======
        Sv = 0
        for i, (vib, harm_vib) in enumerate(zip(vibtemps, harm_vibtemps)):
            Sv_T = harm_vib / (T * (np.exp(harm_vib / T) - 1))
            Sv_T -= np.log(1 - np.exp(-harm_vib / T))
            Ev += vib * (1. / 2 + 1 / (np.exp(vib / T) - 1))

            if quasi_harmonic:
                Sv += Sv_T
            else:
                mu = PHYSICAL.PLANK
                mu /= (8 * np.pi**2 * freqs[i] * PHYSICAL.SPEED_OF_LIGHT)
                mu = mu * Bav / (mu + Bav)
                Sr_eff = 1 / 2 + np.log(np.sqrt(
                    8 * np.pi**3 * mu * PHYSICAL.KB * T / PHYSICAL.PLANK**2))
                weight = 1 / (1 + (v0 / freqs[i])**4)

                Sv += weight * Sv_T + (1 - weight) * Sr_eff
        
>>>>>>> 4e582cc8
        Ev *= PHYSICAL.GAS_CONSTANT
        Sv *= PHYSICAL.GAS_CONSTANT

        Ecorr = (Et + Er + Ev) / (UNIT.HART_TO_KCAL * 1000)
<<<<<<< HEAD
        Hcorr = Ecorr + (
            PHYSICAL.GAS_CONSTANT * T / (UNIT.HART_TO_KCAL * 1000)
        )
        Stot_qRRHO = (St + Sr + Sv_qRRHO + Se) / (UNIT.HART_TO_KCAL * 1000)
=======
        Ecorr = (Et + Er + Ev) / (UNIT.HART_TO_KCAL * 1000)
        Hcorr = Ecorr + (PHYSICAL.GAS_CONSTANT * T / (UNIT.HART_TO_KCAL * 1000))
        Stot = (St + Sr + Sv + Se) / (UNIT.HART_TO_KCAL * 1000)
>>>>>>> 4e582cc8

        return Ecorr, Hcorr, Stot

    def calc_G_corr(self, temperature=None, v0=0, quasi_harmonic=False):
        """returns quasi rrho free energy correction (Eh)
        temperature     -   float/None  temperature; default is self.temperature
        v0              -   cutoff      for quasi-rrho or quasi-harmonic entropy
        quasi_harmonic  -   bool/False  use quasi-harmonic treatment for entropy"""
        Ecorr, Hcorr, Stot = self.therm_corr(temperature, v0, quasi_harmonic)
        T = temperature if temperature is not None else self.temperature
        Gcorr_qRRHO = Hcorr - T * Stot

        return Gcorr_qRRHO

    def calc_Grimme_G(self, temperature=None, v0=100):
        """returns quasi rrho free energy (Eh)"""
        Gcorr_qRRHO = self.calc_G_corr(temperature=temperature, v0=v0, quasi_harmonic=False)
        return Gcorr_qRRHO + self.energy

    def bond_change(self, atom1, atom2, threshold=0.25):
        """

        """
        ref = self.opts[0]
        d_ref = ref.atoms[atom1].dist(ref.atoms[atom2])

        n = len(self.opts) - 1
        for i, step in enumerate(self.opts[::-1]):
            d = step.atoms[atom1].dist(step.atoms[atom2])
            if abs(d_ref - d) < threshold:
                n = len(self.opts) - 1 - i
                break
        return n

    def parse_archive(self):
        """
        Reads info from archive string

        Returns: a dictionary with the parsed information
        """

        def grab_coords(line):
            rv = {}
            for i, word in enumerate(line.split("\\")):
                word = word.split(",")
                if i == 0:
                    rv["charge"] = int(word[0])
                    rv["multiplicity"] = int(word[1])
                    rv["atoms"] = []
                    continue
                rv["atoms"] += [
                    Atom(element=word[0], coords=word[1:4], name=str(i))
                ]
            return rv

        rv = {}
        lines = iter(self.archive.split("\\\\"))
        for line in lines:
            line = line.strip()
            if not line:
                continue

            if line.startswith("@"):
                line = line[1:]
                for word in line.split("\\"):
                    if "summary" not in rv:
                        rv["summary"] = [word]
                    elif word not in rv["summary"]:
                        rv["summary"] += [word]
                continue

            if line.startswith("#"):
                if "route" not in rv:
                    rv["route"] = line
                elif isinstance(rv["route"], list):
                    # for compound jobs, like opt freq
                    rv["route"] += [line]
                else:
                    # for compound jobs, like opt freq
                    rv["route"] = [rv["route"]] + [line]

                line = next(lines).strip()
                if "comment" not in line:
                    rv["comment"] = line

                line = next(lines).strip()
                for key, val in grab_coords(line).items():
                    rv[key] = val
                continue

            words = iter(line.split("\\"))
            for word in words:
                if not word:
                    # get rid of pesky empty elements
                    continue
                if "=" in word:
                    key, val = word.split("=")
                    rv[key.lower()] = float_vec(val)
                else:
                    if "hessian" not in rv:
                        rv["hessian"] = uptri2sym(
                            float_vec(word),
                            3 * len(rv["atoms"]),
                            col_based=True,
                        )
                    else:
                        rv["gradient"] = float_vec(word)
        return rv

    def follow(self, reverse=False, step=0.1):
        """
        Follow imaginary mode
        """
        # get geometry and frequency objects
        geom = self.geometry.copy()
        freq = self.frequency

        # make sure geom is a TS and has computed frequencies available
        if freq is None:
            raise AttributeError("Frequencies for this geometry not found.")
        if not freq.is_TS:
            raise RuntimeError("Geometry not a transition state")

        # get displacement vectors for imaginary frequency
        img_mode = freq.imaginary_frequencies[0]
        vector = freq.by_frequency[img_mode]["vector"]

        # apply transformation to geometry and return it
        for i, a in enumerate(geom.atoms):
            if reverse:
                a.coords -= vector[i] * step
            else:
                a.coords += vector[i] * step
        return geom<|MERGE_RESOLUTION|>--- conflicted
+++ resolved
@@ -98,21 +98,15 @@
 
         return rv.rstrip()
 
-<<<<<<< HEAD
-    def therm_corr(self, temperature=None, v0=100):
-        """returns thermal correction to energy, enthalpy correction to energy, and
-        entropy for the specified cutoff frequency and temperature in that order (Hartrees)"""
-=======
     def therm_corr(self, temperature=None, v0=100, quasi_harmonic=False):
         """returns thermal correction to energy, enthalpy correction to energy, and entropy
-        for the specified cutoff frequency and temperature 
+        for the specified cutoff frequency and temperature
         in that order (Hartrees for corrections, Eh/K for entropy)
-        
+
         temperature     -   float/None temperature in K, None will use self.temperature
         v0              -   float/100  cutoff for quasi G corrections
         quasi_harmonic  -   bool/False compute quasi harmonic corrections; False will compute quasi RRHO corrections
         """
->>>>>>> 4e582cc8
         if self.frequency is None:
             msg = "Vibrational frequencies not found, "
             msg += "cannot calculate Grimme free energy."
@@ -164,25 +158,6 @@
 
         # Vibrational
         Ev = 0
-<<<<<<< HEAD
-        Sv_qRRHO = 0
-        for i, vib in enumerate(vibtemps):
-            Sv_T = vib / (T * (np.exp(vib / T) - 1))
-            Sv_T -= np.log(1 - np.exp(-vib / T))
-            Ev += vib * (1 / 2 + 1 / (np.exp(vib / T) - 1))
-
-            mu = PHYSICAL.PLANK
-            mu /= 8 * np.pi ** 2 * freqs[i] * PHYSICAL.SPEED_OF_LIGHT
-            mu = mu * Bav / (mu + Bav)
-            Sr_eff = 1 / 2 + np.log(
-                np.sqrt(
-                    8 * np.pi ** 3 * mu * PHYSICAL.KB * T / PHYSICAL.PLANK ** 2
-                )
-            )
-            weight = 1 / (1 + (v0 / freqs[i]) ** 4)
-
-            Sv_qRRHO += weight * Sv_T + (1 - weight) * Sr_eff
-=======
         Sv = 0
         for i, (vib, harm_vib) in enumerate(zip(vibtemps, harm_vibtemps)):
             Sv_T = harm_vib / (T * (np.exp(harm_vib / T) - 1))
@@ -200,22 +175,14 @@
                 weight = 1 / (1 + (v0 / freqs[i])**4)
 
                 Sv += weight * Sv_T + (1 - weight) * Sr_eff
-        
->>>>>>> 4e582cc8
+
         Ev *= PHYSICAL.GAS_CONSTANT
         Sv *= PHYSICAL.GAS_CONSTANT
 
         Ecorr = (Et + Er + Ev) / (UNIT.HART_TO_KCAL * 1000)
-<<<<<<< HEAD
-        Hcorr = Ecorr + (
-            PHYSICAL.GAS_CONSTANT * T / (UNIT.HART_TO_KCAL * 1000)
-        )
-        Stot_qRRHO = (St + Sr + Sv_qRRHO + Se) / (UNIT.HART_TO_KCAL * 1000)
-=======
         Ecorr = (Et + Er + Ev) / (UNIT.HART_TO_KCAL * 1000)
         Hcorr = Ecorr + (PHYSICAL.GAS_CONSTANT * T / (UNIT.HART_TO_KCAL * 1000))
         Stot = (St + Sr + Sv + Se) / (UNIT.HART_TO_KCAL * 1000)
->>>>>>> 4e582cc8
 
         return Ecorr, Hcorr, Stot
 
