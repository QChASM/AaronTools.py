"""For parsing input/output files"""
import os
import re
import sys
from copy import deepcopy
from io import IOBase, StringIO
from math import ceil

import numpy as np

from AaronTools import addlogger
from AaronTools.atoms import Atom
from AaronTools.oniomatoms import OniomAtom
from AaronTools.const import ELEMENTS, PHYSICAL, UNIT
from AaronTools.orbitals import Orbitals
from AaronTools.spectra import Frequency, ValenceExcitations
from AaronTools.theory import *
from AaronTools.utils.utils import (
    is_alpha,
    is_int,
    is_num,
    float_num,
)

read_types = [
    "xyz",
    "log",
    "com",
    "gjf",
    "sd",
    "sdf",
    "mol",
    "mol2",
    "out",
    "dat",
    "fchk",
    "pdb",
    "pdbqt",
    "crest",
    "xtb",
    "sqmout",
    "47",
    "31",
    "qout",
]
write_types = ["xyz", "com", "inp", "inq", "in", "sqmin", "cube", "xtb", "crest"]
file_type_err = "File type not yet implemented: {}"
#LAH_bonded_to = re.compile("(LAH) bonded to ([0-9]+)")
#LA_atom_type = re.compile("(?<=')[A-Z][A-Z](?=')")
#LA_charge = re.compile("[-+]?[0-9]*\.[0-9]+")
#LA_bonded_to = re.compile("(?<=')([0-9][0-9]?)(?![0-9 A-Z\.])(?=')")
#Svalue = re.compile("(?<=diff= +)-?[0-9]+\.[0-9]+")
NORM_FINISH = "Normal termination"
ORCA_NORM_FINISH = "****ORCA TERMINATED NORMALLY****"
PSI4_NORM_FINISH = "*** Psi4 exiting successfully. Buy a developer a beer!"
ERROR = {
    "Convergence failure -- run terminated.": "SCF_CONV",
    "Inaccurate quadrature in CalDSu": "CONV_CDS",
    "Error termination request processed by link 9999": "CONV_LINK",
    "FormBX had a problem": "FBX",
    "NtrErr Called from FileIO": "CHK",
    "Wrong number of Negative eigenvalues": "EIGEN",
    "Erroneous write": "QUOTA",
    "Atoms too close": "CLASH",
    "Small interatomic distances encountered:": "CLASH",
    "The combination of multiplicity": "CHARGEMULT",
    "Bend failed for angle": "REDUND",
    "Linear angle in Bend": "REDUND",
    "Error in internal coordinate system": "COORD",
    "galloc: could not allocate memory": "GALLOC",
    "Error imposing constraints": "CONSTR",
    "End of file reading basis center.": "BASIS_READ",
    "Atomic number out of range for .* basis set.": "BASIS",
    "Unrecognized atomic symbol": "ATOM",
    "malloc failed.": "MEM",
    "A syntax error was detected in the input line": "SYNTAX",
    "Unknown message": "UNKNOWN",
    "Atoms in 1 layers were given but there should be 2": "LAYER",
    "MM function not complete": "MM_PARAM",
    "PCMIOp: Cannot load options.": "PCM",
}

ERROR_ORCA = {
    "SCF NOT CONVERGED AFTER": "SCF_CONV",
    # ORCA doesn't actually exit if the SCF doesn't converge...
    # "CONV_CDS": "",
    "The optimization did not converge but reached the maximum number": "OPT_CONV",
    # ORCA still prints the normal finish line if opt doesn't converge...
    # "FBX": "",
    # "CHK": "",
    # "EIGEN": "", <- ORCA doesn't seem to have this
    # "QUOTA": "",
    "Zero distance between atoms": "CLASH",  # <- only get an error if atoms are literally on top of each other
    "Error : multiplicity": "CHARGEMULT",
    # "REDUND": "",
    # "REDUND": "",
    # "GALLOC": "",
    # "CONSTR": "",
    "The basis set was either not assigned or not available for this element": "BASIS",
    "Element name/number, dummy atom or point charge expected": "ATOM",
    "Error  (ORCA_SCF): Not enough memory available!": "MEM",
    "WARNING: Analytical MP2 frequency calculations": "NUMFREQ",
    "WARNING: Analytical Hessians are not yet implemented for meta-GGA functionals": "NUMFREQ",
    "ORCA finished with error return": "UNKNOWN",
    "UNRECOGNIZED OR DUPLICATED KEYWORD(S) IN SIMPLE INPUT LINE": "TYPO",
}

# some exceptions are listed in https://psicode.org/psi4manual/master/_modules/psi4/driver/p4util/exceptions.html
ERROR_PSI4 = {
    "PsiException: Could not converge SCF iterations": "SCF_CONV",
    "psi4.driver.p4util.exceptions.SCFConvergenceError: Could not converge SCF iterations": "SCF_CONV",
    "OptimizationConvergenceError": "OPT_CONV",
    "TDSCFConvergenceError": "TDCF_CONV",
    "The INTCO_EXCEPTion handler": "INT_COORD",
    # ^ this is basically psi4's FBX
    # "CONV_CDS": "",
    # "CONV_LINK": "",
    # "FBX": "",
    # "CHK": "",
    # "EIGEN": "", <- psi4 doesn't seem to have this
    # "QUOTA": "",
    # "ValidationError:": "INPUT", <- generic input error, CHARGEMULT and CLASH would also get caught by this
    "qcelemental.exceptions.ValidationError: Following atoms are too close:": "CLASH",
    "qcelemental.exceptions.ValidationError: Inconsistent or unspecified chg/mult": "CHARGEMULT",
    "MissingMethodError": "INVALID_METHOD",
    # "REDUND": "",
    # "REDUND": "",
    # "GALLOC": "",
    # "CONSTR": "",
    "psi4.driver.qcdb.exceptions.BasisSetNotFound: BasisSet::construct: Unable to find a basis set for": "BASIS",
    "qcelemental.exceptions.NotAnElementError": "ATOM",
    "psi4.driver.p4util.exceptions.ValidationError: set_memory()": "MEM",
    # ERROR_PSI4[""] = "UNKNOWN",
    "Could not converge backtransformation.": "ICOORDS",
}


def step2str(step):
    if int(step) == step:
        return str(int(step))
    else:
        return str(step).replace(".", "-")

def str2step(step_str):
    if "-" in step_str:
        return float(step_str.replace("-", "."))
    else:
        return float(step_str)

def expected_inp_ext(exec_type):
    """
    extension expected for an input file for exec_type
    Gaussian - .com (.gjf on windows)
    ORCA - .inp
    Psi4 - .in
    SQM - .mdin
    qchem - .inp
    """
    if exec_type.lower() == "gaussian":
        if sys.platform.startswith("win"):
            return ".gjf"
        return ".com"
    if exec_type.lower() == "orca":
        return ".inp"
    if exec_type.lower() == "psi4":
        return ".in"
    if exec_type.lower() == "sqm":
        return ".mdin"
    if exec_type.lower() == "qchem":
        return ".inp"

def expected_out_ext(exec_type):
    """
    extension expected for an input file for exec_type
    Gaussian - .log
    ORCA - .out
    Psi4 - .out
    SQM - .mdout
    qchem - .out
    """
    if exec_type.lower() == "gaussian":
        return ".log"
    if exec_type.lower() == "orca":
        return ".out"
    if exec_type.lower() == "psi4":
        return ".out"
    if exec_type.lower() == "sqm":
        return ".mdout"
    if exec_type.lower() == "qchem":
        return ".out"


class FileWriter:
    @classmethod
    def write_file(
        cls, geom, style=None, append=False, outfile=None, *args, **kwargs
    ):
        """
        Writes file from geometry in the specified style

        :geom: the Geometry to use
        :style: the file type style to generate
            Currently supported options: xyz (default), com, inp, in
            if outfile has one of these extensions, default is that style
        :append: for *.xyz, append geometry to the same file
        :outfile: output destination - default is
                  [geometry name] + [extension] or [geometry name] + [step] + [extension]
                  if outfile is False, no output file will be written, but the contents will be returned
        :theory: for com, inp, and in files, an object with a get_header and get_footer method
        """
        if isinstance(outfile, str) and style is None:
            name, ext = os.path.splitext(outfile)
            style = ext.strip(".")

        elif style is None:
            style = "xyz"

        if style.lower() not in write_types:
            if style.lower() == "gaussian":
                style = "com"
            elif style.lower() == "orca":
                style = "inp"
            elif style.lower() == "psi4":
                style = "in"
            elif style.lower() == "sqm":
                style = "sqmin"
            elif style.lower() == "qchem":
                style = "inp"
            elif style.lower() == "pdb":
                style = "pdb"
            else:
                raise NotImplementedError(file_type_err.format(style))

        if (
            outfile is None
            and os.path.dirname(geom.name)
            and not os.access(os.path.dirname(geom.name), os.W_OK)
        ):
            os.makedirs(os.path.dirname(geom.name))
        if style.lower() == "xyz":
<<<<<<< HEAD
            if "oniom" in kwargs and "models" not in kwargs:
                out = cls.write_oniom_xyz(geom, append, outfile, **kwargs)
            elif "oniom" in kwargs and "models" in kwargs:
                out = cls.write_multi_xyz(geom, append, outfile, **kwargs)
            else:
                out = cls.write_xyz(geom, append, outfile)

=======
            out = cls.write_xyz(geom, append, outfile=outfile)
>>>>>>> baf41eaf
        elif style.lower() == "com":
            if "theory" in kwargs:
                theory = kwargs["theory"]
                del kwargs["theory"]
<<<<<<< HEAD
=======
                out = cls.write_com(geom, theory, outfile=outfile, **kwargs)
>>>>>>> baf41eaf
            else:
                raise TypeError(
                    "when writing 'com/gjf' files, **kwargs must include: theory=Aaron.Theory() (or AaronTools.Theory())"
                )
            out = cls.write_com(geom, theory, outfile, **kwargs)
        elif style.lower() == "inp":
            if "theory" in kwargs:
                theory = kwargs["theory"]
                del kwargs["theory"]
                out = cls.write_inp(geom, theory, outfile=outfile, **kwargs)
            else:
                raise TypeError(
                    "when writing 'inp' files, **kwargs must include: theory=Aaron.Theory() (or AaronTools.Theory())"
                )
        elif style.lower() == "in":
            if "theory" in kwargs:
                theory = kwargs["theory"]
                del kwargs["theory"]
                out = cls.write_in(geom, theory, outfile=outfile, **kwargs)
            else:
                raise TypeError(
                    "when writing 'in' files, **kwargs must include: theory=Aaron.Theory() (or AaronTools.Theory())"
                )
        elif style.lower() == "sqmin":
            if "theory" in kwargs:
                theory = kwargs["theory"]
                del kwargs["theory"]
                out = cls.write_sqm(geom, theory, outfile=outfile, **kwargs)
            else:
                raise TypeError(
                    "when writing 'sqmin' files, **kwargs must include: theory=Aaron.Theory() (or AaronTools.Theory())"
                )
        elif style.lower() == "inq":
            if "theory" in kwargs:
                theory = kwargs["theory"]
                del kwargs["theory"]
                out = cls.write_inq(geom, theory, outfile=outfile, **kwargs)
            else:
                raise TypeError(
                    "when writing 'inq' files, **kwargs must include: theory=Aaron.Theory() (or AaronTools.Theory())"
                )
        elif style.lower() == "xtb":
            if "theory" in kwargs:
                theory = kwargs["theory"]
                del kwargs["theory"]
                out = cls.write_xtb(geom, theory, outfile=outfile, **kwargs)
            else:
                raise TypeError(
                    "when writing 'xtb' files, **kwargs must include: theory=Aaron.Theory() (or AaronTools.Theory())"
                )
        elif style.lower() == "crest":
            if "theory" in kwargs:
                theory = kwargs["theory"]
                del kwargs["theory"]
                out = cls.write_crest(geom, theory, outfile=outfile, **kwargs)
            else:
                raise TypeError(
                    "when writing 'crest' files, **kwargs must include: theory=Aaron.Theory() (or AaronTools.Theory())"
                )
        
        elif style.lower() == "cube":
            out = cls.write_cube(geom, outfile=outfile, **kwargs)

        elif style.lower() == "pdb":
            out = cls.write_pdb(geom, append, outfile=outfile, **kwargs)

        return out

    @classmethod
    def write_xyz(cls, geom, append, outfile=None):
        mode = "a" if append else "w"
        fmt = "{:3s} {: 10.5f} {: 10.5f} {: 10.5f}\n"
        s = "%i\n" % len(geom.atoms)
        s += "%s\n" % geom.comment
        for atom in geom.atoms:
            s += fmt.format(atom.element, *atom.coords)

        if outfile is None:
            # if no output file is specified, use the name of the geometry
            with open(geom.name + ".xyz", mode) as f:
                f.write(s)
        elif outfile is False:
            # if no output file is desired, just return the file contents
            return s.strip()
        else:
            # write output to the requested destination
            with open(outfile, mode) as f:
                f.write(s)

        return

    @classmethod
    def write_multi_xyz(cls, geom, append, outfile=None, **kwargs):
        """write multiple oniom xyz files from geometry with multiple poses such as a pdb derived geometry
        kwargs["models"] can be string "all", string of model number e.g. "2", string of model range e.g. "1-5",
        or list of model numbers including ranges e.g. ["1", "3-5", "10"]
        kwargs["oniom"] can be string "all" or string "frag" which requires a specification of the fragment in another kwarg
        kwargs["layer"] can be defined if kwargs["oniom"] == "frag", can be "H", "M", or "L" """
        models = None
        geom_list = [geom]
        if "models" in kwargs.keys():
            models = kwargs["models"]
        if models is not None:
            if isinstance(models, str):
                if models != "all":
                    try:
                        models = int(models)
                        models = ["model_%s" % str(models)]
                    except ValueError:
                        if "-" in models:
                            models = models.split("-")
                            model_list = []
                            for i in range(int(models[0]), int(models[1])+1):
                                model_list.append("models_%s" % str(i))
                            models = model_list
                        else: raise ValueError("improper specification of included models")
            elif isinstance(models, list):
                model_list = []
                for model in models:
                    if "-" in model:
                        model = model.split("-")
                        for i in range(int(model[0]), int(model[1])+1):
                            model_list.append("model_%s" % str(i))
                    else:
                        model_list.append("model_%s" % str(model))
                models = model_list

            for key in geom.other.keys():
                if key.startswith("model"):
                    print("this worked")
                    if models == "all":
                        geom_list.append(Geometry(structure=geom.other[key], name=geom.name + "_" + key, refresh_connected=False, refresh_ranks = False))
                    elif isinstance(models, list):
                        if key in models:
                            geom_list.append(Geometry(structure=geom.other[key], name=geom.name + "_" + key, refresh_connected=False, refresh_ranks = False))

        counter = 0
        for geom in geom_list:
            if outfile == False:
                FileWriter.write_oniom_xyz(geom, append, outfile = False, **kwargs)
            elif outfile==None:
                FileWriter.write_oniom_xyz(geom, append, outfile = geom.name, **kwargs)
            else:
                counter += 1
                outfile_name = outfile.split(".")[0] + "_" + str(counter) + "." + outfile.split(".")[1]
                FileWriter.write_oniom_xyz(geom, append, outfile = outfile_name, **kwargs)
        return

    @classmethod
    def write_oniom_xyz(cls, geom, append, outfile=None, **kwargs):
        """write xyz files with additional columns for atomtype, charge, and link atom info
        kwargs["oniom"] can be string "all" or string "frag" which requires a specification of the fragment in another kwarg
        kwargs["layer"] can be defined if kwargs["oniom"] == "frag", can be "H", "M", or "L" """
        frag = kwargs["oniom"]
        if frag == 'all':
            geom.sub_links()
        elif frag == 'layer':
            geom=geom.oniom_frag(layer=kwargs["layer"], as_object=True)

        mode = "a" if append else "w"
        fmt1a = "{:3s} {: 10.5f} {: 10.5f} {: 10.5f} {:2s} {:3s} {: 8.6f} {:2s} {:2s} {: 8.6f} {:2d}\n"
        fmt1b = "{:3s} {: 10.5f} {: 10.5f} {: 10.5f} {:2s} {:3s} {:2s} {:2s} {:2d}\n"
        fmt1c = "{:3s} {: 10.5f} {: 10.5f} {: 10.5f} {:2s} {: 8.6f} {:2s} {: 8.6f} {:2d}\n"
        fmt1d = "{:3s} {: 10.5f} {: 10.5f} {: 10.5f} {:2s} {:2s} {:2d}\n"
        fmt2a = "{:3s} {: 10.5f} {: 10.5f} {: 10.5f} {:2s} {:3s} {: 8.6f}\n"
        fmt2b = "{:3s} {: 10.5f} {: 10.5f} {: 10.5f} {:2s} {:3s}\n"
        fmt2c = "{:3s} {: 10.5f} {: 10.5f} {: 10.5f} {:2s} {: 8.6f}\n"
        fmt2d = "{:3s} {: 10.5f} {: 10.5f} {: 10.5f} {:2s}\n"
        fmt3 = "{:3s} {: 10.5f} {: 10.5f} {: 10.5f} \n"

        s = "%i\n" % len(geom.atoms)
        s += "%s\n" % geom.comment
        for atom in geom.atoms:
            if atom.link_info:
                if "atomtype" not in atom.link_info.keys():
                    connected_elements = []
                    for connected in atom.connected:
                        connected_elements.append(connected.element)
                    if "C" in connected_elements:
                        atom.link_info["atomtype"] = "hc"
                    elif "C" not in connected_elements and "N" in connected_elements:
                        atom.link_info["atomtype"] = "hn"
                    elif "C" not in connected_elements and "O" in connected_elements:
                        atom.link_info["atomtype"] = "ho"
                    elif "C" not in connected_elements and "S" in connected_elements:
                        atom.link_info["atomtype"] = "hs"
                    elif "C" not in connected_elements and "P" in connected_elements:
                        atom.link_info["atomtype"] = "hp"
                if "charge" not in atom.link_info.keys():
                    atom.link_info["charge"] = atom.charge
                if "element" not in atom.link_info.keys():
                    atom.link_info["element"] = "H"
                if "connected" not in atom.link_info.keys():
                    print("Determining link atom connection from connectivity")
                    for connected in atom.connected:
                        if connected.layer == "":
                            raise ValueError("cannot determine link atom connection without defined layers")
                        elif connected.layer != atom.layer:
                            for i, a in enumerate(geom.atoms):
                                if a == connected:
                                    atom.link_info["connected"] = i+1
                                    break
                    if "connected" not in atom.link_info.keys():
                        raise ValueError("Cannot determine link atom connection based on layers")
            try:
                if atom.atomtype != "" and atom.charge != "" and atom.link_info:
                    s += fmt1a.format(atom.element, *atom.coords, atom.layer, atom.atomtype, atom.charge, atom.link_info["element"], atom.link_info["atomtype"], float(atom.link_info["charge"]), int(atom.link_info["connected"]))
                elif atom.atomtype != "" and atom.charge == "" and atom.link_info:
                    s += fmt1b.format(atom.element, *atom.coords, atom.layer, atom.atomtype, atom.link_info["element"], atom.link_info["atomtype"], int(atom.link_info["connected"]))
                elif atom.atomtype == "" and atom.charge != "" and atom.link_info:
                    s += fmt1c.format(atom.element, *atom.coords, atom.layer, atom.charge, atom.link_info["element"], float(atom.link_info["charge"]), int(atom.link_info["connected"]))
                elif atom.atomtype == "" and atom.charge == "" and atom.link_info:
                    s += fmt1d.format(atom.element, *atom.coords, atom.layer, atom.link_info["element"], int(atom.link_info["connected"]))
                elif atom.atomtype != "" and atom.charge != "" and not atom.link_info:
                    s += fmt2a.format(atom.element, *atom.coords, atom.layer, atom.atomtype, atom.charge)
                elif atom.atomtype != "" and atom.charge == "" and not atom.link_info:
                    s += fmt2b.format(atom.element, *atom.coords, atom.layer, atom.atomtype)
                elif atom.atomtype == "" and atom.charge != "" and not atom.link_info:
                    s += fmt2c.format(atom.element, *atom.coords, atom.layer, atom.charge)
                elif atom.atomtype == "" and atom.charge == "" and not atom.link_info:
                    s += fmt2d.format(atom.element, *atom.coords, atom.layer)
            except ValueError:
                self.LOG.warning("no layers designated for OniomAtom object(s)")
                s += fmt3.format(atom.element, *atom.coords)

        s = s.rstrip()

        if outfile is None:
            #if no output file is specified, use the name of the geometry
            with open(geom.name + ".xyz", mode) as f:
                f.write(s)
        elif outfile is False:
            #if no output file is desired, just return the file contents
            return s
        else:
            #write output to the requested destination
            with open(outfile, mode) as f:
                f.write(s)

        return


    @classmethod
    def write_com(
        cls, geom, theory, outfile=None, return_warnings=False, **kwargs
    ):
        """
        write Gaussian input file for given Theory() and Geometry()
        geom - Geometry()
        theory - Theory()
        outfile - None, False, or str
                  None - geom.name + ".com" is used as output destination
                  False - return contents of the input file as a str
                  str - output destination
        return_warnings - True to return a list of warnings (e.g. basis
                          set might be misspelled
        kwargs - passed to Theory methods (make_header, make_molecule, etc.)
        """
        # get file content string
        header, header_warnings = theory.make_header(
            geom, return_warnings=True, **kwargs
        )
        mol, mol_warnings = theory.make_molecule(
            geom, return_warnings=True, **kwargs
        )
        footer, footer_warnings = theory.make_footer(
            geom, return_warnings=True, **kwargs
        )

        s = header + mol + footer
        warnings = header_warnings + mol_warnings + footer_warnings

        if outfile is None:
            # if outfile is not specified, name file in Aaron format
            if "step" in kwargs:
                outfile = "{}.{}.com".format(geom.name, step2str(kwargs["step"]))
            else:
                outfile = "{}.com".format(geom.name)
        if outfile is False:
            if return_warnings:
                return s, warnings
            return s
        else:
            fname = os.path.basename(outfile)
            name, ext = os.path.splitext(fname)
            # could use jinja, but it's one thing...
            s = s.replace("{{ name }}", name)
            with open(outfile, "w") as f:
                f.write(s)

        if return_warnings:
            return warnings
        return

    @classmethod
    def write_inp(
        cls, geom, theory, outfile=None, return_warnings=False, **kwargs
    ):
        """
        write ORCA input file for the given Theory() and Geometry()
        geom - Geometry()
        theory - Theory()
        outfile - None, False, or str
                  None - geom.name + ".inp" is used as output destination
                  False - return contents of the input file as a str
                  str - output destination
        return_warnings - True to return a list of warnings (e.g. basis
                          set might be misspelled
        kwargs - passed to Theory methods (make_header, make_molecule, etc.)
        """
        fmt = "{:<3s} {: 9.5f} {: 9.5f} {: 9.5f}\n"
        header, warnings = theory.make_header(
            geom, style="orca", return_warnings=True, **kwargs
        )
        footer = theory.make_footer(
            geom, style="orca", return_warnings=False, **kwargs
        )
        s = header
        for atom in geom.atoms:
            s += fmt.format(atom.element, *atom.coords)

        s += "*\n"

        s += footer
        
        if outfile is None:
            # if outfile is not specified, name file in Aaron format
            if "step" in kwargs:
                outfile = "{}.{}.inp".format(geom.name, step2str(kwargs["step"]))
            else:
                outfile = "{}.inp".format(geom.name)
        if outfile is False:
            if return_warnings:
                return s, warnings
            return s
        else:
            fname = os.path.basename(outfile)
            name, ext = os.path.splitext(fname)
            # could use jinja, but it's one thing...
            s = s.replace("{{ name }}", name)
            with open(outfile, "w") as f:
                f.write(s)
        
        if return_warnings:
            return warnings

    @classmethod
    def write_inq(
        cls, geom, theory, outfile=None, return_warnings=False, **kwargs
    ):
        """
        write QChem input file for the given Theory() and Geometry()
        geom - Geometry()
        theory - Theory()
        outfile - None, False, or str
                  None - geom.name + ".inq" is used as output destination
                  False - return contents of the input file as a str
                  str - output destination
        return_warnings - True to return a list of warnings (e.g. basis
                          set might be misspelled
        kwargs - passed to Theory methods (make_header, make_molecule, etc.)
        """
        fmt = "{:<3s} {: 9.5f} {: 9.5f} {: 9.5f}\n"
        header, header_warnings = theory.make_header(
            geom, style="qchem", return_warnings=True, **kwargs
        )
        mol, mol_warnings = theory.make_molecule(
            geom, style="qchem", return_warnings=True, **kwargs
        )

        out = header + mol
        warnings = header_warnings + mol_warnings
        
        if outfile is None:
            # if outfile is not specified, name file in Aaron format
            if "step" in kwargs:
                outfile = "{}.{}.inq".format(geom.name, step2str(kwargs["step"]))
            else:
                outfile = "{}.inq".format(geom.name)
        if outfile is False:
            if return_warnings:
                return out, warnings
            return out
        else:
            fname = os.path.basename(outfile)
            name, ext = os.path.splitext(fname)
            # could use jinja, but it's one thing...
            out = out.replace("{{ name }}", name)
            with open(outfile, "w") as f:
                f.write(out)
        
        if return_warnings:
            return warnings

    @classmethod
    def write_in(
        cls, geom, theory, outfile=None, return_warnings=False, **kwargs
    ):
        """
        write Psi4 input file for the given Theory() and Geometry()
        geom - Geometry()
        theory - Theory()
        outfile - None, False, or str
                  None - geom.name + ".com" is used as output destination
                  False - return contents of the input file as a str
                  str - output destination
        return_warnings - True to return a list of warnings (e.g. basis
                          set might be misspelled
        kwargs - passed to Theory methods (make_header, make_molecule, etc.)
        """
        header, header_warnings = theory.make_header(
            geom, style="psi4", return_warnings=True, **kwargs
        )
        mol, mol_warnings = theory.make_molecule(
            geom, style="psi4", return_warnings=True, **kwargs
        )
        footer, footer_warnings = theory.make_footer(
            geom, style="psi4", return_warnings=True, **kwargs
        )

        s = header + mol + footer
        warnings = header_warnings + mol_warnings + footer_warnings

        if outfile is None:
            # if outfile is not specified, name file in Aaron format
            if "step" in kwargs:
                outfile = "{}.{}.in".format(geom.name, step2str(kwargs["step"]))
            else:
                outfile = "{}.in".format(geom.name)
        if outfile is False:
            if return_warnings:
                return s, warnings
            return s
        else:
            fname = os.path.basename(outfile)
            name, ext = os.path.splitext(fname)
            # could use jinja, but it's one thing...
            s = s.replace("{{ name }}", name)
            with open(outfile, "w") as f:
                f.write(s)
        
        if return_warnings:
            return warnings

    @classmethod
    def write_sqm(
        cls, geom, theory, outfile=None, return_warnings=False, **kwargs
    ):
        """
        write SQM input file for the given Theory() and Geometry()
        geom - Geometry()
        theory - Theory()
        outfile - None, False, or str
                  None - geom.name + ".com" is used as output destination
                  False - return contents of the input file as a str
                  str - output destination
        return_warnings - True to return a list of warnings (e.g. basis
                          set might be misspelled
        kwargs - passed to Theory methods (make_header, make_molecule, etc.)
        """
        header, header_warnings = theory.make_header(
            geom, style="sqm", return_warnings=True, **kwargs
        )
        mol, mol_warnings = theory.make_molecule(
            geom, style="sqm", return_warnings=True, **kwargs
        )

        s = header + mol
        warnings = header_warnings + mol_warnings

        if outfile is None:
            # if outfile is not specified, name file in Aaron format
            if "step" in kwargs:
                outfile = "{}.{}.com".format(
                    geom.name, step2str(kwargs["step"])
                )
            else:
                outfile = "{}.com".format(geom.name)
        if outfile is False:
            if return_warnings:
                return s, warnings
            return s
        else:
            fname = os.path.basename(outfile)
            name, ext = os.path.splitext(fname)
            # could use jinja, but it's one thing...
            s = s.replace("{{ name }}", name)
            with open(outfile, "w") as f:
                f.write(s)

        if return_warnings:
            return warnings

    @classmethod
    def write_cube(
        cls,
        geom,
        orbitals=None,
        outfile=None,
        kind="homo",
        padding=4.0,
        spacing=0.2,
        alpha=True,
        xyz=False,
        n_jobs=1,
        delta=0.1,
        **kwargs,
    ):
        """
        write a cube file for a molecular orbital
        geom - geometry
        orbitals - Orbitals()
        outfile - output destination
        mo - index of molecular orbital or "homo" for ground state
             highest occupied molecular orbital or "lumo" for first
             ground state unoccupied MO
             can also be an array of MO coefficients
        ao - index of atomic orbital to print
        padding - padding around geom's coordinates
        spacing - targeted spacing between points
        n_jobs - number of parallel threads to use
                 this is on top of NumPy's multithreading, so
                 if NumPy uses 8 threads and n_jobs=2, you can
                 expect to see 16 threads in use
        delta - see Orbitals.fukui_donor_value or fukui_acceptor_value
        """
        if orbitals is None:
            raise RuntimeError(
                "no Orbitals() instance given to FileWriter.write_cube"
            )

        n_pts1, n_pts2, n_pts3, v1, v2, v3, com, u = orbitals.get_cube_array(
            geom,
            standard_axes=xyz,
            spacing=spacing,
            padding=padding,
        )

        mo = None
        if kind.lower() == "homo":
            mo = max(orbitals.n_alpha, orbitals.n_beta) - 1
        elif kind.lower() == "lumo":
            mo = max(orbitals.n_alpha, orbitals.n_beta)
        elif kind.lower().startswith("mo"):
            mo = int(kind.split()[-1])
        elif kind.lower().startswith("ao"):
            mo = np.zeros(orbitals.n_mos)
            mo[int(kind.split()[-1])] = 1
        
        s = ""
        s += " %s\n" % geom.comment
        s += " %s\n" % kind

        # the '-' in front of the number of atoms indicates that this is
        # MO info so there's an extra data entry between the molecule
        # and the function values
        bohr_com = com / UNIT.A0_TO_BOHR
        if isinstance(mo, int):
            s += " -"
        else:
            s += "  "
        s += "%i %13.5f %13.5f %13.5f 1\n" % (
            len(geom.atoms), *bohr_com,
        )

        # the basis vectors of cube files are ordered based on the
        # spacing between points along that axis
        # or maybe it's the number of points?
        # we use the first one
        for n, v in sorted(
            zip([n_pts1, n_pts2, n_pts3], [v1, v2, v3]),
            key=lambda p: np.linalg.norm(p[1]),
        ):
            bohr_v = v / UNIT.A0_TO_BOHR
            s += " %5i %13.5f %13.5f %13.5f\n" % (
                n, *bohr_v
            )
        # contruct an array of points for the grid
        coords, n_list = orbitals.get_cube_points(
            n_pts1, n_pts2, n_pts3, v1, v2, v3, com
        )

        # write the structure in bohr
        for atom in geom.atoms:
            s += " %5i %13.5f %13.5f %13.5f %13.5f\n" % (
                ELEMENTS.index(atom.element),
                ELEMENTS.index(atom.element),
                atom.coords[0] / UNIT.A0_TO_BOHR,
                atom.coords[1] / UNIT.A0_TO_BOHR,
                atom.coords[2] / UNIT.A0_TO_BOHR,
            )

        # extra section - only for MO data
        if isinstance(mo, int):
            s += " %5i %5i\n" % (1, mo + 1)

        # get values for this MO
        if kind.lower() == "density":
            val = orbitals.density_value(coords, n_jobs=n_jobs)
        elif kind.lower() == "fukui donor":
            val = orbitals.fukui_donor_value(
                coords, n_jobs=n_jobs, delta=delta
            )
        elif kind.lower() == "fukui acceptor":
            val = orbitals.fukui_acceptor_value(
                coords, n_jobs=n_jobs, delta=delta
            )
        elif kind.lower() == "fukui dual":
            val = orbitals.fukui_dual_value(
                coords, n_jobs=n_jobs, delta=delta
            )
        else:
            val = orbitals.mo_value(mo, coords, n_jobs=n_jobs)

        # write to a file
        for n1 in range(0, n_list[0]):
            for n2 in range(0, n_list[1]):
                val_ndx = n1 * n_list[2] * n_list[1] + n2 * n_list[2]
                val_subset = val[val_ndx : val_ndx + n_list[2]]
                for i, v in enumerate(val_subset):
                    if abs(v) < 1e-30:
                        v = 0
                    s += "%13.5e" % v
                    if (i + 1) % 6 == 0:
                        s += "\n"
                if (i + 1) % 6 != 0:
                    s += "\n"

        if outfile is None:
            # if no output file is specified, use the name of the geometry
            with open(geom.name + ".cube", "w") as f:
                f.write(s)
        elif outfile is False:
            # if no output file is desired, just return the file contents
            return s
        else:
            # write output to the requested destination
            with open(outfile, "w") as f:
                f.write(s)
        return

    @classmethod
<<<<<<< HEAD
    def write_pdb(cls, geom, append, outfile=None, qt=False):
        mode = "a" if append else "w"
        if "model_2" in geom.other.keys():
            models = True
        else:
            models = False
        s = ""
        def spaced(spac, val, align="right"):
            if not isinstance(val, str):
                val = str(val)
            val_predecimal = len(val.split(".")[0])
            writ_space = spac
            if len(val) > writ_space:
                val=str(round(float(val),writ_space-val_predecimal-1))
            n = writ_space-len(val)
            sp = " "
            spaces = n*sp
            if align=="right":
                rv = spaces+val
            elif align=="left":
                rv = val+spaces
            return rv

        connectivity = []
        con_spac = 5

        def write_atoms(atoms, s, get_connect=False):
            for i, atom in enumerate(atoms):
                atom.index = i
                serial_spac = 5
                atom_spac = 4
                res_spac = 3
                coord_spac = 8
                ele_spac = 2
                if get_connect:
                    connectivity.append([])
                    connectivity[-1].append(atom)
                    for connected in atom.connected:
                        connectivity[-1].append(connected)
                if qt == False:
                    charge_spac = 2
                else:
                    charge_spac = 10
                if atom.res:
                    s += "ATOM  "
                else:
                    s += "HETATM"
                s += spaced(serial_spac, str(i+1))
                if qt==True:
                    s += spaced(atom_spac, atom.element)
                else:
                    s += spaced(atom_spac, atom.atomtype)
                s += " "
                s += spaced(res_spac, atom.res)
                s += 10 * " "
                for coord in atom.coords:
                    s += spaced(coord_spac, coord)
                if qt == False:
                    s += 26*" "
                    s += spaced(ele_spac, atom.element)
                    s += "{: 4.2f}".format(atom.charge)
                else:
                    s += 12 * " "
                    s += spaced(charge_spac, atom.charge, align="left")
                    s += spaced(ele_spac, atom.atomtype)
                s += "\n"
            return s

        if hasattr(geom, "name"):
            s += "HEADER"
            s += " " * 52
            s += geom.name
            s += "\n"

        if hasattr(geom, "other"):
            if isinstance(geom.other, dict) and "source" in geom.other.keys():
                s += "EXPDATA"
                s += " " *3
                s += geom.other["source"]
                s += "\n"

        if models == True:
            num_models = 1
            s += "MODEL 1\n"
            s = write_atoms(geom.atoms, s, get_connect=True)
            s += "ENDMDL\n"
            for key in geom.other.keys():
                if key.startswith("model"):
                    num_models += 1
                    s += "MODEL %s\n" % str(num_models)
                    s = write_atoms(geom.other[key], s)
                    s += "ENDMDL\n"

        elif models == False:
            s = write_atoms(geom.atoms, s, get_connect=True)

        for connection in connectivity:
            s += "CONECT"
            for connect in connection: 
                s += spaced(con_spac, connect.index)
            s += "\n"

        if outfile is None:
            #if no output file is specified, use the name of the geometry
            with open(geom.name + ".xyz", mode) as f:
                f.write(s)
        elif outfile is False:
            #if no output file is desired, just return the file contents
            return s
        else:
            #write output to the requested destination
            with open(outfile, mode) as f:
                f.write(s)

        return
=======
    def write_xtb(
        cls,
        geom,
        theory,
        outfile=None,
        return_warnings=False,
        **kwargs,
    ):
        if theory.job_type:
            for job in theory.job_type:
                if hasattr(job, "geometry"):
                    job.geometry = geom
                    
        contents = dict()
        cli, cli_warnings = theory.get_xtb_cmd(
            return_warnings=True, **kwargs
        )
        contents["cmd"] = cli
        xcontrol, xc_warnings, write_ref = theory.get_xtb_control(
            return_warnings=True, **kwargs
        )
        contents["xc"] = xcontrol

        contents["xyz"] = cls.write_xyz(geom, append=False, outfile=False)

        warnings = cli_warnings + xc_warnings
        
        if write_ref:
            contents[write_ref] = contents["xyz"]

        if outfile is False:
            if return_warnings:
                return contents, warnings
            return contents
        
        if outfile is None:
            if "step" in kwargs:
                outfile = "{}.{}".format(geom.name, step2str(kwargs["step"]))
            else:
                outfile = geom.name
        
        dirname, basename = os.path.split(outfile)
        name, ext = os.path.splitext(basename)

        cls.write_dict_files(contents, dirname, name)
        
        if return_warnings:
            return warnings

    @classmethod
    def write_crest(
        cls,
        geom,
        theory,
        outfile=None,
        return_warnings=False,
        **kwargs,
    ):
        if theory.job_type:
            for job in theory.job_type:
                if hasattr(job, "geometry"):
                    job.geometry = geom
                 
        contents = dict()
        cli, cli_warnings = theory.get_crest_cmd(
            return_warnings=True, **kwargs
        )
        contents["cmd"] = cli
        xcontrol, xc_warnings, write_ref = theory.get_xtb_control(
            return_warnings=True, crest=True, **kwargs
        )
        contents["xc"] = xcontrol
        contents["xyz"] = cls.write_xyz(geom, append=False, outfile=False)
        if write_ref:
            contents[write_ref] = contents["xyz"]
 
        warnings = cli_warnings + xc_warnings
 
        if outfile is False:
            if return_warnings:
                return contents, warnings
            return contents
        
        if outfile is None:
            if "step" in kwargs:
                outfile = "{}.{}".format(geom.name, step2str(kwargs["step"]))
            else:
                outfile = geom.name

        dirname, basename = os.path.split(outfile)
        name, ext = os.path.splitext(basename)

        cls.write_dict_files(contents, dirname, name)
        
        if return_warnings:
            return warnings

    @staticmethod
    def write_dict_files(contents, dirname, name):
        """
        write data to different files
        contents - dict(), keys are either a file name (includes a ".") or
            a file extension (no ".")
        dirname - where to write files
        e.g. calling with contents as
        {"run.sh": "cat {{ name }}.txt", "txt": "hi"}
        and name as "test"
        will write run.sh and test.txt to dirname
        """
        for key, data in contents.items():
            if "." in key:
                output_path = os.path.join(dirname, key)
            else:
                output_path = os.path.join(dirname, "%s.%s" % (name, key))
                
            with open(output_path, "w") as f:
                f.write(data.replace("{{ name }}", name))
>>>>>>> baf41eaf


@addlogger
class FileReader:
    """
    Attributes:
        name ''
        file_type ''
        comment ''
        atoms [Atom] or [OniomAtom]
        other {}
    """

    LOG = None
    LOGLEVEL = "DEBUG"

    def __init__(
        self,
        fname,
        get_all=False,
        just_geom=True,
<<<<<<< HEAD
        oniom=False,
=======
        scan_read_all=False,
>>>>>>> baf41eaf
        freq_name=None,
        conf_name=None,
        nbo_name=None,
        max_length=10000000,
    ):
        """
        :fname: either a string specifying the file name of the file to read
            or a tuple of (str(name), str(file_type), str(content))
        :get_all: if true, optimization steps are  also saved in
            self.all_geom; otherwise only saves last geometry
        :just_geom: if true, does not store other information, such as
            frequencies, only what is needed to construct a Geometry() obj
        :freq_name: Name of the file containing the frequency output. Only use
            if this information is in a different file than `fname` (eg: xtb runs
            using the --hess runtype option)
        :nbo_name: Name of the file containing the NBO orbital coefficients
            in the AO basis. Only used when reading *.47 files.
        :max_length: maximum array size to store from FCHK files
            any array that would be larger than this will be the
            size the array would be
        """
        # Initialization
        self.name = ""
        self.file_type = ""
        self.comment = ""
        self.atoms = []
        self.other = {}
        self.content = None
        self.all_geom = None

        # get file name and extention
        if isinstance(fname, str):
            self.name, self.file_type = os.path.splitext(fname)
            self.file_type = self.file_type.lower()[1:]
        elif isinstance(fname, (tuple, list)):
            self.name = fname[0]
            self.file_type = fname[1]
            self.content = fname[2]
        if self.file_type not in read_types:
            raise NotImplementedError(file_type_err.format(self.file_type))

        # Fill in attributes with geometry information
        if self.content is None:
            self.read_file(
                get_all, just_geom, scan_read_all,
                freq_name=freq_name,
                conf_name=conf_name,
                nbo_name=nbo_name,
                max_length=max_length,
                oniom=oniom
            )
        elif isinstance(self.content, str):
            f = StringIO(self.content)
        elif isinstance(self.content, IOBase):
            f = self.content

        if self.content is not None:
            if self.file_type == "log":
                self.read_log(f, get_all, just_geom, scan_read_all)
            elif any(self.file_type == ext for ext in ["sd", "sdf", "mol"]):
                self.read_sd(f)
            elif self.file_type == "xyz":
                self.read_xyz(f, get_all)
            elif self.file_type == "mol2":
                self.read_mol2(f, get_all)
            elif any(self.file_type == ext for ext in ["com", "gjf"]):
                self.read_com(f)
            elif self.file_type == "out":
                self.read_orca_out(f, get_all, just_geom)
            elif self.file_type == "dat":
                self.read_psi4_out(f, get_all, just_geom)
            elif self.file_type == "fchk":
                self.read_fchk(f, just_geom, max_length=max_length)
            elif self.file_type == "pdb":
                self.read_pdb(f, qt=False)
            elif self.file_type == "pdbqt":
                self.read_pdb(f, qt=True)
            elif self.file_type == "crest":
                self.read_crest(f, conf_name=conf_name)
            elif self.file_type == "xtb":
                self.read_xtb(f, freq_name=freq_name)
            elif self.file_type == "sqmout":
                self.read_sqm(f)
            elif self.file_type == "47":
                self.read_nbo_47(f, nbo_name=nbo_name)
            elif self.file_type == "31":
                self.read_nbo_31(f, nbo_name=nbo_name)
            elif self.file_type == "qout":
                self.read_qchem_out(f, get_all, just_geom)

    def __getitem__(self, key):
        if hasattr(self, key):
            return getattr(self, key)
        return self.other[key]
    
    def __setitem__(self, key, value):
        if hasattr(self, key):
            setattr(self, key, value)
        self.other[key] = value

    def __contains__(self, key):
        if hasattr(self, key):
            return True
        return key in self.other

    def __delitem__(self, key):
        if hasattr(self, key):
            del self.key
        if key in self.other:
            del self.other["key"]
    
    def keys(self):
        attr_keys = set(self.__dict__.keys())
        other_keys = set(self.other.keys())
        return tuple(attr_keys.union(other_keys))
    
    def values(self):
        keys = self.keys()
        return tuple(self[key] for key in keys)
    
    def items(self):
        keys = self.keys()
        return tuple((key, self[key]) for key in keys)
    
    def read_file(
<<<<<<< HEAD
        self, get_all=False, just_geom=True,
        freq_name=None, conf_name=None, nbo_name=None, oniom=False,
=======
        self, get_all=False, just_geom=True, scan_read_all=False,
        freq_name=None, conf_name=None, nbo_name=None,
>>>>>>> baf41eaf
        max_length=10000000,
    ):
        """
        Reads geometry information from fname.
        Parameters:
            get_all     If false (default), only keep the last geom
                        If true, self is last geom, but return list
                            of all others encountered
            nbo_name    nbo output file containing coefficients to
                        map AO's to orbitals
            max_length  max. array size for arrays to store in FCHK
                        files - anything larger will be the size
                        the array would be
        """
        if os.path.isfile(self.name):
            f = open(self.name, "r", encoding="utf8")
        else:
            fname = ".".join([self.name, self.file_type])
            fname = os.path.expanduser(fname)
            if os.path.isfile(fname):
                f = open(fname, "r", encoding="utf8")
            else:
                raise FileNotFoundError(
                    "Error while looking for %s: could not find %s or %s in %s"
                    % (self.name, fname, self.name, os.getcwd())
                )

        if self.file_type == "xyz":
            self.read_xyz(f, get_all, oniom)
        elif self.file_type == "log":
            self.read_log(f, get_all, just_geom, scan_read_all)
        elif any(self.file_type == ext for ext in ["com", "gjf"]):
            self.read_com(f)
        elif any(self.file_type == ext for ext in ["sd", "sdf", "mol"]):
            self.read_sd(f)
        elif self.file_type == "mol2":
            self.read_mol2(f)
        elif self.file_type == "out":
            self.read_orca_out(f, get_all, just_geom)
        elif self.file_type == "dat":
            self.read_psi4_out(f, get_all, just_geom)
        elif self.file_type == "fchk":
            self.read_fchk(f, just_geom, max_length=max_length)
        elif self.file_type == "pdb":
            self.read_pdb(f, qt=False)
        elif self.file_type == "pdbqt":
            self.read_pdb(f, qt=True)
        elif self.file_type == "crest":
            self.read_crest(f, conf_name=conf_name)
        elif self.file_type == "xtb":
            self.read_xtb(f, freq_name=freq_name)
        elif self.file_type == "sqmout":
            self.read_sqm(f)
        elif self.file_type == "47":
            self.read_nbo_47(f, nbo_name=nbo_name)
        elif self.file_type == "31":
            self.read_nbo_31(f, nbo_name=nbo_name)
        elif self.file_type == "qout":
            self.read_qchem_out(f, get_all, just_geom)

        f.close()
        return

    def skip_lines(self, f, n):
        for i in range(n):
            f.readline()
        return

    def read_xyz(self, f, get_all=False, oniom=False):
        self.all_geom = []
        # number of atoms
        f.readline()
        # comment
        self.comment = f.readline().strip()
        # atom info
        atom_count = 0
        for line in f:
            line = line.strip()
            if line == "":
                continue
            try:
                int(line)
                if get_all:
                    self.all_geom += [
                        (deepcopy(self.comment), deepcopy(self.atoms))
                    ]
                self.comment = f.readline().strip()
                self.atoms = []
                atom_count = 0
            except ValueError:
                line = line.split()
                element = line[0]
                coords = line[1:4]
                layer = ""
                atomtype = ""
                charge = ""
                link_info = {}
                #tags = ""
                if len(line) > 4:
                    layer = line[4]
                    oniom = True
                    if len(line) == 11:
                        atomtype = line[5]
                        charge = line[6]
                        #tags=line[7:]
                        link_info["element"] = line[7]
                        link_info["atomtype"] = line[8]
                        link_info["charge"] = line[9]
                        link_info["connected"] = line[10]
                    if len(line) == 9:
                        #tags = line[6:]
                        link_info["element"] = line[6]
                        link_info["connected"] = line[8]
                        if is_alpha(line[5][0]):
                            atomtype = line[5]
                            link_info["atomtype"] = line[7]
                        else:
                            charge = line[5]
                            link_info["charge"] = line[7]
                    if len(line) == 7:
                        if line[6].isdigit():
                            #tags = line[5:]
                            link_info["element"] = line[5]
                            link_info["connected"] = line[6]
                        else:
                            atomtype = line[5]
                            charge = line[6]
                    if len(line) == 6:
                        if is_alpha(line[5][0]):
                            atomtype = line[5]
                        else:
                            charge = line[5]
                if oniom == True:
                    atom_count += 1
                    self.atoms += [OniomAtom(element=element, coords=coords, layer=layer, atomtype=atomtype, charge=charge, link_info=link_info, name=str(atom_count))]
                else:
                    atom_count += 1
                    self.atoms += [Atom(element=line[0], coords=line[1:4], name=str(atom_count))]

        # if get_all:
        #     self.all_geom += [(deepcopy(self.comment), deepcopy(self.atoms))]

    def read_sd(self, f, get_all=False):
        self.all_geom = []
        lines = f.readlines()
        progress = 0
        for i, line in enumerate(lines):
            progress += 1
            if "$$$$" in line:
                progress = 0
                if get_all:
                    self.all_geom.append(
                        [deepcopy(self.comment), deepcopy(self.atoms)]
                    )

                continue

            if progress == 3:
                self.comment = line.strip()

            if progress == 4:
                counts = line.split()
                natoms = int(counts[0])
                nbonds = int(counts[1])

            if progress == 5:
                self.atoms = []
                for line in lines[i : i + natoms]:
                    atom_info = line.split()
                    self.atoms += [
                        Atom(element=atom_info[3], coords=atom_info[0:3])
                    ]

                for line in lines[i + natoms : i + natoms + nbonds]:
                    a1, a2 = [int(x) - 1 for x in line.split()[0:2]]
                    self.atoms[a1].connected.add(self.atoms[a2])
                    self.atoms[a2].connected.add(self.atoms[a1])

                for j, a in enumerate(self.atoms):
                    a.name = str(j + 1)
                
                self.other["charge"] = 0
                for line in lines[i + natoms + nbonds:]:
                    if "CHG" in line:
                        self.other["charge"] += int(line.split()[-1])
                    if "$$$$" in line:
                        break

    def read_mol2(self, f, get_all=False):
        """
        read TRIPOS mol2
        """
        atoms = []

        lines = f.readlines()
        i = 0
        while i < len(lines):
            if lines[i].startswith("@<TRIPOS>MOLECULE"):
                self.comment = lines[i + 1]
                info = lines[i + 2].split()
                n_atoms = int(info[0])
                n_bonds = int(info[1])
                i += 3

            elif lines[i].startswith("@<TRIPOS>ATOM"):
                for j in range(0, n_atoms):
                    i += 1
                    info = lines[i].split()
                    # name = info[1]
                    coords = np.array([float(x) for x in info[2:5]])
                    element = re.match("([A-Za-z]+)", info[5]).group(1)
                    atoms.append(
                        Atom(element=element, coords=coords, name=str(j + 1))
                    )

                self.atoms = atoms

            elif lines[i].startswith("@<TRIPOS>BOND"):
                for j in range(0, n_bonds):
                    i += 1
                    info = lines[i].split()
                    a1, a2 = [int(ndx) - 1 for ndx in info[1:3]]
                    self.atoms[a1].connected.add(self.atoms[a2])
                    self.atoms[a2].connected.add(self.atoms[a1])

            i += 1

    def read_psi4_out(self, f, get_all=False, just_geom=True):
        uv_vis = ""
        coord_unit_bohr = False
        def get_atoms(f, n, bohr):
            rv = []
            self.skip_lines(f, 1)
            n += 2
            line = f.readline()
            i = 0
            mass = 0
            while line.strip():
                i += 1
                line = line.strip()
                atom_info = line.split()
                element = atom_info[0]
                # might be a ghost atom - like for sapt
                if "Gh" in element:
                    element = element.strip("Gh(").strip(")")
                coords = np.array([float(x) for x in atom_info[1:-1]])
                if bohr:
                    coords *= UNIT.A0_TO_BOHR
                rv += [Atom(element=element, coords=coords, name=str(i))]
                mass += float(atom_info[-1])

                line = f.readline()
                n += 1

            return rv, mass, n

        line = f.readline()
        n = 1
        read_geom = False
        while line != "":
            if "* O   R   C   A *" in line:
                self.file_type = "out"
                return self.read_orca_out(
                    f, get_all=get_all, just_geom=just_geom
                )

            if "A Quantum Leap Into The Future Of Chemistry" in line:
                self.file_type = "qout"
                return self.read_qchem_out(
                    f, get_all=get_all, just_geom=just_geom
                )

            if line.startswith("    Geometry (in Angstrom), charge"):
                coord_unit_bohr = False
                if not just_geom:
                    self.other["charge"] = int(line.split()[5].strip(","))
                    self.other["multiplicity"] = int(
                        line.split()[8].strip(":")
                    )

            elif line.strip() == "SCF":
                read_geom = True

            elif line.startswith("    Geometry (in Bohr), charge"):
                coord_unit_bohr = True

            elif line.strip().startswith("Center") and read_geom:
                read_geom = False
                if get_all and len(self.atoms) > 0:
                    if self.all_geom is None:
                        self.all_geom = []

                    self.all_geom += [
                        (deepcopy(self.atoms), deepcopy(self.other))
                    ]

                self.atoms, mass, n = get_atoms(f, n, coord_unit_bohr)
                if not just_geom:
                    self.other["mass"] = mass
                    self.other["mass"] *= UNIT.AMU_TO_KG

            if just_geom:
                line = f.readline()
                n += 1
                continue
            else:
                if line.strip().startswith("Total Energy ="):
                    self.other["energy"] = float(line.split()[-1])

                elif line.strip().startswith("Total E0"):
                    self.other["energy"] = float(line.split()[-2])

                elif line.strip().startswith("Correction ZPE"):
                    self.other["ZPVE"] = float(line.split()[-4])

                elif line.strip().startswith("Total ZPE"):
                    self.other["E_ZPVE"] = float(line.split()[-2])

                elif line.strip().startswith("Total H, Enthalpy"):
                    self.other["enthalpy"] = float(line.split()[-2])

                elif line.strip().startswith("Total G, Free"):
                    self.other["free_energy"] = float(line.split()[-2])
                    self.other["temperature"] = float(line.split()[-4])

                elif "symmetry no. =" in line:
                    self.other["rotational_symmetry_number"] = int(
                        line.split()[-1].strip(")")
                    )

                elif (
                    line.strip().startswith("Rotational constants:")
                    and line.strip().endswith("[cm^-1]")
                    and "rotational_temperature" not in self.other
                ):
                    self.other["rotational_temperature"] = [
                        float(x) if is_num(x) else 0
                        for x in line.split()[-8:-1:3]
                    ]
                    self.other["rotational_temperature"] = [
                        x
                        * PHYSICAL.SPEED_OF_LIGHT
                        * PHYSICAL.PLANCK
                        / PHYSICAL.KB
                        for x in self.other["rotational_temperature"]
                    ]

                elif line.startswith("  Vibration "):
                    freq_str = ""
                    while not line.strip().startswith("=="):
                        freq_str += line
                        line = f.readline()
                        n += 1

                    self.other["frequency"] = Frequency(
                        freq_str, hpmodes=False, style="psi4"
                    )

                elif PSI4_NORM_FINISH in line:
                    self.other["finished"] = True

                elif line.startswith("    Convergence Criteria"):
                    # for tolerances:
                    # psi4 puts '*' next to converged values and 'o' in place of things that aren't monitored
                    grad = {}

                    dE_tol = line[24:38]
                    if "o" in dE_tol:
                        dE_tol = None
                    else:
                        dE_tol = dE_tol.split()[0]

                    max_f_tol = line[38:52]
                    if "o" in max_f_tol:
                        max_f_tol = None
                    else:
                        max_f_tol = max_f_tol.split()[0]

                    rms_f_tol = line[52:66]
                    if "o" in rms_f_tol:
                        rms_f_tol = None
                    else:
                        rms_f_tol = rms_f_tol.split()[0]

                    max_d_tol = line[66:80]
                    if "o" in max_d_tol:
                        max_d_tol = None
                    else:
                        max_d_tol = max_d_tol.split()[0]

                    rms_d_tol = line[80:94]
                    if "o" in rms_d_tol:
                        rms_d_tol = None
                    else:
                        rms_d_tol = rms_d_tol.split()[0]

                    line = f.readline()
                    line = f.readline()
                    n += 2

                    # for convergence:
                    # psi4 puts '*' next to converged values and 'o' next to things that aren't monitored
                    if dE_tol is not None:
                        dE_conv = line[24:38]
                        dE = float(dE_conv.split()[0])
                        grad["Delta E"] = {}
                        grad["Delta E"]["value"] = dE
                        grad["Delta E"]["converged"] = "*" in dE_conv

                    if max_f_tol is not None:
                        max_f_conv = line[38:52]
                        max_f = float(max_f_conv.split()[0])
                        grad["Max Force"] = {}
                        grad["Max Force"]["value"] = max_f
                        grad["Max Force"]["converged"] = "*" in max_f_conv

                    if rms_f_tol is not None:
                        rms_f_conv = line[52:66]
                        rms_f = float(rms_f_conv.split()[0])
                        grad["RMS Force"] = {}
                        grad["RMS Force"]["value"] = rms_f
                        grad["RMS Force"]["converged"] = "*" in rms_f_conv

                    if max_d_tol is not None:
                        max_d_conv = line[66:80]
                        max_d = float(max_d_conv.split()[0])
                        grad["Max Disp"] = {}
                        grad["Max Disp"]["value"] = max_d
                        grad["Max Disp"]["converged"] = "*" in max_d_conv

                    if rms_d_tol is not None:
                        rms_d_conv = line[80:94]
                        rms_d = float(rms_d_conv.split()[0])
                        grad["RMS Disp"] = {}
                        grad["RMS Disp"]["value"] = rms_d
                        grad["RMS Disp"]["converged"] = "*" in max_d_conv

                    self.other["gradient"] = grad

                elif "Total Gradient" in line:
                    gradient = np.zeros((len(self.atoms), 3))
                    self.skip_lines(f, 2)
                    n += 2
                    for i in range(0, len(self.atoms)):
                        n += 1
                        line = f.readline()
                        info = line.split()
                        gradient[i] = np.array([float(x) for x in info[1:]])

                    self.other["forces"] = -gradient

                elif "SAPT Results" in line:
                    self.skip_lines(f, 1)
                    n += 1
                    while "Total sSAPT" not in line:
                        n += 1
                        line = f.readline()
                        if "---" in line:
                            break
                        if len(line.strip()) > 0:
                            if "Special recipe" in line:
                                continue
                            item = line[:26].strip()
                            val = 1e-3 * float(line[34:47])
                            self.other[item] = val

                elif "SCF energy" in line:
                    self.other["SCF energy"] = float(line.split()[-1])

                elif "correlation energy" in line and "=" in line:
                    item = line.split("=")[0].strip()
                    self.other[item] = float(line.split()[-1])

                elif "Full point group" in line:
                    self.other["full_point_group"] = line.split()[-1]

                elif "Molecular point group" in line:
                    self.other["molecular_point_group"] = line.split()[-1]

                elif (
                    "total energy" in line
                    and "=" in line
                    or re.search("\(.\) energy", line)
                ):
                    item = line.split("=")[0].strip().strip("*").strip()
                    self.other[item] = float(line.split()[-1])
                    # hopefully the highest level energy gets printed last
                    self.other["energy"] = self.other[item]

                elif "Total Energy" in line and "=" in line:
                    item = line.split("=")[0].strip().strip("*").strip()
                    self.other[item] = float(line.split()[-2])
                    # hopefully the highest level energy gets printed last
                    self.other["energy"] = self.other[item]

                elif "Correlation Energy" in line and "=" in line:
                    item = line.split("=")[0].strip().strip("*").strip()
                    if "DFT Exchange-Correlation" in item:
                        self.other[item] = float(line.split()[-1])
                    else:
                        self.other[item] = float(line.split()[-2])

                elif "Ground State -> Excited State Transitions" in line:
                    self.skip_lines(f, 3)
                    n += 3
                    line = f.readline()
                    s = ""
                    while line.strip():
                        s += line
                        n += 1
                        line = f.readline()
                    
                    self.other["uv_vis"] = ValenceExcitations(s, style="psi4")

                elif "Excitation Energy" in line and "Rotatory" in line:
                    self.skip_lines(f, 2)
                    n += 2
                    line = f.readline()
                    s = ""
                    while line.strip():
                        s += line
                        n += 1
                        line = f.readline()
                    
                    self.other["uv_vis"] = ValenceExcitations(s, style="psi4")

                elif re.search("\| State\s*\d+", line):
                    # read energies from property calculation
                    uv_vis += line

                elif "Excited state properties:" in line:
                    # read osc str or rotation from property calculation
                    while line.strip():
                        uv_vis += line
                        n += 1
                        line = f.readline()
                    
                    if "Oscillator" in uv_vis or "Rotation" in uv_vis:
                        self.other["uv_vis"] = ValenceExcitations(uv_vis, style="psi4")

                if "error" not in self.other:
                    for err in ERROR_PSI4:
                        if err in line:
                            self.other["error"] = ERROR_PSI4[err]
                            self.other["error_msg"] = line.strip()

                line = f.readline()
                n += 1

        if "error" not in self.other:
            self.other["error"] = None

    def read_orca_out(self, f, get_all=False, just_geom=True):
        """read orca output file"""

        nrg_regex = re.compile("(?:[A-Za-z]+\s+)?E\((.*)\)\s*\.\.\.\s*(.*)$")

        def add_grad(grad, name, line):
            grad[name] = {}
            grad[name]["value"] = line.split()[-3]
            grad[name]["converged"] = line.split()[-1] == "YES"

        def get_atoms(f, n):
            """parse atom info"""
            rv = []
            self.skip_lines(f, 1)
            n += 2
            line = f.readline()
            i = 0
            while line.strip():
                i += 1
                line = line.strip()
                atom_info = line.split()
                element = atom_info[0]
                coords = np.array([float(x) for x in atom_info[1:]])
                rv += [Atom(element=element, coords=coords, name=str(i))]

                line = f.readline()
                n += 1

            return rv, n

        line = f.readline()
        n = 1
        while line != "":
            if (
                "Psi4: An Open-Source Ab Initio Electronic Structure Package"
                in line
            ):
                self.file_type = "dat"
                return self.read_psi4_out(
                    f, get_all=get_all, just_geom=just_geom
                )
            
            if (
                "A Quantum Leap Into The Future Of Chemistry"
                in line
            ):
                self.file_type = "qout"
                return self.read_qchem_out(
                    f, get_all=get_all, just_geom=just_geom
                )

            if (
                "Entering Gaussian System"
                in line
            ):
                self.file_type = "log"
                return self.read_log(
                    f, get_all=get_all, just_geom=just_geom, scan_read_all=scan_read_all
                )
            
            if line.startswith("CARTESIAN COORDINATES (ANGSTROEM)"):
                if get_all and len(self.atoms) > 0:
                    if self.all_geom is None:
                        self.all_geom = []
                    self.all_geom += [
                        (deepcopy(self.atoms), deepcopy(self.other))
                    ]

                self.atoms, n = get_atoms(f, n)

            if just_geom:
                line = f.readline()
                n += 1
                continue
            else:
                nrg = nrg_regex.match(line)
                if nrg is not None:
                    nrg_type = nrg.group(1)
                    # for some reason, ORCA prints MP2 correlation energy
                    # as E(MP2) for CC jobs
                    if nrg_type == "MP2":
                        nrg_type = "MP2 CORR"
                    self.other["E(%s)" % nrg_type] = float(nrg.group(2))

                if line.startswith("FINAL SINGLE POINT ENERGY"):
                    # if the wavefunction doesn't converge, ORCA prints a message next
                    # to the energy so we can't use line.split()[-1]
                    self.other["energy"] = float(line.split()[4])

                if line.startswith("TOTAL SCF ENERGY"):
                    self.skip_lines(f, 2)
                    line = f.readline()
                    n += 3
                    self.other["SCF energy"] = float(line.split()[3])

                elif "TOTAL ENERGY:" in line:
                    item = line.split()[-5] + " energy"
                    self.other[item] = float(line.split()[-2])

                elif "CORRELATION ENERGY" in line and "Eh" in line:
                    item = line.split()[-6] + " correlation energy"
                    self.other[item] = float(line.split()[-2])
                
                elif re.match("E\(\S+\)\s+...\s+-?\d+\.\d+$", line):
                    nrg = re.match("(E\(\S+\))\s+...\s+(-?\d+\.\d+)$", line)
                    self.other["energy"] = float(nrg.group(2))
                    self.other[nrg.group(1)] = float(nrg.group(2))

                elif line.startswith("CARTESIAN GRADIENT"):
                    gradient = np.zeros((len(self.atoms), 3))
                    self.skip_lines(f, 2)
                    n += 2
                    for i in range(0, len(self.atoms)):
                        n += 1
                        line = f.readline()
                        # orca prints a warning before gradient if some
                        # coordinates are constrained
                        if line.startswith("WARNING:"):
                            continue
                        info = line.split()
                        gradient[i] = np.array([float(x) for x in info[3:]])

                    self.other["forces"] = -gradient

                elif line.startswith("VIBRATIONAL FREQUENCIES"):
                    stage = "frequencies"
                    freq_str = "VIBRATIONAL FREQUENCIES\n"
                    self.skip_lines(f, 4)
                    n += 5
                    line = f.readline()
                    while not (stage == "THERMO" and line == "\n") and line:
                        if "--" not in line and line != "\n":
                            freq_str += line

                        if "NORMAL MODES" in line:
                            stage = "modes"
                            self.skip_lines(f, 6)
                            n += 6

                        if "RAMAN SPECTRUM" in line:
                            stage = "RAMAN"
                            self.skip_lines(f, 2)
                            n += 2

                        if "IR SPECTRUM" in line:
                            stage = "IR"
                            self.skip_lines(f, 2)
                            n += 2

                        if "THERMOCHEMISTRY" in line:
                            stage = "THERMO"

                        n += 1
                        line = f.readline()

                    self.other["frequency"] = Frequency(
                        freq_str, hpmodes=False, style="orca"
                    )

                elif line.startswith("Temperature"):
                    self.other["temperature"] = float(line.split()[2])

                elif line.startswith("Total Mass"):
                    # this may only get printed for freq jobs
                    self.other["mass"] = float(line.split()[3])
                    self.other["mass"] *= UNIT.AMU_TO_KG

                elif line.startswith(" Total Charge"):
                    self.other["charge"] = int(line.split()[-1])

                elif line.startswith(" Multiplicity"):
                    self.other["multiplicity"] = int(line.split()[-1])

                elif "rotational symmetry number" in line:
                    # TODO: make this cleaner
                    self.other["rotational_symmetry_number"] = int(
                        line.split()[-2]
                    )

                elif "Symmetry Number:" in line:
                    self.other["rotational_symmetry_number"] = int(
                        line.split()[-1]
                    )

                elif line.startswith("Zero point energy"):
                    self.other["ZPVE"] = float(line.split()[4])

                elif line.startswith("Total Enthalpy"):
                    self.other["enthalpy"] = float(line.split()[3])

                elif line.startswith("Final Gibbs"):
                    # NOTE - Orca seems to only print Grimme's Quasi-RRHO free energy
                    # RRHO can be computed in AaronTool's CompOutput by setting the w0 to 0
                    self.other["free_energy"] = float(line.split()[5])

                elif line.startswith("Rotational constants in cm-1:"):
                    # orca doesn't seem to print rotational constants in older versions
                    self.other["rotational_temperature"] = [
                        float(x) for x in line.split()[-3:]
                    ]
                    self.other["rotational_temperature"] = [
                        x
                        * PHYSICAL.SPEED_OF_LIGHT
                        * PHYSICAL.PLANCK
                        / PHYSICAL.KB
                        for x in self.other["rotational_temperature"]
                    ]

                elif "Point Group:" in line:
                    self.other["full_point_group"] = line.split()[2][:-1]

                elif "Symmetry Number" in line:
                    self.other["rotational_symmetry_number"] = int(
                        line.split()[-1]
                    )

                elif "sn is the rotational symmetry number" in line:
                    # older versions of orca print this differently
                    self.other["rotational_symmetry_number"] = int(
                        line.split()[-2]
                    )

                elif "Geometry convergence" in line:
                    grad = {}
                    self.skip_lines(f, 2)
                    n += 3
                    line = f.readline()
                    while line and re.search("\w", line):
                        if re.search("Energy\schange", line):
                            add_grad(grad, "Delta E", line)
                        elif re.search("RMS\sgradient", line):
                            add_grad(grad, "RMS Force", line)
                        elif re.search("MAX\sgradient", line):
                            add_grad(grad, "Max Force", line)
                        elif re.search("RMS\sstep", line):
                            add_grad(grad, "RMS Disp", line)
                        elif re.search("MAX\sstep", line):
                            add_grad(grad, "Max Disp", line)

                        line = f.readline()
                        n += 1

                    self.other["gradient"] = grad

                elif "MAYER POPULATION ANALYSIS" in line:
                    self.skip_lines(f, 2)
                    n += 2
                    line = f.readline()
                    data = dict()
                    headers = []
                    while line.strip():
                        info = line.split()
                        header = info[0]
                        name = " ".join(info[2:])
                        headers.append(header)
                        data[header] = (name, [])
                        line = f.readline()
                    self.skip_lines(f, 1)
                    n += 1
                    for i in range(0, len(self.atoms)):
                        line = f.readline()
                        info = line.split()[2:]
                        for header, val in zip(headers, info):
                            data[header][1].append(float(val))

                    for header in headers:
                        self.other[data[header][0]] = np.array(data[header][1])

                elif line.startswith("LOEWDIN ATOMIC CHARGES"):
                    self.skip_lines(f, 1)
                    n += 1
                    charges = np.zeros(len(self.atoms))
                    for i in range(0, len(self.atoms)):
                        line = f.readline()
                        n += 1
                        charges[i] = float(line.split()[-1])
                    self.other["Löwdin Charges"] = charges

                elif line.startswith("BASIS SET IN INPUT FORMAT"):
                    # read basis set primitive info
                    self.skip_lines(f, 3)
                    n += 3
                    line = f.readline()
                    n += 1
                    self.other["basis_set_by_ele"] = dict()
                    while "--" not in line and line != "":
                        new_gto = re.search("NewGTO\s+(\S+)", line)
                        if new_gto:
                            ele = new_gto.group(1)
                            line = f.readline()
                            n += 1
                            primitives = []
                            while "end" not in line and line != "":
                                shell_type, n_prim = line.split()
                                n_prim = int(n_prim)
                                exponents = []
                                con_coeffs = []
                                for i in range(0, n_prim):
                                    line = f.readline()
                                    n += 1
                                    info = line.split()
                                    exponent = float(info[1])
                                    con_coeff = [float(x) for x in info[2:]]
                                    exponents.append(exponent)
                                    con_coeffs.extend(con_coeff)
                                primitives.append(
                                    (
                                        shell_type,
                                        n_prim,
                                        exponents,
                                        con_coeffs,
                                    )
                                )
                                line = f.readline()
                                n += 1
                            self.other["basis_set_by_ele"][ele] = primitives
                        line = f.readline()
                        n += 1

                elif "EXCITED STATES" in line or re.search("STEOM.* RESULTS", line) or line.startswith("APPROXIMATE EOM LHS"):
                    s = ""
                    done = False
                    while not done:
                        s += line
                        n += 1
                        line = f.readline()
                        if (
                            "ORCA-CIS/TD-DFT FINISHED WITHOUT ERROR" in line or
                            re.search("TDM done", line) or
                            "TIMINGS" in line or
                            line == ""
                        ):
                            done = True
                    self.other["uv_vis"] = ValenceExcitations(s, style="orca")

                elif line.startswith("MOLECULAR ORBITALS"):
                    # read molecular orbitals
                    self.skip_lines(f, 1)
                    n += 1
                    line = f.readline()
                    self.other["alpha_coefficients"] = []
                    self.other["beta_coefficients"] = []
                    self.other["alpha_nrgs"] = []
                    self.other["beta_nrgs"] = []
                    self.other["alpha_occupancies"] = []
                    self.other["beta_occupancies"] = []
                    at_info = re.compile(
                        "\s*(\d+)\S+\s+\d+(?:s|p[xyz]|d(?:z2|xz|yz|x2y2|xy)|[fghi][\+\-]?\d+)"
                    )
                    if self.other["multiplicity"] != 1:
                        args = [
                            ("alpha_coefficients", "beta_coefficients"),
                            ("alpha_nrgs", "beta_nrgs"),
                            ("alpha_occupancies", "beta_occupancies"),
                        ]
                    else:
                        args = [
                            ("alpha_coefficients",),
                            ("alpha_nrgs",),
                            ("alpha_occupancies",),
                        ]

                    for coeff_name, nrg_name, occ_name in zip(*args):
                        self.other["shell_to_atom"] = []
                        mo_coefficients = []
                        orbit_nrgs = []
                        occupancy = []
                        while line.strip() != "":
                            at_match = at_info.match(line)
                            if at_match:
                                ndx = int(at_match.group(1))
                                self.other["shell_to_atom"].append(ndx)
                                coeffs = []
                                # there might not always be a space between the coefficients
                                # so we can't just split(), but they are formatted(-ish)
                                for coeff in re.findall("-?\d+\.\d\d\d\d\d\d", line[16:]):
                                    coeffs.append(float(coeff))
                                for coeff, mo in zip(coeffs, mo_coefficients):
                                    mo.append(coeff)
                            elif "--" not in line:
                                orbit_nrgs = occupancy
                                occupancy = [float(x) for x in line.split()]
                            elif "--" in line:
                                self.other[nrg_name].extend(orbit_nrgs)
                                self.other[occ_name].extend(occupancy)
                                if mo_coefficients:
                                    self.other[coeff_name].extend(
                                        mo_coefficients
                                    )
                                    if not all(
                                        len(coeff) == len(mo_coefficients[0])
                                        for coeff in mo_coefficients
                                    ):
                                        self.LOG.warning(
                                            "orbital coefficients may not "
                                            "have been parsed correctly"
                                        )
                                mo_coefficients = [[] for x in orbit_nrgs]
                                orbit_nrgs = []
                            line = f.readline()
                            n += 1
                        self.other[coeff_name].extend(mo_coefficients)
                        line = f.readline()

                elif line.startswith("N(Alpha)  "):
                    self.other["n_alpha"] = int(
                        np.rint(float(line.split()[2]))
                    )

                elif line.startswith("N(Beta)  "):
                    self.other["n_beta"] = int(np.rint(float(line.split()[2])))

                elif ORCA_NORM_FINISH in line:
                    self.other["finished"] = True

                # TODO E_ZPVE
                if "error" not in self.other or not self["error"]:
                    for err in ERROR_ORCA:
                        if err in line:
                            self.other["error"] = ERROR_ORCA[err]
                            self.other["error_msg"] = line.strip()
                            break
                    else:
                        self.other["error"] = False
                        if "!!!!!!!!" in line:
                            line = f.readline()
                            n += 1
                            self.other["error"] = line.strip()
                            line = f.readline()
                            n += 1
                            self.other["error_msg"] = ""
                            found_error = False
                            while "!!!!!!!" not in line:
                                for err in ERROR_ORCA:
                                    if err in line:
                                        self.other["error"] = ERROR_ORCA[err]
                                self.other["error_msg"] += line.strip() + "\n"
                                line = f.readline()
                                n += 1

                line = f.readline()
                n += 1

        if not just_geom:
            if "finished" not in self.other:
                self.other["finished"] = False

            if (
                "alpha_coefficients" in self.other
                and "basis_set_by_ele" in self.other
            ):
                self.other["orbitals"] = Orbitals(self)
        
        if "error" not in self.other:
            self.other["error"] = None

    def read_qchem_out(self, f, get_all=False, just_geom=True):
        """read qchem output file"""
        def get_atoms(f, n):
            """parse atom info"""
            rv = []
            self.skip_lines(f, 2)
            n += 1
            line = f.readline()
            i = 0
            while "--" not in line:
                i += 1
                line = line.strip()
                atom_info = line.split()
                element = atom_info[1]
                coords = np.array([float(x) for x in atom_info[2:5]])
                rv += [Atom(element=element, coords=coords, name=str(i))]

                line = f.readline()
                n += 1

            return rv, n

        def add_grad(grad, name, line):
            grad[name] = {}
            grad[name]["value"] = line.split()[-3]
            grad[name]["converged"] = line.split()[-1] == "YES"

        line = f.readline()
        n = 1
        while line != "":
            if (
                "Psi4: An Open-Source Ab Initio Electronic Structure Package"
                in line
            ):
                self.file_type = "dat"
                return self.read_psi4_out(
                    f, get_all=get_all, just_geom=just_geom
                )
            
            if "* O   R   C   A *" in line:
                self.file_type = "out"
                return self.read_orca_out(
                    f, get_all=get_all, just_geom=just_geom
                )
            
            
            if (
                "A Quantum Leap Into The Future Of Chemistry"
                in line
            ):
                self.file_type = "qout"
                return self.read_qchem_out(
                    f, get_all=get_all, just_geom=just_geom
                )
            
            if "Standard Nuclear Orientation (Angstroms)" in line:
                if get_all and len(self.atoms) > 0:
                    if self.all_geom is None:
                        self.all_geom = []
                    self.all_geom += [
                        (deepcopy(self.atoms), deepcopy(self.other))
                    ]

                self.atoms, n = get_atoms(f, n)

            if just_geom:
                line = f.readline()
                n += 1
                continue
            else:
                if "energy in the final basis set" in line:
                    self.other["energy"] = float(line.split()[-1])
                    if "SCF" in line:
                        self.other["scf_energy"] = self.other["energy"]

                if re.search(r"energy\s+=\s+-?\d+\.\d+", line):
                    info = re.search(r"\s*([\S\s]+)\s+energy\s+=\s+(-?\d+\.\d+)", line)
                    kind = info.group(1)
                    if len(kind.split()) <= 2:
                        val = float(info.group(2))
                        if "correlation" not in kind and len(kind.split()) <= 2:
                            self.other["E(%s)" % kind.split()[0]] = val
                            self.other["energy"] = val
                        else:
                            self.other["E(corr)(%s)" % kind.split()[0]] = val

                if "Total energy:" in line:
                    self.other["energy"] = float(line.split()[-2])

                #MPn energy is printed as EMPn(SDQ)
                if re.search("EMP\d(?:[A-Z]+)?\s+=\s*-?\d+.\d+$", line):
                    self.other["energy"] = float(line.split()[-1])
                    self.other["E(%s)" % line.split()[0][1:]] = self.other["energy"]

                if "Molecular Point Group" in line:
                    self.other["full_point_group"] = line.split()[3]
                
                if "Largest Abelian Subgroup" in line:
                    self.other["abelian_subgroup"] = line.split()[3]
                
                if "Ground-State Mulliken Net Atomic Charges" in line:
                    charges = []
                    self.skip_lines(f, 3)
                    n += 2
                    line = f.readline()
                    while "--" not in line:
                        charge = float(line.split()[-1])
                        charges.append(charge)
                        line = f.readline()
                        n += 1
                    
                    self.other["Mulliken Charges"] = charges

                if "Cnvgd?" in line:
                    grad = {}
                    line = f.readline()
                    while line and re.search("\w", line):
                        if re.search("Energy\schange", line):
                            add_grad(grad, "Delta E", line)
                        elif re.search("Displacement", line):
                            add_grad(grad, "Disp", line)
                        elif re.search("Gradient", line):
                            add_grad(grad, "Max Disp", line)

                        line = f.readline()
                        n += 1

                    self.other["gradient"] = grad
            
                if "VIBRATIONAL ANALYSIS" in line:
                    freq_str = ""
                    self.skip_lines(f, 10)
                    n += 9
                    line = f.readline()
                    while "STANDARD THERMODYNAMIC QUANTITIES" not in line:
                        n += 1
                        freq_str += line
                        line = f.readline()
                    self.other["frequency"] = Frequency(
                        freq_str, style="qchem",
                    )
                    self.other["temperature"] = float(line.split()[4])
    
                if "Rotational Symmetry Number is" in line:
                    self.other["rotational_symmetry_number"] = int(line.split()[-1])
    
                if "Molecular Mass:" in line:
                    self.other["mass"] = float(line.split()[-2]) * UNIT.AMU_TO_KG
    
                if "$molecule" in line.lower():
                    line = f.readline()
                    while "$end" not in line.lower() and line:
                        if re.search("\d+\s+\d+", line):
                            match = re.search("^\s*(\d+)\s+(\d+)\s*$", line)
                            self.other["charge"] = int(match.group(1))
                            self.other["multiplicity"] = int(match.group(2))
                            break
                        line = f.readline()
    
                if "Principal axes and moments of inertia" in line:
                    self.skip_lines(f, 1)
                    line = f.readline()
                    rot_consts = np.array([
                        float(x) for x in line.split()[2:]
                    ])
                    rot_consts *= UNIT.AMU_TO_KG
                    rot_consts *= UNIT.A0_TO_BOHR ** 2
                    rot_consts *= 1e-20
                    rot_consts = PHYSICAL.PLANCK ** 2 / (8 * np.pi ** 2 * rot_consts * PHYSICAL.KB)
            
                    self.other["rotational_temperature"] = rot_consts
                
                if line.startswith("Mult"):
                    self.other["multiplicity"] = int(line.split()[1])
                
                # TD-DFT excitations
                if re.search("TDDFT.* Excitation Energies", line):
                    excite_s = ""
                    self.skip_lines(f, 2)
                    line = f.readline()
                    n += 3
                    while "---" not in line and line:
                        excite_s += line
                        line = f.readline()
                        n += 1
                    
                    self.other["uv_vis"] = ValenceExcitations(
                        excite_s, style="qchem",
                    )

                # ADC excitations
                if re.search("Excited State Summary", line):
                    excite_s = ""
                    self.skip_lines(f, 2)
                    line = f.readline()
                    n += 3
                    while "===" not in line and line:
                        excite_s += line
                        line = f.readline()
                        n += 1
                    
                    self.other["uv_vis"] = ValenceExcitations(
                        excite_s, style="qchem",
                    )
                
                # EOM excitations
                if re.search("Start computing the transition properties", line):
                    excite_s = ""
                    line = f.readline()
                    n += 1
                    while "All requested transition properties have been computed" not in line and line:
                        excite_s += line
                        line = f.readline()
                        n += 1
                    
                    self.other["uv_vis"] = ValenceExcitations(
                        excite_s, style="qchem",
                    )
                
                if "Thank you very much for using Q-Chem" in line:
                    self.other["finished"] = True
                
                line = f.readline()
                n += 1
        
        if not just_geom and "finished" not in self.other:
            self.other["finished"] = False

        if "error" not in self.other:
            self.other["error"] = None

    def read_log(self, f, get_all=False, just_geom=True, scan_read_all=False):
        def get_atoms(f, n):
            rv = self.atoms
            self.skip_lines(f, 4)
            line = f.readline()
            n += 5
            atnum = 0
            while "--" not in line:
                line = line.strip()
                line = line.split()
                for l in line:
                    try:
                        float(l)
                    except ValueError:
                        msg = "Error detected with log file on line {}"
                        raise IOError(msg.format(n))
                try:
                    rv[atnum].coords = np.array(line[3:], dtype=float)
                except IndexError:
                    pass
                    rv.append(Atom(
                        element=ELEMENTS[int(line[1])],
                        name=str(atnum + 1),
                    ))
                    rv[atnum].coords = np.array(line[3:], dtype=float)

                atnum += 1
                line = f.readline()
                n += 1
            return rv, n

        def get_input(f, n):
            rv = []
            line = f.readline()
            n += 1
            match = re.search(
                "Charge\s*=\s*(-?\d+)\s*Multiplicity\s*=\s*(\d+)", line
            )
            if match is not None:
                self.other["charge"] = int(match.group(1))
                self.other["multiplicity"] = int(match.group(2))
            line = f.readline()
            n += 1
            a = 0
            if len(line.split()) == 1:
                # internal coordinate z-matrix
                # not parsed
                while line.split():
                    line = line.split()
                    rv += [Atom(element=line[0], name=str(a), coords=np.zeros(3))]
                    a += 1
                    line = f.readline()
                return rv, n

            while len(line.split()) > 1:
                line  = line.split()
                if len(line) == 5:
                    flag = not(bool(line[1]))
                    a += 1
                    rv += [Atom(element=line[0], flag=flag, coords=line[2:], name=str(a))]
                elif len(line) == 4:
                    a += 1
                    rv += [Atom(element=line[0], coords=line[1:], name=str(a))]
                line = f.readline()
                n += 1
            return rv, n

        def get_oniom_atoms(f, n):
            rv = self.atoms
            self.skip_lines(f, 4)
            line = f.readline()
            n += 5
            atnum = 0
            while "--" not in line:
                line = line.strip()
                line = line.split()
                for l in line:
                    try:
                        float(l)
                    except ValueError:
                        msg = "Error detected with log file on line {}"
                        raise IOError(msg.format(n))
                rv[atnum].coords = np.array(line[3:], dtype=float)
                atnum += 1
                line = f.readline()
                n += 1
            return rv, n

        def get_oniom_info(f, n):
            rv = []
            line = f.readline()
            n += 1
            charge = []
            multiplicity = []
            while "Charge" in line:
                match = re.search(
                    "Charge\s*=\s*(-?\d+)\s*Multiplicity\s*=\s*(\d+)", line
                )
                if match is not None:
                    charge.append(int(match.group(1)))
                    multiplicity.append(int(match.group(2)))
                line = f.readline()
                n += 1
            self.other["charge"] = charge
            self.other["multiplicity"] = multiplicity
            while len(line.split()) > 0:
                nums = float_num.findall(line)
                line = line.split()
                is_oniom = False
                flag = ""
                atomtype = ""
                charge = ""
                #tags = []
                link_info = {}
                has_flag = False
                if len(line[0].split("-")) == 2:
                    if not is_alpha(line[0].split("-")[1][0]):
                        charge = nums[0]
                    elif is_alpha(line[0].split("-")[1][0]):
                        atomtype = line[0].split("-")[1]
                if len(line[0].split("-")) == 4:
                    atomtype = line[0].split("-")[1]
                    charge = str(-1 * float(line[0].split("-")[3]))
                if len(line[0].split("-")) == 3:
                    if not is_alpha(line[0].split("-")[1][0]):
                        charge = nums[0]
                    elif is_alpha(line[0].split("-")[1][0]):
                        atomtype = line[0].split("-")[1]
                        charge = line[0].split("-")[2]
                if len(line)%2 == 0:
                    has_flag = True
                    flag = line[1]
                    coords = line[2:5]
                if not has_flag:
                    coords = line[1:4]
                if len(line) > 6:
                    link_atom = line[len(line)-2:].split()
                    link_info["connected"] = link_atom[1]
                    info = link_atom[0].split("-")
                    link_info["element"] = info[0]
                    if len(info) == 3:
                        link_info["atomtype"] = info[1]
                        link_info["charge"] = info[2]
                    elif len(info) == 2:
                        if is_alpha(info[1][0]):
                            link_info["atomtype"] = info[1]
                        else:
                            link_info["charge"] = info[1]
                    #tags.append(line[len(line)-2:])
                    layer = line[len(line)-3]
                if len(line) < 7:
                    layer = line[len(line)-1]
                a = OniomAtom(element=line[0].split("-")[0],flag=flag,coords=coords,layer=layer,atomtype=atomtype,charge=charge,link_info=link_info)
                rv += [a] 
                line = f.readline()
                n += 1
            return rv, n

        def get_params(f, n):
            rv = []
            self.skip_lines(f, 2)
            n += 3
            line = f.readline()
            if "Definition" in line:
                definition = True
            else:
                definition = False
            self.skip_lines(f, 1)
            n += 2
            line = f.readline()
            while "--" not in line:
                line = line.split()
                param = line[1]
                if definition:
                    val = float(line[3])
                else:
                    val = float(line[2])
                rv.append((param, val))
                line = f.readline()
                n += 1
            return rv, n

        def get_modredundant(f, n):
            """read constraints for modredundant section"""
            rv = {}
            line = f.readline()
            n += 1
            while line.strip():
                atom_match = re.search("X\s+(\d+)\s+([FS])(\s+(\d+)\s+(\d+\.\d?))?", line)
                bond_match = re.search("B\s+(\d+)\s+(\d+)\s+([FS])(\s+(\d+)\s+(\d+\.\d?))?", line)
                angle_match = re.search("A\s+(\d+)\s+(\d+)\s+(\d+)\s+([FS])(\s+(\d+)\s+(\d+\.\d?))?", line)
                torsion_match = re.search(
                    "D\s+(\d+)\s+(\d+)\s+(\d+)\s+(\d+)\s+([FS])(\s+(\d+)\s+(\d+\.\d?))?", line
                )
                if atom_match:
                    if "atoms" not in rv:
                        rv["atoms"] = ""
                    else:
                        rv["atoms"] += ","
                    rv["atoms"] += atom_match.group(1)
                    if atom_match.group(2) == "S":
                        if "scan" not in rv:
                            rv["scan"] = []
                        rv["scan"].append(",".join([atom_match.group(1), atom_match.group(4), atom_match.group(5)]))
                elif bond_match:
                    if "bonds" not in rv:
                        rv["bonds"] = []
                    rv["bonds"].append(
                        ",".join([bond_match.group(1), bond_match.group(2)])
                    )
                    if bond_match.group(3) == "S":
                        if "scan" not in rv:
                            rv["scan"] = []
                        rv["scan"].append(",".join([bond_match.group(1), bond_match.group(2), bond_match.group(5), bond_match.group(6)]))
                elif angle_match:
                    if "angles" not in rv:
                        rv["angles"] = []
                    rv["angles"].append(
                        ",".join(
                            [
                                angle_match.group(1),
                                angle_match.group(2),
                                angle_match.group(3),
                            ]
                        )
                    )
                    if angle_match.group(4) == "S":
                        if "scan" not in rv:
                            rv["scan"] = []
                        rv["scan"].append(",".join([angle_match.group(1), angle_match.group(2), angle_match.group(3), angle_match.group(6), angle_match.group(7)]))
                elif torsion_match:
                    if "torsions" not in rv:
                        rv["torsions"] = []
                    rv["torsions"].append(
                        ",".join(
                            [
                                torsion_match.group(1),
                                torsion_match.group(2),
                                torsion_match.group(3),
                                torsion_match.group(4),
                            ]
                        )
                    )
                    if torsion_match.group(5) == "S":
                        if "scan" not in rv:
                            rv["scan"] = []
                        rv["scan"].append(",".join([torsion_match.group(1), torsion_match.group(2), torsion_match.group(3), torsion_match.group(4), torsion_match.group(7), torsion_match.group(8)]))

                line = f.readline()
                n += 1

            return rv, n

        self.all_geom = []
        line = f.readline()
        self.other["archive"] = ""
        constraints = {}
        self.other["opt_steps"] = 0
        found_archive = False
        n = 1
        route = None
        oniom = False
        has_params = False
        while line != "":
            if line.strip().startswith("AtFile"):
                parameters = line.split()[1]
                has_params = True
            # route
            # we need to grab the route b/c sometimes 'hpmodes' can get split onto multiple lines:
            # B3LYP/genecp EmpiricalDispersion=GD3 int=(grid=superfinegrid) freq=(h
            # pmodes,noraman,temperature=313.15)
            if line.strip().startswith("#") and route is None:
                route = ""
                while "------" not in line:
                    route += line.strip() + " "
                    n += 1
                    line = f.readline()
            # archive entry
            if line.strip().startswith("1\\1\\"):
                found_archive = True
                line = "@" + line.strip()[4:]
            if found_archive and line.strip().endswith("@"):
                self.other["archive"] = self.other["archive"][:-2] + "\\\\"
                found_archive = False
            elif found_archive:
                self.other["archive"] += line.strip()

            if route is not None and "oniom" in route.lower():
                oniom=True

            # input atom specs and charge/mult
            if oniom==False and "Symbolic Z-matrix:" in line:
                self.atoms, n = get_input(f, n)

            #Pseudopotential info
            if "Pseudopotential Parameters" in line:
                self.other["ECP"] = []
                self.skip_lines(f, 4)
                n += 5
                line = f.readline()
                while "=====" not in line:
                    line = line.split()
                    if line[0].isdigit() and line[1].isdigit():
                        ele = line[1]
                        n += 1
                        line = f.readline().split()
                        if line[0] != "No":
                            self.other["ECP"].append(ELEMENTS[int(ele)])
                    n += 1
                    line = f.readline()

            # geometry
<<<<<<< HEAD
            if re.search("(Standard|Input) orientation:", line) and not oniom:
                if get_all and len(self.atoms) > 0:
=======
            if re.search("(Standard|Input) orientation:", line):
                record_coords = True
                if "constraints" in locals():
                    if "scan" in constraints: 
                        if scan_read_all == False:
                            record_coords = False
                            if "gradient" in self.other:
                                true_count=0
                                for i in self.other["gradient"]:
                                    if self.other["gradient"][i]["converged"] == True:
                                        true_count+=1
                                if true_count == 4:
                                    record_coords = True
                        elif scan_read_all == True:
                            record_coords = True
                if get_all and self.atoms and record_coords:
>>>>>>> baf41eaf
                    self.all_geom += [
                        (deepcopy(self.atoms), deepcopy(self.other))
                    ]
                if record_coords:
                    self.atoms, n = get_atoms(f, n)
                self.other["opt_steps"] += 1

            if re.search("(Standard|Input) orientation:", line) and oniom == True:
                 if get_all and len(self.atoms) > 0:
                    self.all_geom += [
                        (deepcopy(self.atoms), deepcopy(self.other))
                    ]
                 self.atoms, n = get_oniom_atoms(f, n)
                 self.other["opt_steps"] += 1

            #oniom atom types and input charges
            if oniom == True and re.search("Symbolic Z-matrix", line):
                self.atoms, n = get_oniom_info(f, n)

            if re.search(
                "The following ModRedundant input section has been read:", line
            ):
                constraints, n = get_modredundant(f, n)

            if just_geom:
                line = f.readline()
                n += 1
                continue
                # z-matrix parameters
            if re.search("Optimized Parameters", line):
                self.other["params"], n = get_params(f, n)

            # status
            if NORM_FINISH in line:
                self.other["finished"] = True
            # read energies from different methods
            if "SCF Done" in line:
                tmp = [word.strip() for word in line.split()]
                idx = tmp.index("=")
                self.other["energy"] = float(tmp[idx + 1])
                self.other["scf_energy"] = float(tmp[idx + 1])

            else:
                nrg_match = re.search("\s+(E\(\S+\))\s*=\s*(\S+)", line)
                # ^ matches many methods
                # will also match the SCF line (hence the else here)
                # the match in the SCF line could be confusing b/c
                # the SCF line could be
                # SCF Done:  E(RB2PLYPD3) =  -76.2887108570     A.U. after   10 cycles
                # and later on, there will be a line...
                #  E2(B2PLYPD3) =    -0.6465105880D-01 E(B2PLYPD3) =    -0.76353361915801D+02
                # this will give:
                # * E(RB2PLYPD3) = -76.2887108570 
                # * E(B2PLYPD3) = -76.353361915801
                # very similar names for very different energies...
                if nrg_match:
                    self.other["energy"] = float(nrg_match.group(2).replace("D", "E"))
                    self.other[nrg_match.group(1)] = self.other["energy"]
            
            # CC energy
            if line.startswith(" CCSD(T)= "):
                self.other["energy"] = float(line.split()[-1].replace("D", "E"))
                self.other["E(CCSD(T))"] = self.other["energy"]
            
            # MP energies
            mp_match = re.search("([RU]MP\d+(?:\(\S+\))?)\s*=\s*(\S+)", line)
            if mp_match:
                self.other["energy"] = float(mp_match.group(2).replace("D", "E"))
                self.other["E(%s)" % mp_match.group(1)] = self.other["energy"]

            if "Molecular mass:" in line:
                self.other["mass"] = float(float_num.search(line).group(0))
                self.other["mass"] *= UNIT.AMU_TO_KG

            # Frequencies
            if route is not None and "hpmodes" in route.lower():
                self.other["hpmodes"] = True
            if "Harmonic frequencies" in line:
                freq_str = line
                line = f.readline()
                while line.strip():
                    n += 1
                    freq_str += line
                    line = f.readline()
                if "hpmodes" not in self.other:
                    self.other["hpmodes"] = False
                self.other["frequency"] = Frequency(
                    freq_str, hpmodes=self.other["hpmodes"]
                )

            if "Anharmonic Infrared Spectroscopy" in line:
                self.skip_lines(f, 5)
                n += 5
                anharm_str = ""
                combinations_read = False
                combinations = False
                line = f.readline()
                while not combinations_read:
                    n += 1
                    anharm_str += line
                    if "Combination Bands" in line:
                        combinations = True
                    line = f.readline()
                    if combinations and line == "\n":
                        combinations_read = True

                self.other["frequency"].parse_gaussian_lines(
                    anharm_str.splitlines(), harmonic=False,
                )

            # X matrix for anharmonic
            if "Total Anharmonic X Matrix" in line:
                self.skip_lines(f, 1)
                n += 1
                n_freq = len(self.other["frequency"].data)
                n_sections = int(np.ceil(n_freq / 5))
                x_matrix = np.zeros((n_freq, n_freq))
                for section in range(0, n_sections):
                    header = f.readline()
                    n += 1
                    for j in range(5 * section, n_freq):
                        line = f.readline()
                        n += 1
                        ll = 5 * section
                        ul = 5 * section + min(j - ll + 1, 5)
                        x_matrix[j, ll:ul] = [
                            float(x.replace("D", "e"))
                            for x in line.split()[1:]
                        ]
                x_matrix += np.tril(x_matrix, k=-1).T
                self.other["X_matrix"] = x_matrix

            if "Total X0" in line:
                self.other["X0"] = float(line.split()[5])

            # TD-DFT output
            if line.strip().startswith("Ground to excited state"):
                uv_vis = ""
                highest_state = 0
                done = False
                read_states = False
                while not done:
                    n += 1
                    uv_vis += line
                    if not read_states and line.strip() and line.split()[0].isdigit():
                        state = int(line.split()[0])
                        if state > highest_state:
                            highest_state = state
                    if line.strip().startswith("Ground to excited state transition velocity"):
                        read_states = True
                    if re.search("Excited State\s*%i:" % highest_state, line):
                        done = True
                    if line.strip().startswith("Total Energy, E"):
                        nrg = re.search(
                            r"Total Energy, E\((\S+)\)\s*=\s*(-?\d+\.\d+)", line
                        )
                        self.other["E(%s)" % nrg.group(1)] = float(nrg.group(2))
                        self.other["energy"] = float(nrg.group(2))

                    line = f.readline()
                self.other["uv_vis"] = ValenceExcitations(
                    uv_vis, style="gaussian"
                )

            # Thermo
            if re.search("Temperature\s*\d+\.\d+", line):
                self.other["temperature"] = float(
                    float_num.search(line).group(0)
                )
            if "Rotational constants (GHZ):" in line:
                rot = float_num.findall(line)
                rot = [
                    float(r) * PHYSICAL.PLANCK * (10 ** 9) / PHYSICAL.KB
                    for r in rot
                ]
                self.other["rotational_temperature"] = rot

            # rotational constants from anharmonic frequency jobs
            if "Rotational Constants (in MHz)" in line:
                self.skip_lines(f, 2)
                n += 2
                equilibrium_rotational_temperature = np.zeros(3)
                ground_rotational_temperature = np.zeros(3)
                centr_rotational_temperature = np.zeros(3)
                for i in range(0, 3):
                    line = f.readline()
                    n += 1
                    info = line.split()
                    Be = float(info[1])
                    B00 = float(info[3])
                    B0 = float(info[5])
                    equilibrium_rotational_temperature[i] = Be
                    ground_rotational_temperature[i] = B00
                    centr_rotational_temperature[i] = B0
                equilibrium_rotational_temperature *= (
                    PHYSICAL.PLANCK * 1e6 / PHYSICAL.KB
                )
                ground_rotational_temperature *= (
                    PHYSICAL.PLANCK * 1e6 / PHYSICAL.KB
                )
                centr_rotational_temperature *= (
                    PHYSICAL.PLANCK * 1e6 / PHYSICAL.KB
                )
                self.other[
                    "equilibrium_rotational_temperature"
                ] = equilibrium_rotational_temperature
                self.other[
                    "ground_rotational_temperature"
                ] = ground_rotational_temperature
                self.other[
                    "centr_rotational_temperature"
                ] = centr_rotational_temperature

            if "Sum of electronic and zero-point Energies=" in line:
                self.other["E_ZPVE"] = float(float_num.search(line).group(0))
            if "Sum of electronic and thermal Enthalpies=" in line:
                self.other["enthalpy"] = float(float_num.search(line).group(0))
            if "Sum of electronic and thermal Free Energies=" in line:
                self.other["free_energy"] = float(
                    float_num.search(line).group(0)
                )
            if "Zero-point correction=" in line:
                self.other["ZPVE"] = float(float_num.search(line).group(0))
            if "Rotational symmetry number" in line:
                self.other["rotational_symmetry_number"] = int(
                    re.search("\d+", line).group(0)
                )

            # Gradient
            if re.search("Threshold\s+Converged", line) is not None:
                line = f.readline()
                n += 1
                grad = {}

                def add_grad(line, name, grad):
                    line = line.split()
                    grad[name] = {
                        "value": line[2],
                        "threshold": line[3],
                        "converged": True if line[4] == "YES" else False,
                    }
                    return grad

                while line != "":
                    if "Predicted change in Energy" in line:
                        break
                    if re.search("Maximum\s+Force", line) is not None:
                        grad = add_grad(line, "Max Force", grad)
                    if re.search("RMS\s+Force", line) is not None:
                        grad = add_grad(line, "RMS Force", grad)
                    if re.search("Maximum\s+Displacement", line) is not None:
                        grad = add_grad(line, "Max Disp", grad)
                    if re.search("RMS\s+Displacement", line) is not None:
                        grad = add_grad(line, "RMS Disp", grad)
                    line = f.readline()
                    n += 1
                self.other["gradient"] = grad

            # electronic properties
            if "Electrostatic Properties (Atomic Units)" in line:
                self.skip_lines(f, 5)
                n += 5
                self.other["electric_potential"] = []
                self.other["electric_field"] = []
                line = f.readline()
                while "--" not in line:
                    info = line.split()
                    self.other["electric_potential"].append(float(info[2]))
                    self.other["electric_field"].append([float(x) for x in info[3:]])
                    line = f.readline()
                    n += 1
                self.other["electric_potential"] = np.array(self.other["electric_potential"])
                self.other["electric_field"] = np.array(self.other["electric_field"])

            # optical features
            if "[Alpha]" in line:
                alpha_match = re.search("\[Alpha\].*\(\s*(.*\s?.*)\)\s*=\s*(-?\d+\.\d+)", line)
                self.other["optical_rotation_(%s)" % alpha_match.group(1)] = \
                float(alpha_match.group(2))

            # symmetry
            if "Full point group" in line:
                self.other["full_point_group"] = line.split()[-3]

            if "Largest Abelian subgroup" in line:
                self.other["abelian_subgroup"] = line.split()[-3]

            if "Largest concise Abelian subgroup" in line:
                self.other["concise_abelian_subgroup"] = line.split()[-3]

            # forces
            if "Forces (Hartrees/Bohr)" in line:
                gradient = np.zeros((len(self.atoms), 3))
                self.skip_lines(f, 2)
                n += 2
                for i in range(0, len(self.atoms)):
                    n += 1
                    line = f.readline()
                    info = line.split()
                    gradient[i] = np.array([float(x) for x in info[2:]])

                self.other["forces"] = gradient

            # nbo stuff
            if "N A T U R A L   A T O M I C   O R B I T A L   A N D" in line:
                self.read_nbo(f)

            # atomic charges
            charge_match = re.search("(\S+) charges:\s*$", line)
            if charge_match:
                self.skip_lines(f, 1)
                n += 1
                charges = []
                for i in range(0, len(self.atoms)):
                    line = f.readline()
                    n += 1
                    charges.append(float(line.split()[2]))
                    self.atoms[i].charge = float(line.split()[2])
                self.other[charge_match.group(1) + " Charges"] = charges

            # capture errors
            # only keep first error, want to fix one at a time
            if "error" not in self.other:
                for err in ERROR:
                    if re.search(err, line):
                        self.other["error"] = ERROR[err]
                        self.other["error_msg"] = line.strip()
                        break

            line = f.readline()
            n += 1

        if not just_geom:
            if route is not None:
                other_kwargs = {GAUSSIAN_ROUTE: {}}
                route_spec = re.compile("(\w+)=?\((.*)\)")
                if oniom == False:
                    method_and_basis = re.search(
                        "#(?:[NnPpTt]\s+?)(\S+)|#\s*?(\S+)", route
                    )
                if oniom == True:
                    method_and_basis = re.search(
                        "#(?:[NnPpTt]*\s+?)(?:[OoNnIiMm]*\()(\S+?)(?::)([A-z0-9\/\(\)-]*)(?:=\()?([A-z,]*)?(?:\))?(?::)?([A-z-\(\)0-9]*)?(?:=\()?([A-z,]*)(?:\)*=)?([A-z,]*)?"
                    , route)
                if method_and_basis is not None:
                    if oniom == False:
                        if method_and_basis.group(2):
                            method_info = method_and_basis.group(2).split("/")
                        else:
                            method_info = method_and_basis.group(1).split("/")

                        method = method_info[0]
                        if len(method_info) > 1:
                            basis = method_info[1]
                        else:
                            basis = None
                    if oniom == True:
                        method = None
                        basis = None
                        medium_info = None
                        mm_options = {}
                        oniom_options = []
                        high_info = method_and_basis.group(1).split("/")
                        if method_and_basis.group(4) and len(method_and_basis.group(4)) > 1:
                            medium_info = method_and_basis.group(2).split("/")
                            low_info = method_and_basis.group(4).split("/")
                        if (method_and_basis.group(4) and len(method_and_basis.group(4)) <= 1) or not method_and_basis.group(4):
                            low_info = method_and_basis.group(2).split("/")
                        if method_and_basis.group(6):
                            oniom_options = method_and_basis.group(6).split(",")
                        high_method = high_info[0]
                        try:
                            high_basis = high_info[1]
                        except IndexError:
                            high_basis = None
                        if medium_info is not None:
                            medium_method = medium_info[0]
                            try:
                                medium_basis = medium_info[1]
                            except IndexError:
                                medium_basis = None
                        low_method = low_info[0]
                        try:
                            low_basis = low_info[1]
                        except IndexError:
                            low_basis = None
                        if medium_info is None:
                            medium_method = None
                            medium_basis = None
                        def fix_paren(string):
                            if ")" in string:
                                if "(" not in string:
                                    string = string.split(")")[0]
                                if "(" in string:
                                    left = 0
                                    right = 0
                                    for x in string:
                                        if x == "(":
                                            left += 1
                                        if x == ")":
                                            right += 1
                                    if left < right:
                                        string = string[:-1]
                            else:
                                pass
                            return string
                        if low_basis is None:
                            low_method = fix_paren(low_method)
                        elif low_basis is not None:
                            low_basis = fix_paren(low_basis)
                        if method_and_basis.group(3) and not method_and_basis.group(5):
                            mm_options[low_method] = method_and_basis.group(3).split(",")
                        if method_and_basis.group(5) and not method_and_basis.group(3):
                            mm_options[low_method] = method_and_basis.group(5).split(",")
                        if method_and_basis.group(5) and method_and_basis.group(3):
                            mm_options[low_method] = method_and_basis.group(5).split(",")
                            mm_options[medium_method] = method_and_basis.group(3).split(",")
                        if mm_options != {}:
                            other_kwargs["mm"] = mm_options
                        if oniom_options != []:
                            other_kwargs["oniom"] = oniom_options

                    if has_params:
                        other_kwargs["parameters"] = parameters

                    route_options = route.split()
                    job_type = []
                    grid = None
                    solvent = None
                    for option in route_options:
                        if option.startswith("#"):
                            continue
                        if method is not None and option.startswith(method):
                                continue
                        if option.lower().startswith("oniom"):
                                continue

                        option_lower = option.lower()
                        if option_lower.startswith("opt"):
                            ts = False
                            match = route_spec.search(option)
                            if match:
                                options = match.group(2).split(",")
                            elif option_lower.startswith("opt="):
                                options = ["".join(option.split("=")[1:])]
                            else:
                                if not constraints:
                                    # if we didn't read constraints, try using flagged atoms instead
                                    from AaronTools.finders import FlaggedAtoms

                                    constraints = {"atoms": FlaggedAtoms}
                                    if not any(atom.flag for atom in self.atoms):
                                        constraints = None
                                job_type.append(
                                    OptimizationJob(constraints=constraints)
                                )
                                continue

                            other_kwargs[GAUSSIAN_ROUTE]["opt"] = []

                            for opt in options:
                                if opt.lower() == "ts":
                                    ts = True
                                else:
                                    other_kwargs[GAUSSIAN_ROUTE]["opt"].append(
                                        opt
                                    )

                            job_type.append(
                                OptimizationJob(
                                    transition_state=ts,
                                    constraints=constraints,
                                )
                            )

                        elif option_lower.startswith("freq"):
                            temp = 298.15
                            match = route_spec.search(option)
                            if match:
                                options = match.group(2).split(",")
                            elif option_lower.startswith("freq="):
                                options = "".join(option.split("=")[1:])
                            else:
                                job_type.append(FrequencyJob())
                                continue

                            other_kwargs[GAUSSIAN_ROUTE]["freq"] = []

                            for opt in options:
                                if opt.lower().startswith("temp"):
                                    temp = float(opt.split("=")[1])
                                else:
                                    other_kwargs[GAUSSIAN_ROUTE][
                                        "freq"
                                    ].append(opt)

                            job_type.append(FrequencyJob(temperature=temp))

                        elif option_lower == "sp":
                            job_type.append(SinglePointJob())

                        elif option_lower.startswith("int"):
                            match = route_spec.search(option)
                            if match:
                                options = match.group(2).split(",")
                            elif option_lower.startswith("freq="):
                                options = "".join(option.split("=")[1:])
                            else:
                                job_type.append(FrequencyJob())
                                continue

                            for opt in options:
                                if opt.lower().startswith("grid"):
                                    grid_name = opt.split("=")[1]
                                    grid = IntegrationGrid(grid_name)
                                else:
                                    if (
                                        "Integral"
                                        not in other_kwargs[GAUSSIAN_ROUTE]
                                    ):
                                        other_kwargs[GAUSSIAN_ROUTE][
                                            "Integral"
                                        ] = []
                                    other_kwargs[GAUSSIAN_ROUTE][
                                        "Integral"
                                    ].append(opt)

                        else:
                            # TODO: parse solvent
                            match = route_spec.search(option)
                            if match:
                                keyword = match.group(1)
                                options = match.group(2).split(",")
                                other_kwargs[GAUSSIAN_ROUTE][keyword] = options
                            elif "=" in option:
                                keyword = option.split("=")[0]
                                options = "".join(option.split("=")[1:])
                                other_kwargs[GAUSSIAN_ROUTE][keyword] = [
                                    options
                                ]
                            else:
                                other_kwargs[GAUSSIAN_ROUTE][option] = []
                                continue

                    self.other["other_kwargs"] = other_kwargs
                    if oniom == True:
                        try:
                            theory = Theory(
                                charge=self.other["charge"],
                                multiplicity=self.other["multiplicity"],
                                job_type=job_type,
                                high_method=high_method,
                                medium_method=medium_method,
                                low_method=low_method,
                                high_basis=high_basis,
                                medium_basis=medium_basis,
                                low_basis=low_basis,
                                grid=grid,
                                solvent=solvent,
                            )
                            theory.kwargs = self.other["other_kwargs"]
                            self.other["theory"] = theory
                        except KeyError:
                            print(high_method)
                            print(high_basis)
                            if medium_method is not None: print(medium_method)
                            if medium_basis is not None: print(medium_basis)
                            print(low_method)
                            if low_basis is not None: print(low_basis)
                            print(solvent)
                    elif oniom == False:
                        try:
                            theory = Theory(
                                charge=self.other["charge"],
                                multiplicity=self.other["multiplicity"],
                                job_type=job_type,
                                basis=basis,
                                method=method,
                                grid=grid,
                                solvent=solvent,
                            )
                            theory.kwargs = self.other["other_kwargs"]
                            self.other["theory"] = theory
                        except KeyError:
                            # if there is a serious error, too little info may be available
                            # to properly create the theory object
                            #pass
                            print(method)
                            print(basis)
                            print(solvent)

        for i, a in enumerate(self.atoms):
            a.name = str(i + 1)

        if "finished" not in self.other:
            self.other["finished"] = False
        if "error" not in self.other:
            self.other["error"] = None
        return

    def read_com(self, f):
        found_atoms = False
        found_constraint = False
        atoms = []
        other = {}
        for line in f:
            # header
            if line.startswith("%"):
                continue
            if line.startswith("#"):
                method = re.search("^#([NnPpTt]\s+?)(\S+)|^#\s*?(\S+)", line)
                # route can be #n functional/basis ...
                # or #functional/basis ...
                # or # functional/basis ...
                if method.group(3):
                    other["method"] = method.group(3)
                else:
                    other["method"] = method.group(2)
                if "temperature=" in line:
                    other["temperature"] = float(
                        re.search("temperature=(\d+\.?\d*)", line).group(1)
                    )
                if "solvent=" in line:
                    other["solvent"] = re.search(
                        "solvent=(\S+)\)", line
                    ).group(1)
                if "scrf=" in line:
                    # solvent model should be non-greedy b/c solvent name can have commas
                    other["solvent_model"] = re.search(
                        "scrf=\((\S+?),", line
                    ).group(1)
                if "EmpiricalDispersion=" in line:
                    other["emp_dispersion"] = re.search(
                        "EmpiricalDispersion=(\S+)", line
                    ).group(1)
                if "int=(grid" in line or "integral=(grid" in line.lower():
                    other["grid"] = re.search(
                        "(?:int||Integral)=\(grid[(=](\S+?)\)", line
                    ).group(1)
                # comments can be multiple lines long
                # but there should be a blank line between the route and the comment
                # and another between the comment and the charge+mult
                blank_lines = 0
                while blank_lines < 2:
                    line = f.readline().strip()
                    if len(line) == 0:
                        blank_lines += 1
                    else:
                        if "comment" not in other:
                            other["comment"] = ""
                        other["comment"] += "%s\n" % line
                other["comment"] = (
                    other["comment"].strip() if "comment" in other else ""
                )
                line = f.readline()
                if len(line.split()) > 1:
                    line = line.split()
                else:
                    line = line.split(",")
                other["charge"] = int(line[0])
                other["multiplicity"] = int(line[1])
                found_atoms = True
                continue
            # constraints
            if found_atoms and line.startswith("B") and line.endswith("F"):
                found_constraint = True
                if "constraint" not in other:
                    other["constraint"] = []
                other["constraint"] += [float_num.findall(line)]
                continue
            # footer
            if found_constraint:
                if "footer" not in other:
                    other["footer"] = ""
                other["footer"] += line
                continue
            # atom coords
            nums = float_num.findall(line)
            line = line.split()
            is_oniom = False
            flag = ""
            atomtype = ""
            charge = ""
            tags = []
            has_flag = False
            if "oniom" in other["method"].lower():
                is_oniom = True
            if not is_oniom:
                if len(line) == 5 and is_alpha(line[0]) and len(nums) == 4: 
                    if not is_int(line[1]):
                        continue
                    a = Atom(element=line[0], coords=nums[1:], flag=nums[0])
                    atoms += [a]
                elif len(line) == 4 and is_alpha(line[0]) and len(nums) == 3:
                    a = Atom(element=line[0], coords=nums)
                    atoms += [a]
            elif is_oniom:
                link_info = {}
                if len(line) > 0 and len(line[0].split("-")) > 0 and len(nums) > 2:
                    if len(line[0].split("-")) == 2:
                        if not is_alpha(line[0].split("-")[1][0]):
                            charge = nums[0]
                        elif is_alpha(line[0].split("-")[1][0]):
                            atomtype = line[0].split("-")[1]
                    if len(line[0].split("-")) == 4:
                        atomtype = line[0].split("-")[1]
                        charge = str(-1 * float(line[0].split("-")[3]))
                    if len(line[0].split("-")) == 3:
                        if not is_alpha(line[0].split("-")[1][0]):
                            charge = nums[0]
                        elif is_alpha(line[0].split("-")[1][0]):
                            atomtype = line[0].split("-")[1]
                            charge = line[0].split("-")[2]
                    if len(line)%2 == 0:
                        has_flag = True
                        flag = line[1]
                        coords = line[2:5]
                    if not has_flag:
                        coords = line[1:4]
                    if len(line) > 6:
                        #tags.append(line[len(line)-2:])
                        link_atom = line[len(line)-2:]
                        link_info["connected"] = link_atom[1]
                        info = link_atom[0].split("-")
                        link_info["element"] = info[0]
                        if len(info) == 3:
                            link_info["atomtype"] = info[1]
                            link_info["charge"] = info[2]
                        elif len(info) == 2:
                            if is_alpha(info[1][0]):
                                link_info["atomtype"] = info[1]
                            else:
                                link_info["charge"] = info[1]
                        layer = line[len(line)-3]
                    if len(line) < 7:
                        layer = line[len(line)-1]
                    a = OniomAtom(element=line[0].split("-")[0],flag=flag,coords=coords,layer=layer,atomtype=atomtype,charge=charge,link_info=link_info)
                    atoms += [a] 
        for i, a in enumerate(atoms):
            a.name = str(i + 1)
        self.atoms = atoms
        self.other = other
        return

    def read_fchk(self, f, just_geom=True, max_length=10000000):
        def parse_to_list(
            i, lines, length, data_type, debug=False, max_length=max_length,
        ):
            """takes a block in an fchk file and turns it into an array
            block headers all end with N=   <int>
            the length of the array will be <int>
            the data type is specified by data_type"""
            i += 1
            line = f.readline()
            # print("first line", line)
            items_per_line = len(line.split())
            # print("items per line", items_per_line)
            total_items = items_per_line
            num_lines = ceil(length / items_per_line)

            # print("lines in block", num_lines)

            block = [line]
            for k in range(0, num_lines - 1):
                line = f.readline()
                if max_length < length:
                    continue
                block.append(line)
            
            if max_length < length:
                return length, i + num_lines
            block = " ".join(block)

            if debug:
                print("full block")
                print(block)

            return (
                np.fromstring(block, count=length, dtype=data_type, sep=" "),
                i + num_lines,
            )

        self.atoms = []
        atom_numbers = []
        atom_coords = []

        other = {}

        int_info = re.compile("([\S\s]+?)\s*I\s*(N=)?\s*(-?\d+)")
        real_info = re.compile(
            "([\S\s]+?)\s*R\s*(N=)\s*(-?\d+\.?\d*[Ee]?[+-]?\d*)"
        )
        char_info = re.compile(
            "([\S\s]+?)\s*C\s*(N=)?\s*(-?\d+\.?\d*[Ee]?[+-]?\d*)"
        )

        theory = Theory()

        line = f.readline()

        i = 0
        while line != "":
            if i == 0:
                other["comment"] = line.strip()
            elif i == 1:
                i += 1
                line = f.readline()
                job_info = line.split()
                if job_info[0] == "SP":
                    theory.job_type = [SinglePointJob()]
                elif job_info[0] == "FOPT":
                    theory.job_type[OptimizationJob()]
                elif job_info[0] == "FTS":
                    theory.job_type = [OptimizationJob(transition_state=True)]
                elif job_info[0] == "FORCE":
                    theory.job_type = [ForceJob()]
                elif job_info[0] == "FREQ":
                    theory.job_type = [FrequencyJob()]

                theory.method = job_info[1]
                if len(job_info) > 2:
                    theory.basis = job_info[2]

                i += 1
                line = f.readline()
                continue

            int_match = int_info.match(line)
            real_match = real_info.match(line)
            char_match = char_info.match(line)
            if int_match is not None:
                data = int_match.group(1)
                # print("int", data)
                value = int_match.group(3)
                if data == "Charge" and not just_geom:
                    theory.charge = int(value)
                elif data == "Multiplicity" and not just_geom:
                    theory.multiplicity = int(value)
                elif data == "Atomic numbers":
                    atom_numbers, i = parse_to_list(i, f, int(value), int)
                elif not just_geom:
                    if int_match.group(2):
                        other[data], i = parse_to_list(
                            i, f, int(value), int
                        )
                    else:
                        other[data] = int(value)

            elif real_match is not None:
                data = real_match.group(1)
                # print("real", data)
                value = real_match.group(3)
                if data == "Current cartesian coordinates":
                    atom_coords, i = parse_to_list(i, f, int(value), float)
                elif data == "Total Energy":
                    other["energy"] = float(value)
                elif not just_geom:
                    if real_match.group(2):
                        other[data], i = parse_to_list(
                            i, f, int(value), float
                        )
                    else:
                        other[data] = float(value)

            # elif char_match is not None:
            #     data = char_match.group(1)
            #     value = char_match.group(3)
            #     if not just_geom:
            #         other[data] = lines[i + 1]
            #         i += 1

            line = f.readline()
            i += 1

        self.other = other
        self.other["theory"] = theory

        if isinstance(atom_coords, int):
            raise RuntimeError(
                "max. array size is insufficient to parse atom data\n"
                "must be at least %i" % atom_coords
            )
        coords = np.reshape(atom_coords, (len(atom_numbers), 3))
        for n, (atnum, coord) in enumerate(zip(atom_numbers, coords)):
            atom = Atom(
                element=ELEMENTS[atnum],
                coords=UNIT.A0_TO_BOHR * coord,
                name=str(n + 1),
            )
            self.atoms.append(atom)

        try:
            self.other["orbitals"] = Orbitals(self)
        except (NotImplementedError, KeyError):
            pass
        except (TypeError, ValueError) as err:
            self.LOG.warning(
                "could not create Orbitals, try increasing the max.\n"
                "array size to read from FCHK files\n\n"
                "%s" % err
            )
            for key in [
                "Alpha MO coefficients", "Beta MO coefficients",
                "Shell types", "Shell to atom map", "Contraction coefficients",
                "Primitive exponents", "Number of primitives per shell",
                "Coordinates of each shell",
            ]:
                if key in self.other and isinstance(self.other[key], int):
                    self.LOG.warning(
                        "size of %s is > %i: %i" % (key, max_length, self.other[key])
                    )

    def read_pdb(self, f, qt=False):
        """
        read pdb or pdbqt file
        """
        line = f.readline()
        n = 1
        def get_atoms(f, n, line):
            rv = []
            while line.split()[0] in {"ATOM", "TER", "ANISOU", "HETATM", "ROOT", "BRANCH", "ENDROOT", "ENDBRANCH", "ENDMDL"}:
                endmdl = False
                if line.split()[0].upper() in ("ATOM", "HETATM"):
                    if qt==False:
                        if line[76:78].strip() != "":
                            element = line[76:78].strip()
                        else:
                            element = ''.join(i for i in line[12:16].strip() if not i.isdigit())
                        atomtype = line[12:16].strip()
                        charge = line[78:].strip()
                    if qt==True:
                        element = ''.join(i for i in line[12:16].strip() if not i.isdigit())
                        atomtype = line[78:].strip()
                        charge = line[66:76].strip()
                    a = OniomAtom(element=element, coords=[line[30:38], line[38:46], line[46:54]], name=line[6:11].strip(), res=line[17:20].strip(), atomtype=atomtype, charge=charge)
                    rv += [a]
                elif line.startswith("ENDMDL"):
                    endmdl = True
                    break
                line = f.readline()
                n += 1
            return rv, n, endmdl
        num_models = 0
        while line != "":
            if line.startswith("HEADER"):
                self.name = line[62:66]
            if line.startswith("EXPDTA"):
                self.other["source"] = line[10:].strip()
            elif line.startswith("MODEL"):
                model_num = int(line.split()[1])
                line = f.readline()
                n += 1
                if model_num == 1:
                    self.atoms, n, endmdl = get_atoms(f, n, line)
                elif model_num > 1:
                    self.other["model_%s" % str(model_num)], n, endmdl = get_atoms(f, n, line)
            elif line.startswith("ATOM") or line.startswith("HETATM"):
                atoms, n, endmdl = get_atoms(f, n, line)
                if endmdl == True:
                    num_models+=1
                    if num_models == 1:
                        self.atoms = atoms
                    elif num_models > 1:
                        self.other["model_%s" % str(num_models)] = atoms
                elif endmdl == False:
                    self.atoms = atoms
            elif line.startswith("CONECT"):
                while line.startswith("CONECT"):
                    for atom_num in line.split()[3:]:
                        self.atoms[int(line.split()[1])-1].connected.add(self.atoms[int(atom_num)-1])
                    line = f.readline()
                    n += 1
            line = f.readline()
            n += 1
        return

    def read_nbo(self, f):
        """
        read nbo data
        """
        line = f.readline()
        while line:
            if "natural bond orbitals (summary):" in line.lower():
                break

            if "NATURAL POPULATIONS:" in line:
                self.skip_lines(f, 3)
                ao_types = []
                ao_atom_ndx = []
                nao_types = []
                occ = []
                nrg = []
                blank_lines = 0
                while blank_lines <= 1:
                    match = re.search(
                        "\d+\s+[A-Z][a-z]?\s+(\d+)\s+(\S+)\s+([\S\s]+?)(-?\d+\.\d+)\s+(-?\d+\.\d+)",
                        line
                    )
                    if match:
                        ao_atom_ndx.append(int(match.group(1)) - 1)
                        ao_types.append(match.group(2))
                        nao_types.append(match.group(3))
                        occ.append(float(match.group(4)))
                        nrg.append(float(match.group(5)))
                        blank_lines = 0
                    else:
                        blank_lines += 1
                    line = f.readline()
                self.other["ao_types"] = ao_types
                self.other["ao_atom_ndx"] = ao_atom_ndx
                self.other["nao_type"] = nao_types
                self.other["ao_occ"] = occ
                self.other["ao_nrg"] = nrg

            if "Summary of Natural Population Analysis:" in line:
                self.skip_lines(f, 5)
                core_occ = []
                val_occ = []
                rydberg_occ = []
                nat_q = []
                line = f.readline()
                while "==" not in line:
                    info = line.split()
                    core_occ.append(float(info[3]))
                    val_occ.append(float(info[4]))
                    rydberg_occ.append(float(info[5]))
                    nat_q.append(float(info[2]))
                    line = f.readline()
                self.other["Natural Charges"] = nat_q
                self.other["core_occ"] = core_occ
                self.other["valence_occ"] = val_occ
                self.other["rydberg_occ"] = rydberg_occ

            if "Wiberg bond index matrix in the NAO basis" in line:
                dim = len(self.other["Natural Charges"])
                bond_orders = np.zeros((dim, dim))
                done = False
                j = 0
                for block in range(0, ceil(dim / 9)):
                    offset = 9 * j
                    self.skip_lines(f, 3)
                    for i in range(0, dim):
                        line = f.readline()
                        for k, bo in enumerate(line.split()[2:]):
                            bo = float(bo)
                            bond_orders[i][offset + k] = bo
                    j += 1
                self.other["wiberg_nao"] = bond_orders

            line = f.readline()

    def read_crest(self, f, conf_name=None):
        """
        conf_name = False to skip conformer loading (doesn't get written until crest job is done)
        """
        if conf_name is None:
            conf_name = os.path.join(
                os.path.dirname(self.name), "crest_conformers.xyz"
            )
        line = True
        self.other["finished"] = False
        self.other["error"] = None
        while line:
            line = f.readline()
            if "terminated normally" in line:
                self.other["finished"] = True
            elif "population of lowest" in line:
                self.other["best_pop"] = float(float_num.findall(line)[0])
            elif "ensemble free energy" in line:
                self.other["free_energy"] = (
                    float(float_num.findall(line)[0]) / UNIT.HART_TO_KCAL
                )
            elif "ensemble entropy" in line:
                self.other["entropy"] = (
                    float(float_num.findall(line)[1]) / UNIT.HART_TO_KCAL
                )
            elif "ensemble average energy" in line:
                self.other["avg_energy"] = (
                    float(float_num.findall(line)[0]) / UNIT.HART_TO_KCAL
                )
            elif "E lowest" in line:
                self.other["energy"] = float(float_num.findall(line)[0])
            elif "T /K" in line:
                self.other["temperature"] = float(float_num.findall(line)[0])
            elif (
                line.strip()
                .lower()
                .startswith(("forrtl", "warning", "*warning"))
            ):
                self.other["error"] = "UNKNOWN"
                if "error_msg" not in self.other:
                    self.other["error_msg"] = ""
                self.other["error_msg"] += line
            elif "-chrg" in line:
                self.other["charge"] = int(float_num.findall(line)[0])
            elif "-uhf" in line:
                self.other["multiplicity"] = (
                    int(float_num.findall(line)[0]) + 1
                )

        if self.other["finished"] and conf_name:
            self.other["conformers"] = FileReader(
                conf_name,
                get_all=True,
            ).all_geom
            self.comment, self.atoms = self.other["conformers"][0]
            self.other["conformers"] = self.other["conformers"][1:]

    def read_xtb(self, f, freq_name=None):
        line = True
        self.other["finished"] = False
        self.other["error"] = None
        self.atoms = []
        self.comment = ""
        while line:
            line = f.readline()
            if "Optimized Geometry" in line:
                line = f.readline()
                n_atoms = int(line.strip())
                line = f.readline()
                self.comment = " ".join(line.strip().split()[2:])
                for i in range(n_atoms):
                    line = f.readline()
                    elem, x, y, z = line.split()
                    self.atoms.append(Atom(element=elem, coords=[x, y, z]))
            if "normal termination" in line:
                self.other["finished"] = True
            if "abnormal termination" in line:
                self.other["error"] = "UNKNOWN"
            if line.strip().startswith("#ERROR"):
                if "error_msg" not in self.other:
                    self.other["error_msg"] = ""
                self.other["error_msg"] += line
            if "charge" in line and ":" in line:
                self.other["charge"] = int(float_num.findall(line)[0])
            if "spin" in line and ":" in line:
                self.other["multiplicity"] = (
                    2 * float(float_num.findall(line)[0]) + 1
                )
            if "total energy" in line:
                self.other["energy"] = (
                    float(float_num.findall(line)[0]) * UNIT.HART_TO_KCAL
                )
            if "zero point energy" in line:
                self.other["ZPVE"] = (
                    float(float_num.findall(line)[0]) * UNIT.HART_TO_KCAL
                )
            if "total free energy" in line:
                self.other["free_energy"] = (
                    float(float_num.findall(line)[0]) * UNIT.HART_TO_KCAL
                )
            if "electronic temp." in line:
                self.other["temperature"] = float(float_num.findall(line)[0])
        if freq_name is not None:
            with open(freq_name) as f_freq:
                self.other["frequency"] = Frequency(f_freq.read())

    def read_sqm(self, f):
        lines = f.readlines()

        self.other["finished"] = False

        self.atoms = []
        i = 0
        while i < len(lines):
            line = lines[i]
            if "Atomic Charges for Step" in line:
                elements = []
                for info in lines[i + 2 :]:
                    if not info.strip() or not info.split()[0].isdigit():
                        break
                    ele = info.split()[1]
                    elements.append(ele)
                i += len(elements) + 2

            if "Final Structure" in line:
                k = 0
                for info in lines[i + 4 :]:
                    data = info.split()
                    coords = np.array([x for x in data[4:7]])
                    self.atoms.append(
                        Atom(
                            name=str(k + 1),
                            coords=coords,
                            element=elements[k],
                        )
                    )
                    k += 1
                    if k == len(elements):
                        break
                i += k + 4

            if "Calculation Completed" in line:
                self.other["finished"] = True

            if "Total SCF energy" in line:
                self.other["energy"] = (
                    float(line.split()[4]) / UNIT.HART_TO_KCAL
                )

            i += 1

        if not self.atoms:
            # there's no atoms if there's an error
            # error is probably on the last line
            self.other["error"] = "UNKNOWN"
            self.other["error_msg"] = line

    def read_nbo_47(self, f, nbo_name=None):
        lines = f.readlines()
        bohr = False
        i = 0
        while i < len(lines):
            line = lines[i]
            if line.startswith(" $"):
                section = line.split()[0]
                if section.startswith("$COORD"):
                    i += 1
                    self.atoms = []
                    line = lines[i]
                    while not line.startswith(" $END"):
                        if re.search("\d+\s+\d+(?:\s+-?\d+\.\d+\s){3}", line):
                            info = line.split()
                            ndx = int(info[0])
                            coords = [float(x) for x in info[2:5]]
                            self.atoms.append(
                                Atom(
                                    element=ELEMENTS[ndx],
                                    name=str(len(self.atoms) + 1),
                                    coords=np.array(coords),
                                )
                            )
                        i += 1
                        line = lines[i]
                elif section.startswith("$BASIS"):
                    reading_centers = False
                    reading_labels = False
                    i += 1
                    line = lines[i]
                    while not line.startswith(" $END"):
                        if "CENTER" in line.upper():
                            self.other["shell_to_atom"] = [
                                int(x) for x in line.split()[2:]
                            ]
                            reading_centers = True
                            reading_labels = False
                        elif "LABEL" in line.upper():
                            self.other["momentum_label"] = [
                                int(x) for x in line.split()[2:]
                            ]
                            reading_labels = True
                            reading_centers = False
                        elif reading_centers:
                            self.other["shell_to_atom"].extend(
                                [int(x) for x in line.split()]
                            )
                        elif reading_labels:
                            self.other["momentum_label"].extend(
                                [int(x) for x in line.split()]
                            )
                        i += 1
                        line = lines[i]
                elif section.startswith("$CONTRACT"):
                    int_sections = {
                        "NCOMP": "funcs_per_shell",
                        "NPRIM": "n_prim_per_shell",
                        "NPTR": "start_ndx",
                    }
                    float_sections = {
                        "EXP": "exponents",
                        "CS": "s_coeff",
                        "CP": "p_coeff",
                        "CD": "d_coeff",
                        "CF": "f_coeff",
                    }
                    i += 1
                    line = lines[i]
                    while not line.startswith(" $END"):
                        if any(line.strip().startswith(section) for section in int_sections):
                            section = line.split()[0]
                            self.other[int_sections[section]] = [
                                int(x) for x in line.split()[2:]
                            ]
                            i += 1
                            line = lines[i]
                            while "=" not in line and "$" not in line:
                                self.other[int_sections[section]].extend([
                                    int(x) for x in line.split()
                                ])
                                i += 1
                                line = lines[i]
                        elif any(line.strip().startswith(section) for section in float_sections):
                            section = line.split()[0]
                            self.other[float_sections[section]] = [
                                float(x) for x in line.split()[2:]
                            ]
                            i += 1
                            line = lines[i]
                            while "=" not in line and "$" not in line:
                                self.other[float_sections[section]].extend([
                                    float(x) for x in line.split()
                                ])
                                i += 1
                                line = lines[i]
                        else:
                            i += 1
                            line = lines[i]
                            
                elif section.startswith("$GENNBO"):
                    if "BOHR" in section.upper():
                        bohr = True
                    nbas = re.search("NBAS=(\d+)", line)
                    n_funcs = int(nbas.group(1))
                    if "CUBICF" in section.upper():
                        self.LOG.warning("cubic F shell will not be handled correctly")
            i += 1
        
        if nbo_name is not None:
            self._read_nbo_coeffs(nbo_name)
    
    def _read_nbo_coeffs(self, nbo_name):
        """
        read coefficients in AO basis for NBO's/NLHO's/NAO's/etc.
        called by methods that read NBO input (.47) or output files (.31)
        """
        with open(nbo_name, "r") as f2:
            lines = f2.readlines()
        kind = re.search("P?(\S+)s", lines[1]).group(1)
        desc_file = os.path.splitext(nbo_name)[0] + ".46"
        if os.path.exists(desc_file):
            with open(desc_file, "r") as f3:
                desc_lines = f3.readlines()
                for k, line in enumerate(desc_lines):
                    if kind in line:
                        self.other["orbit_kinds"] = []
                        n_orbits = int(line.split()[1])
                        k += 1
                        while len(self.other["orbit_kinds"]) < n_orbits:
                            self.other["orbit_kinds"].extend([
                                desc_lines[k][i: i + 10]
                                for i in range(1, len(desc_lines[k]) - 1, 10)
                            ])
                            k += 1
        else:
            self.LOG.warning(
                "no .46 file found - orbital descriptions will be unavialable"
            )
                
        j = 3
        self.other["alpha_coefficients"] = []
        while len(self.other["alpha_coefficients"]) < sum(self.other["funcs_per_shell"]):
            mo_coeff = []
            while len(mo_coeff) < sum(self.other["funcs_per_shell"]):
                mo_coeff.extend([float(x) for x in lines[j].split()])
                j += 1
            self.other["alpha_coefficients"].append(mo_coeff)
        self.other["orbitals"] = Orbitals(self)

    def read_nbo_31(self, f, nbo_name=None):
        lines = f.readlines()
        comment = lines[0].strip()
        info = lines[3].split()
        n_atoms = int(info[0])
        self.atoms = []
        for i in range(5, 5 + n_atoms):
            atom_info = lines[i].split()
            ele = ELEMENTS[int(atom_info[0])]
            coords = np.array([float(x) for x in atom_info[1:4]])
            self.atoms.append(
                Atom(
                    element=ele,
                    coords=coords,
                    name=str(i-4),
                )
            )
        
        i = n_atoms + 6
        line = lines[i]
        self.other["shell_to_atom"] = []
        self.other["momentum_label"] = []
        self.other["funcs_per_shell"] = []
        self.other["start_ndx"] = []
        self.other["n_prim_per_shell"] = []
        while "---" not in line:
            info = line.split()
            ndx = int(info[0])
            funcs = int(info[1])
            start_ndx = int(info[2])
            n_prim = int(info[3])
            self.other["shell_to_atom"].extend([ndx for j in range(0, funcs)])
            self.other["funcs_per_shell"].append(funcs)
            self.other["start_ndx"].append(start_ndx)
            self.other["n_prim_per_shell"].append(n_prim)
            i += 1
            line = lines[i]
            momentum_labels = [int(x) for x in line.split()]
            self.other["momentum_label"].extend(momentum_labels)
            i += 1
            line = lines[i]
        
        i += 1
        self.other["exponents"] = []
        line = lines[i]
        while line.strip() != "":
            exponents = [float(x) for x in line.split()]
            self.other["exponents"].extend(exponents)
            i += 1
            line = lines[i]

        i += 1
        self.other["s_coeff"] = []
        line = lines[i]
        while line.strip() != "":
            coeff = [float(x) for x in line.split()]
            self.other["s_coeff"].extend(coeff)
            i += 1
            line = lines[i]
        
        i += 1
        self.other["p_coeff"] = []
        line = lines[i]
        while line.strip() != "":
            coeff = [float(x) for x in line.split()]
            self.other["p_coeff"].extend(coeff)
            i += 1
            line = lines[i]

        i += 1
        self.other["d_coeff"] = []
        line = lines[i]
        while line.strip() != "":
            coeff = [float(x) for x in line.split()]
            self.other["d_coeff"].extend(coeff)
            i += 1
            line = lines[i]

        i += 1
        self.other["f_coeff"] = []
        line = lines[i]
        while line.strip() != "":
            coeff = [float(x) for x in line.split()]
            self.other["f_coeff"].extend(coeff)
            i += 1
            line = lines[i]

        i += 1
        self.other["g_coeff"] = []
        line = lines[i]
        while line.strip() != "":
            coeff = [float(x) for x in line.split()]
            self.other["g_coeff"].extend(coeff)
            i += 1
            line = lines[i]

        if nbo_name is not None:
            self._read_nbo_coeffs(nbo_name)

            <|MERGE_RESOLUTION|>--- conflicted
+++ resolved
@@ -238,7 +238,6 @@
         ):
             os.makedirs(os.path.dirname(geom.name))
         if style.lower() == "xyz":
-<<<<<<< HEAD
             if "oniom" in kwargs and "models" not in kwargs:
                 out = cls.write_oniom_xyz(geom, append, outfile, **kwargs)
             elif "oniom" in kwargs and "models" in kwargs:
@@ -246,17 +245,10 @@
             else:
                 out = cls.write_xyz(geom, append, outfile)
 
-=======
-            out = cls.write_xyz(geom, append, outfile=outfile)
->>>>>>> baf41eaf
         elif style.lower() == "com":
             if "theory" in kwargs:
                 theory = kwargs["theory"]
                 del kwargs["theory"]
-<<<<<<< HEAD
-=======
-                out = cls.write_com(geom, theory, outfile=outfile, **kwargs)
->>>>>>> baf41eaf
             else:
                 raise TypeError(
                     "when writing 'com/gjf' files, **kwargs must include: theory=Aaron.Theory() (or AaronTools.Theory())"
@@ -899,7 +891,6 @@
         return
 
     @classmethod
-<<<<<<< HEAD
     def write_pdb(cls, geom, append, outfile=None, qt=False):
         mode = "a" if append else "w"
         if "model_2" in geom.other.keys():
@@ -1015,7 +1006,6 @@
                 f.write(s)
 
         return
-=======
     def write_xtb(
         cls,
         geom,
@@ -1133,7 +1123,6 @@
                 
             with open(output_path, "w") as f:
                 f.write(data.replace("{{ name }}", name))
->>>>>>> baf41eaf
 
 
 @addlogger
@@ -1155,11 +1144,8 @@
         fname,
         get_all=False,
         just_geom=True,
-<<<<<<< HEAD
         oniom=False,
-=======
         scan_read_all=False,
->>>>>>> baf41eaf
         freq_name=None,
         conf_name=None,
         nbo_name=None,
@@ -1285,13 +1271,8 @@
         return tuple((key, self[key]) for key in keys)
     
     def read_file(
-<<<<<<< HEAD
-        self, get_all=False, just_geom=True,
+        self, get_all=False, just_geom=True, scan_read_all=False,
         freq_name=None, conf_name=None, nbo_name=None, oniom=False,
-=======
-        self, get_all=False, just_geom=True, scan_read_all=False,
-        freq_name=None, conf_name=None, nbo_name=None,
->>>>>>> baf41eaf
         max_length=10000000,
     ):
         """
@@ -2843,11 +2824,7 @@
                     line = f.readline()
 
             # geometry
-<<<<<<< HEAD
             if re.search("(Standard|Input) orientation:", line) and not oniom:
-                if get_all and len(self.atoms) > 0:
-=======
-            if re.search("(Standard|Input) orientation:", line):
                 record_coords = True
                 if "constraints" in locals():
                     if "scan" in constraints: 
@@ -2863,7 +2840,6 @@
                         elif scan_read_all == True:
                             record_coords = True
                 if get_all and self.atoms and record_coords:
->>>>>>> baf41eaf
                     self.all_geom += [
                         (deepcopy(self.atoms), deepcopy(self.other))
                     ]
