"""For parsing input/output files"""
import concurrent.futures
import os
import re
import sys
from copy import deepcopy
from io import IOBase, StringIO
from math import ceil

import numpy as np
from scipy.spatial import distance_matrix
from scipy.special import factorial2

from AaronTools import addlogger
from AaronTools.atoms import Atom
from AaronTools.const import ELEMENTS, PHYSICAL, UNIT
<<<<<<< HEAD
from AaronTools.oniomatoms import OniomAtom
=======
from AaronTools.spectra import Frequency, ValenceExcitations
>>>>>>> f2d925e0
from AaronTools.theory import *
from AaronTools.utils.utils import (
    is_alpha,
    is_int,
    is_num,
    float_num,
    lebedev_sphere,
    gauss_legendre_grid,
)

read_types = [
    "xyz",
    "log",
    "com",
    "gjf",
    "sd",
    "sdf",
    "mol",
    "mol2",
    "out",
    "dat",
    "fchk",
    "crest",
    "xtb",
    "sqmout",
    "47",
    "31",
]
write_types = ["xyz", "com", "inp", "in", "sqmin", "cube"]
file_type_err = "File type not yet implemented: {}"
<<<<<<< HEAD
float_num = re.compile("[-+]?\d+\.?\d*")
LAH_bonded_to = re.compile("(LAH) bonded to ([0-9]+)")
LA_atom_type = re.compile("(?<=')[A-Z][A-Z](?=')")
LA_charge = re.compile("[-+]?[0-9]*\.[0-9]+")
LA_bonded_to = re.compile("(?<=')([0-9][0-9]?)(?![0-9 A-Z\.])(?=')")
#Svalue = re.compile("(?<=diff= +)-?[0-9]+\.[0-9]+")
=======
>>>>>>> f2d925e0
NORM_FINISH = "Normal termination"
ORCA_NORM_FINISH = "****ORCA TERMINATED NORMALLY****"
PSI4_NORM_FINISH = "*** Psi4 exiting successfully. Buy a developer a beer!"
ERROR = {
    "Convergence failure -- run terminated.": "SCF_CONV",
    "Inaccurate quadrature in CalDSu": "CONV_CDS",
    "Error termination request processed by link 9999": "CONV_LINK",
    "FormBX had a problem": "FBX",
    "NtrErr Called from FileIO": "CHK",
    "Wrong number of Negative eigenvalues": "EIGEN",
    "Erroneous write": "QUOTA",
    "Atoms too close": "CLASH",
    "The combination of multiplicity": "CHARGEMULT",
    "Bend failed for angle": "REDUND",
    "Linear angle in Bend": "REDUND",
    "Error in internal coordinate system": "COORD",
    "galloc: could not allocate memory": "GALLOC",
    "Error imposing constraints": "CONSTR",
    "End of file reading basis center.": "BASIS_READ",
    "Atomic number out of range for .* basis set.": "BASIS",
    "Unrecognized atomic symbol": "ATOM",
    "malloc failed.": "MEM",
    "A syntax error was detected in the input line": "SYNTAX",
    "Unknown message": "UNKNOWN",
    "Atoms in 1 layers were given but there should be 2": "LAYER",
    "MM function not complete": "MM_PARAM",
    "PCMIOp: Cannot load options.": "PCM",
}

ERROR_ORCA = {
    "SCF NOT CONVERGED AFTER": "SCF_CONV",
    # ORCA doesn't actually exit if the SCF doesn't converge...
    # "CONV_CDS": "",
    "The optimization did not converge but reached the maximum number": "OPT_CONV",
    # ORCA still prints the normal finish line if opt doesn't converge...
    # "FBX": "",
    # "CHK": "",
    # "EIGEN": "", <- ORCA doesn't seem to have this
    # "QUOTA": "",
    "Zero distance between atoms": "CLASH",  # <- only get an error if atoms are literally on top of each other
    "Error : multiplicity": "CHARGEMULT",
    # "REDUND": "",
    # "REDUND": "",
    # "GALLOC": "",
    # "CONSTR": "",
    "The basis set was either not assigned or not available for this element": "BASIS",
    "Element name/number, dummy atom or point charge expected": "ATOM",
    "Error  (ORCA_SCF): Not enough memory available!": "MEM",
    "WARNING: Analytical MP2 frequency calculations": "NUMFREQ",
    "WARNING: Analytical Hessians are not yet implemented for meta-GGA functionals": "NUMFREQ",
    "ORCA finished with error return": "UNKNOWN",
    "UNRECOGNIZED OR DUPLICATED KEYWORD(S) IN SIMPLE INPUT LINE": "TYPO",
}

# some exceptions are listed in https://psicode.org/psi4manual/master/_modules/psi4/driver/p4util/exceptions.html
ERROR_PSI4 = {
    "PsiException: Could not converge SCF iterations": "SCF_CONV",
    "psi4.driver.p4util.exceptions.SCFConvergenceError: Could not converge SCF iterations": "SCF_CONV",
    "OptimizationConvergenceError": "OPT_CONV",
    "TDSCFConvergenceError": "TDCF_CONV",
    "The INTCO_EXCEPTion handler": "INT_COORD",
    # ^ this is basically psi4's FBX
    # "CONV_CDS": "",
    # "CONV_LINK": "",
    # "FBX": "",
    # "CHK": "",
    # "EIGEN": "", <- psi4 doesn't seem to have this
    # "QUOTA": "",
    # "ValidationError:": "INPUT", <- generic input error, CHARGEMULT and CLASH would also get caught by this
    "qcelemental.exceptions.ValidationError: Following atoms are too close:": "CLASH",
    "qcelemental.exceptions.ValidationError: Inconsistent or unspecified chg/mult": "CHARGEMULT",
    "MissingMethodError": "INVALID_METHOD",
    # "REDUND": "",
    # "REDUND": "",
    # "GALLOC": "",
    # "CONSTR": "",
    "psi4.driver.qcdb.exceptions.BasisSetNotFound: BasisSet::construct: Unable to find a basis set for": "BASIS",
    "qcelemental.exceptions.NotAnElementError": "ATOM",
    "psi4.driver.p4util.exceptions.ValidationError: set_memory()": "MEM",
    # ERROR_PSI4[""] = "UNKNOWN",
}


def step2str(step):
    if int(step) == step:
        return str(int(step))
    else:
        return str(step).replace(".", "-")

def str2step(step_str):
    if "-" in step_str:
        return float(step_str.replace("-", "."))
    else:
        return float(step_str)

def expected_inp_ext(exec_type):
    """
    extension expected for an input file for exec_type
    Gaussian - .com (.gjf on windows)
    ORCA - .inp
    Psi4 - .in
    SQM - .mdin
    """
    if exec_type.lower() == "gaussian":
        if sys.platform.startswith("win"):
            return ".gjf"
        return ".com"
    if exec_type.lower() == "orca":
        return ".inp"
    if exec_type.lower() == "psi4":
        return ".in"
    if exec_type.lower() == "sqm":
        return ".mdin"

def expected_out_ext(exec_type):
    """
    extension expected for an input file for exec_type
    Gaussian - .log
    ORCA - .out
    Psi4 - .out
    SQM - .mdout
    """
    if exec_type.lower() == "gaussian":
        return ".log"
    if exec_type.lower() == "orca":
        return ".out"
    if exec_type.lower() == "psi4":
        return ".out"
    if exec_type.lower() == "sqm":
        return ".mdout"


class FileWriter:
    @classmethod
    def write_file(
        cls, geom, style=None, append=False, outfile=None, *args, **kwargs
    ):
        """
        Writes file from geometry in the specified style

        :geom: the Geometry to use
        :style: the file type style to generate
            Currently supported options: xyz (default), com, inp, in
            if outfile has one of these extensions, default is that style
        :append: for *.xyz, append geometry to the same file
        :outfile: output destination - default is
                  [geometry name] + [extension] or [geometry name] + [step] + [extension]
                  if outfile is False, no output file will be written, but the contents will be returned
        :theory: for com, inp, and in files, an object with a get_header and get_footer method
        """
        if isinstance(outfile, str) and style is None:
            name, ext = os.path.splitext(outfile)
            style = ext.strip(".")

        elif style is None:
            style = "xyz"

        if style.lower() not in write_types:
            if style.lower() == "gaussian":
                style = "com"
            elif style.lower() == "orca":
                style = "inp"
            elif style.lower() == "psi4":
                style = "in"
            elif style.lower() == "sqm":
                style = "sqmin"
            else:
                raise NotImplementedError(file_type_err.format(style))

        if (
            outfile is None
            and os.path.dirname(geom.name)
            and not os.access(os.path.dirname(geom.name), os.W_OK)
        ):
            os.makedirs(os.path.dirname(geom.name))
        if style.lower() == "xyz":
            if "oniom" in kwargs:
                out = cls.write_oniom_xyz(geom, append, outfile, **kwargs)
            else:
                out = cls.write_xyz(geom, append, outfile)

        elif style.lower() == "com":
            if "theory" in kwargs:
                theory = kwargs["theory"]
                del kwargs["theory"]
            else:
                raise TypeError(
                    "when writing 'com/gjf' files, **kwargs must include: theory=Aaron.Theory() (or AaronTools.Theory())"
                )
            if "oniom" in kwargs:
                out = cls.write_oniom_com(geom, theory, outfile, **kwargs)
            elif "oniom" not in kwargs:
                out = cls.write_com(geom, theory, outfile, **kwargs)
        elif style.lower() == "inp":
            if "theory" in kwargs:
                theory = kwargs["theory"]
                del kwargs["theory"]
                out = cls.write_inp(geom, theory, outfile, **kwargs)
            else:
                raise TypeError(
                    "when writing 'inp' files, **kwargs must include: theory=Aaron.Theory() (or AaronTools.Theory())"
                )
        elif style.lower() == "in":
            if "theory" in kwargs:
                theory = kwargs["theory"]
                del kwargs["theory"]
                out = cls.write_in(geom, theory, outfile, **kwargs)
            else:
                raise TypeError(
                    "when writing 'in' files, **kwargs must include: theory=Aaron.Theory() (or AaronTools.Theory())"
                )
        elif style.lower() == "sqmin":
            if "theory" in kwargs:
                theory = kwargs["theory"]
                del kwargs["theory"]
                out = cls.write_sqm(geom, theory, outfile, **kwargs)
            else:
                raise TypeError(
                    "when writing 'sqmin' files, **kwargs must include: theory=Aaron.Theory() (or AaronTools.Theory())"
                )
        elif style.lower() == "cube":
            out = cls.write_cube(geom, outfile=outfile, **kwargs)

        return out

    @classmethod
    def write_xyz(cls, geom, append, outfile=None):
        mode = "a" if append else "w"
        fmt = "{:3s} {: 10.5f} {: 10.5f} {: 10.5f}\n"
        s = "%i\n" % len(geom.atoms)
        s += "%s\n" % geom.comment
        for atom in geom.atoms:
            s += fmt.format(atom.element, *atom.coords)

        if outfile is None:
            # if no output file is specified, use the name of the geometry
            with open(geom.name + ".xyz", mode) as f:
                f.write(s)
        elif outfile is False:
            # if no output file is desired, just return the file contents
            return s.strip()
        else:
            # write output to the requested destination
            with open(outfile, mode) as f:
                f.write(s)

        return

    @classmethod
    def write_oniom_xyz(cls, geom, append, outfile=None, **kwargs):
        frag = kwargs["oniom"]
        if frag == 'all':
            geom.sub_links()
        elif frag == 'layer':
            geom=geom.oniom_frag(layer=kwargs["layer"], as_object=True)
        mode = "a" if append else "w"
        fmt1 = "{:3s} {: 10.5f} {: 10.5f} {: 10.5f} {:2s} {:3s} {: 8.6f} {:2s} {:2s} {: 8.6f} {:2d}\n"
        fmt2 = "{:3s} {: 10.5f} {: 10.5f} {: 10.5f} {:2s} {:3s} {: 8.6f}\n"
        fmt3 = "{:3s} {: 10.5f} {: 10.5f} {: 10.5f} {:2s} {:3s}\n"
        fmt4 = "{:3s} {: 10.5f} {: 10.5f} {: 10.5f} {:2s}\n"
        s = "%i\n" % len(geom.atoms)
        s += "%s\n" % geom.comment
        for atom in geom.atoms:
            #match = LAH_bonded_to.search(str(a.tags))
            match2 = LA_atom_type.search(str(atom.tags))
            match3 = LA_charge.search(str(atom.tags))
            match4 = LA_bonded_to.search(str(atom.tags))
            try:
                s += fmt1.format(atom.element, *atom.coords, atom.layer, atom.atomtype, atom.charge, "H", match2.group(0), float(match3.group(0)), int(match4.group(0)))
            except AttributeError:
                try:
                    s += fmt2.format(atom.element, *atom.coords, atom.layer, atom.atomtype, atom.charge)
                except AttributeError:
                    try:
                        s += fmt3.format(atom.element, *atom.coords, atom.layer, atom.atomtype)
                    except AttributeError:
                        try:
                            s += fmt4.format(atom.element, *atom.coords, atom.layer)
                        except AttributeError:
                            atom.layer = "H"
                            try:
                                print(atom.layer)
                                s += fmt3.format(atom.element, *atom.coords, atom.layer, atom.atomtype)
                            except AttributeError:
                                print(atom.layer)
                                s += fmt4.format(atom.element, *atom.coords, atom.layer)

        s = s.rstrip()

        if outfile is None:
            #if no output file is specified, use the name of the geometry
            with open(geom.name + ".xyz", mode) as f:
                f.write(s)
        elif outfile is False:
            #if no output file is desired, just return the file contents
            return s
        else:
            #write output to the requested destination
            with open(outfile, mode) as f:
                f.write(s)

        return


    @classmethod
    def write_com(
        cls, geom, theory, outfile=None, return_warnings=False, **kwargs
    ):
        """
        write Gaussian input file for given Theory() and Geometry()
        geom - Geometry()
        theory - Theory()
        outfile - None, False, or str
                  None - geom.name + ".com" is used as output destination
                  False - return contents of the input file as a str
                  str - output destination
        return_warnings - True to return a list of warnings (e.g. basis
                          set might be misspelled
        kwargs - passed to Theory methods (make_header, make_molecule, etc.)
        """
        # get file content string
        header, header_warnings = theory.make_header(
            geom, return_warnings=True, **kwargs
        )
        mol, mol_warnings = theory.make_molecule(
            geom, return_warnings=True, **kwargs
        )
        footer, footer_warnings = theory.make_footer(
            geom, return_warnings=True, **kwargs
        )

        s = header + mol + footer
        warnings = header_warnings + mol_warnings + footer_warnings

        if outfile is None:
            # if outfile is not specified, name file in Aaron format
            if "step" in kwargs:
                outfile = "{}.{}.com".format(geom.name, step2str(kwargs["step"]))
            else:
                outfile = "{}.com".format(geom.name)
        if outfile is False:
            if return_warnings:
                return s, warnings
            return s
        else:
            fname = os.path.basename(outfile)
            name, ext = os.path.splitext(fname)
            # could use jinja, but it's one thing...
            s = s.replace("{ name }", name)
            with open(outfile, "w") as f:
                f.write(s)

        if return_warnings:
            return warnings
        return

    @classmethod
    def write_oniom_com(cls, geom, step, theory, outfile=None, **kwargs):
        has_frozen = False
        fmt1 = "{:>3s}" + " {:> 12.6f}" * 3 + " {:2s}" + "\n"
        fmt2 = "{:>3s}" + " {:> 12.6f}" * 3 + " {:2s}" + " {:>2s}" + " {:>2d}" "\n"
        fmt3 = "{:>3s}-{:<}-{:<8.6f}" + " {:> 12.6f}" * 3 + " {:2s}" + "\n"
        fmt4 = "{:>3s}-{:<}-{:<8.6f}" + " {:> 12.6f}" * 3 + " {:2s}" + " {:>3s}-{:<}-{:<8.6f}" + " {:>2d}" "\n" 
        for atom in geom.atoms:
            if atom.flag:
                fmt1 = "{:>3s}  {:> 2d}" + " {:> 12.6f}" * 3 + " {:2s}" + "\n"
                fmt2 = "{:>3s}  {:> 2d}" + " {:> 12.6f}" * 3 + " {:2s}" + " {:>2s}" + " {:>2d}" "\n"
                fmt3 = "{:>3s}-{:<}-{:<8.6f}  {:> 2d}" + " {:> 12.6f}" * 3 + " {:2s}" + "\n"
                fmt4 = "{:>3s}-{:<}-{:<8.6f}  {:> 2d}" + " {:> 12.6f}" * 3 + " {:2s}" + " {:>3s}-{:<}-{:<8.6f}" + " {:>2d}" "\n" 
                has_frozen = True
                break
        charge = kwargs["charge"]
        mult = kwargs["mult"]
        s = "# opt oniom({}:{}) \n \n".format(theory, kwargs["theory2"])
        s += "{} {} \n \n".format(step, "test")
        s += "{} {} {} {} {} {} \n".format(charge, mult, charge, mult, charge, mult)
        #s = "%i\n" % len(geom.atoms)
        #s = theory.make_header(geom, step, **kwargs)
        footer = str()
        for a in geom.atoms:
            match = LAH_bonded_to.search(str(a.tags))
            match3 = LA_atom_type.search(str(a.tags))
            match4 = LA_charge.search(str(a.tags))
            if has_frozen:
                if match is not None:
                    match2 = str("LA " + a.name)
                    geom.sub_links().add_links()
                    for b in geom.atoms:
                        if match2 in str(b.tags) and match3 is not None and match4 is not None:
                            index = int(b.name) - 1
                            geom.atoms[index].atomtype = match3.group(0)
                            geom.atoms[index].charge = float(match4.group(0))
                        elif match2 in str(b.tags):
                            index = int(b.name) - 1
                    try:
                        s += fmt4.format(a.element, a.atomtype, a.charge, -a.flag, *a.coords, a.layer, geom.atoms[index].element, geom.atoms[index].atomtype, geom.atoms[index].charge, int(match.group(2)))
                    except AttributeError:
                        s += fmt2.format(a.element, -a.flag, *a.coords, a.layer, geom.atoms[index].element, int(match.group(2)))
                else:
                    try:
                        s += fmt3.format(a.element, a.atomtype, a.charge, -a.flag, *a.coords, a.layer)
                    except AttributeError:
                        s += fmt1.format(a.element, -a.flag, *a.coords, a.layer)
            else:
                if match is not None:
                    match2 = str("LA " + a.name)
                    geom.sub_links().add_links().update_names()
                    for b in geom.atoms:
                        if match2 in str(b.tags) and match3 is not None and match4 is not None:
                            index = int(b.name) - 1
                            geom.atoms[index].atomtype = match3.group(0)
                            geom.atoms[index].charge = float(match4.group(0))
                        elif match2 in str(b.tags):
                            index = int(b.name) - 1
                    #if index:
                        #raise ValueError("atom tag information incorrect, check geom.add_links()")
                    try:
                    # a bunch of attributes need to be replaced when I figure out how to do it - link atom info
                        s += fmt4.format(a.element, a.atomtype, a.charge, *a.coords, a.layer, geom.atoms[index].element, geom.atoms[index].atomtype, geom.atoms[index].charge, int(match.group(2)))
                    except AttributeError:
                        s += fmt2.format(a.element, *a.coords, a.layer, geom.atoms[index].element, int(match.group(2)))
                else:
                    try:
                        s += fmt3.format(a.element, a.atomtype, a.charge, *a.coords, a.layer)
                    except AttributeError:
                        s += fmt1.format(a.element, *a.coords, a.layer)
            geom.sub_links()
#            if a.constraint:
#                constrained_to = atom(a.constraint)
            #s += theory.make_footer(geom, step)
        s += "\n\n\n\n"

    @classmethod
    def write_inp(
        cls, geom, theory, outfile=None, return_warnings=False, **kwargs
    ):
        """
        write ORCA input file for the given Theory() and Geometry()
        geom - Geometry()
        theory - Theory()
        outfile - None, False, or str
                  None - geom.name + ".com" is used as output destination
                  False - return contents of the input file as a str
                  str - output destination
        return_warnings - True to return a list of warnings (e.g. basis
                          set might be misspelled
        kwargs - passed to Theory methods (make_header, make_molecule, etc.)
        """
        fmt = "{:<3s} {: 9.5f} {: 9.5f} {: 9.5f}\n"
        s, warnings = theory.make_header(
            geom, style="orca", return_warnings=True, **kwargs
        )
        for atom in geom.atoms:
            s += fmt.format(atom.element, *atom.coords)

        s += "*\n"

        if outfile is None:
            # if outfile is not specified, name file in Aaron format
            if "step" in kwargs:
                outfile = "{}.{}.com".format(geom.name, step2str(kwargs["step"]))
            else:
                outfile = "{}.com".format(geom.name)
        if outfile is False:
            if return_warnings:
                return s, warnings
            return s
        else:
            fname = os.path.basename(outfile)
            name, ext = os.path.splitext(fname)
            # could use jinja, but it's one thing...
            s = s.replace("{ name }", name)
            with open(outfile, "w") as f:
                f.write(s)
        
        if return_warnings:
            return warnings

    @classmethod
    def write_in(
        cls, geom, theory, outfile=None, return_warnings=False, **kwargs
    ):
        """
        write Psi4 input file for the given Theory() and Geometry()
        geom - Geometry()
        theory - Theory()
        outfile - None, False, or str
                  None - geom.name + ".com" is used as output destination
                  False - return contents of the input file as a str
                  str - output destination
        return_warnings - True to return a list of warnings (e.g. basis
                          set might be misspelled
        kwargs - passed to Theory methods (make_header, make_molecule, etc.)
        """
        header, header_warnings = theory.make_header(
            geom, style="psi4", return_warnings=True, **kwargs
        )
        mol, mol_warnings = theory.make_molecule(
            geom, style="psi4", return_warnings=True, **kwargs
        )
        footer, footer_warnings = theory.make_footer(
            geom, style="psi4", return_warnings=True, **kwargs
        )

        s = header + mol + footer
        warnings = header_warnings + mol_warnings + footer_warnings

        if outfile is None:
            # if outfile is not specified, name file in Aaron format
            if "step" in kwargs:
                outfile = "{}.{}.in".format(geom.name, step2str(kwargs["step"]))
            else:
                outfile = "{}.in".format(geom.name)
        if outfile is False:
            if return_warnings:
                return s, warnings
            return s
        else:
            fname = os.path.basename(outfile)
            name, ext = os.path.splitext(fname)
            # could use jinja, but it's one thing...
            s = s.replace("{ name }", name)
            with open(outfile, "w") as f:
                f.write(s)
        
        if return_warnings:
            return warnings


    @classmethod
    def write_sqm(
        cls, geom, theory, outfile=None, return_warnings=False, **kwargs
    ):
        """
        write SQM input file for the given Theory() and Geometry()
        geom - Geometry()
        theory - Theory()
        outfile - None, False, or str
                  None - geom.name + ".com" is used as output destination
                  False - return contents of the input file as a str
                  str - output destination
        return_warnings - True to return a list of warnings (e.g. basis
                          set might be misspelled
        kwargs - passed to Theory methods (make_header, make_molecule, etc.)
        """
        header, header_warnings = theory.make_header(
            geom, style="sqm", return_warnings=True, **kwargs
        )
        mol, mol_warnings = theory.make_molecule(
            geom, style="sqm", return_warnings=True, **kwargs
        )

        s = header + mol
        warnings = header_warnings + mol_warnings

        if outfile is None:
            # if outfile is not specified, name file in Aaron format
            if "step" in kwargs:
                outfile = "{}.{}.com".format(
                    geom.name, step2str(kwargs["step"])
                )
            else:
                outfile = "{}.com".format(geom.name)
        if outfile is False:
            if return_warnings:
                return s, warnings
            return s
        else:
            fname = os.path.basename(outfile)
            name, ext = os.path.splitext(fname)
            # could use jinja, but it's one thing...
            s = s.replace("{ name }", name)
            with open(outfile, "w") as f:
                f.write(s)

        if return_warnings:
            return warnings

    @classmethod
    def write_cube(
        cls,
        geom,
        orbitals=None,
        outfile=None,
        kind="homo",
        padding=4.0,
        spacing=0.2,
        alpha=True,
        xyz=False,
        n_jobs=1,
        delta=0.1,
        **kwargs,
    ):
        """
        write a cube file for a molecular orbital
        geom - geometry
        orbitals - Orbitals()
        outfile - output destination
        mo - index of molecular orbital or "homo" for ground state
             highest occupied molecular orbital or "lumo" for first
             ground state unoccupied MO
             can also be an array of MO coefficients
        ao - index of atomic orbital to print
        padding - padding around geom's coordinates
        spacing - targeted spacing between points
        n_jobs - number of parallel threads to use
                 this is on top of NumPy's multithreading, so
                 if NumPy uses 8 threads and n_jobs=2, you can
                 expect to see 16 threads in use
        delta - see Orbitals.fukui_donor_value or fukui_acceptor_value
        """
        if orbitals is None:
            raise RuntimeError(
                "no Orbitals() instance given to FileWriter.write_cube"
            )

        def get_standard_axis():
            """returns info to set up a grid along the x, y, and z axes"""
            geom_coords = geom.coords

            # get range of geom's coordinates
            x_min = np.min(geom_coords[:, 0])
            x_max = np.max(geom_coords[:, 0])
            y_min = np.min(geom_coords[:, 1])
            y_max = np.max(geom_coords[:, 1])
            z_min = np.min(geom_coords[:, 2])
            z_max = np.max(geom_coords[:, 2])

            # add padding, figure out vectors
            r1 = 2 * padding + x_max - x_min
            n_pts1 = int(r1 // spacing) + 1
            d1 = r1 / (n_pts1 - 1)
            v1 = np.array((d1, 0., 0.))
            r2 = 2 * padding + y_max - y_min
            n_pts2 = int(r2 // spacing) + 1
            d2 = r2 / (n_pts2 - 1)
            v2 = np.array((0., d2, 0.))
            r3 = 2 * padding + z_max - z_min
            n_pts3 = int(r3 // spacing) + 1
            d3 = r3 / (n_pts3 - 1)
            v3 = np.array((0., 0., d3))
            com = np.array([x_min, y_min, z_min]) - padding
            return n_pts1, n_pts2, n_pts3, v1, v2, v3, com

        if xyz:
            n_pts1, n_pts2, n_pts3, v1, v2, v3, com = get_standard_axis()
        else:
            test_coords = geom.coords - geom.COM()
            covar = np.dot(test_coords.T, test_coords)
            try:
                # use SVD on the coordinate covariance matrix
                # this decreases the volume of the box we're making
                # that means less work for higher resolution
                # for many structures, this only decreases the volume
                # by like 5%
                u, s, vh = np.linalg.svd(covar)
                v1 = u[:, 0]
                v2 = u[:, 1]
                v3 = u[:, 2]
                # change basis of coordinates to the singular vectors
                # this is how we determine the range + padding
                new_coords = np.dot(test_coords, u)
                xr_max = np.max(new_coords[:, 0])
                xr_min = np.min(new_coords[:, 0])
                yr_max = np.max(new_coords[:, 1])
                yr_min = np.min(new_coords[:, 1])
                zr_max = np.max(new_coords[:, 2])
                zr_min = np.min(new_coords[:, 2])
                com = np.array([xr_min, yr_min, zr_min]) - padding
                # move the COM back to the xyz space of the original molecule
                com = np.dot(u, com)
                com += geom.COM()
                r1 = 2 * padding + np.linalg.norm(xr_max - xr_min)
                r2 = 2 * padding + np.linalg.norm(yr_max - yr_min)
                r3 = 2 * padding + np.linalg.norm(zr_max - zr_min)
                n_pts1 = int(r1 // spacing) + 1
                n_pts2 = int(r2 // spacing) + 1
                n_pts3 = int(r3 // spacing) + 1
                v1 *= r1 / (n_pts1 - 1)
                v2 *= r2 / (n_pts2 - 1)
                v3 *= r3 / (n_pts3 - 1)
            except np.linalg.LinAlgError:
                n_pts1, n_pts2, n_pts3, v1, v2, v3, com = get_standard_axis()

        mo = None
        if kind.lower() == "homo":
            mo = max(orbitals.n_alpha, orbitals.n_beta) - 1
        elif kind.lower() == "lumo":
            mo = max(orbitals.n_alpha, orbitals.n_beta)
        elif kind.lower().startswith("mo"):
            mo = int(kind.split()[-1])
        elif kind.lower().startswith("ao"):
            mo = np.zeros(orbitals.n_mos)
            mo = mo[int(kind.split()[-1])] = 1
        
        s = ""
        s += " %s\n" % geom.comment
        s += " %s\n" % kind

        # the '-' in front of the number of atoms indicates that this is
        # MO info so there's an extra data entry between the molecule
        # and the function values
        bohr_com = com / UNIT.A0_TO_BOHR
        if mo:
            s += " -"
        else:
            s += "  "
        s += "%i %13.5f %13.5f %13.5f 1\n" % (
            len(geom.atoms), *bohr_com,
        )

        # the basis vectors of cube files are ordered based on the
        # spacing between points along that axis
        # or maybe it's the number of points?
        # we use the first one
        arr = []
        v_list = []
        n_list = []
        for n, v in sorted(
            zip([n_pts1, n_pts2, n_pts3], [v1, v2, v3]),
            key=lambda p: np.linalg.norm(p[1]),
        ):
            bohr_v = v / UNIT.A0_TO_BOHR
            s += " %5i %13.5f %13.5f %13.5f\n" % (
                n, *bohr_v
            )
            arr.append(np.linspace(0, n - 1, num=n, dtype=int))
            v_list.append(v)
            n_list.append(n)
        # contruct an array of points for the grid
        ndx = (
            np.vstack(np.mgrid[0 : n_list[0], 0 : n_list[1], 0 : n_list[2]])
            .reshape(3, np.prod(n_list))
            .T
        )
        coords = np.matmul(ndx, v_list)
        del ndx
        coords += com

        # write the structure in bohr
        for atom in geom.atoms:
            s += " %5i %13.5f %13.5f %13.5f %13.5f\n" % (
                ELEMENTS.index(atom.element),
                ELEMENTS.index(atom.element),
                atom.coords[0] / UNIT.A0_TO_BOHR,
                atom.coords[1] / UNIT.A0_TO_BOHR,
                atom.coords[2] / UNIT.A0_TO_BOHR,
            )

        # extra section - only for MO data
        if isinstance(mo, int):
            s += " %5i %5i\n" % (1, mo + 1)

        # get values for this MO
        if kind.lower() == "density":
            val = orbitals.density_value(coords, n_jobs=n_jobs)
            # val = orbitals.low_mem_density_value(coords, n_jobs=n_jobs)
        elif kind.lower() == "fukui donor":
            val = orbitals.fukui_donor_value(
                coords, n_jobs=n_jobs, delta=delta
            )
        elif kind.lower() == "fukui acceptor":
            val = orbitals.fukui_acceptor_value(
                coords, n_jobs=n_jobs, delta=delta
            )
        elif kind.lower() == "fukui dual":
            val = orbitals.fukui_dual_value(
                coords, n_jobs=n_jobs, delta=delta
            )
        else:
            val = orbitals.mo_value(mo, coords, n_jobs=n_jobs)

        # write to a file
        for n1 in range(0, n_list[0]):
            for n2 in range(0, n_list[1]):
                val_ndx = n1 * n_list[2] * n_list[1] + n2 * n_list[2]
                val_subset = val[val_ndx : val_ndx + n_list[2]]
                for i, v in enumerate(val_subset):
                    if abs(v) < 1e-30:
                        v = 0
                    s += "%13.5e" % v
                    if (i + 1) % 6 == 0:
                        s += "\n"
                if (i + 1) % 6 != 0:
                    s += "\n"

        if outfile is None:
            # if no output file is specified, use the name of the geometry
            with open(geom.name + ".cube", "w") as f:
                f.write(s)
        elif outfile is False:
            # if no output file is desired, just return the file contents
            return s
        else:
            # write output to the requested destination
            with open(outfile, "w") as f:
                f.write(s)
        return


@addlogger
class FileReader:
    """
    Attributes:
        name ''
        file_type ''
        comment ''
        atoms [Atom] or [OniomAtom]
        other {}
    """

    LOG = None
    LOGLEVEL = "DEBUG"

    def __init__(
        self,
        fname,
        get_all=False,
        just_geom=True,
        oniom=False,
        freq_name=None,
        conf_name=None,
        nbo_name=None,
        max_length=10000000,
    ):
        """
        :fname: either a string specifying the file name of the file to read
            or a tuple of (str(name), str(file_type), str(content))
        :get_all: if true, optimization steps are  also saved in
            self.all_geom; otherwise only saves last geometry
        :just_geom: if true, does not store other information, such as
            frequencies, only what is needed to construct a Geometry() obj
        :freq_name: Name of the file containing the frequency output. Only use
            if this information is in a different file than `fname` (eg: xtb runs
            using the --hess runtype option)
        :nbo_name: Name of the file containing the NBO orbital coefficients
            in the AO basis. Only used when reading *.47 files.
        :max_length: maximum array size to store from FCHK files
            any array that would be larger than this will be the
            size the array would be
        """
        # Initialization
        self.name = ""
        self.file_type = ""
        self.comment = ""
        self.atoms = []
        self.other = {}
        self.content = None
        self.all_geom = None

        # get file name and extention
        if isinstance(fname, str):
            self.name, self.file_type = os.path.splitext(fname)
            self.file_type = self.file_type.lower()[1:]
        elif isinstance(fname, (tuple, list)):
            self.name = fname[0]
            self.file_type = fname[1]
            self.content = fname[2]
        if self.file_type not in read_types:
            raise NotImplementedError(file_type_err.format(self.file_type))

        # Fill in attributes with geometry information
        if self.content is None:
            self.read_file(
<<<<<<< HEAD
                get_all, just_geom, oniom=oniom,
                freq_name=freq_name, conf_name=conf_name, nbo_name=nbo_name, 
=======
                get_all, just_geom,
                freq_name=freq_name,
                conf_name=conf_name,
                nbo_name=nbo_name,
                max_length=max_length,
>>>>>>> f2d925e0
            )
        elif isinstance(self.content, str):
            f = StringIO(self.content)
        elif isinstance(self.content, IOBase):
            f = self.content

        if self.content is not None:
            if self.file_type == "log":
                self.read_log(f, get_all, just_geom)
            elif any(self.file_type == ext for ext in ["sd", "sdf", "mol"]):
                self.read_sd(f)
            elif self.file_type == "xyz":
                self.read_xyz(f, get_all)
            elif self.file_type == "mol2":
                self.read_mol2(f, get_all)
            elif any(self.file_type == ext for ext in ["com", "gjf"]):
                self.read_com(f)
            elif self.file_type == "out":
                self.read_orca_out(f, get_all, just_geom)
            elif self.file_type == "dat":
                self.read_psi4_out(f, get_all, just_geom)
            elif self.file_type == "fchk":
                self.read_fchk(f, just_geom, max_length=max_length)
            elif self.file_type == "crest":
                self.read_crest(f, conf_name=conf_name)
            elif self.file_type == "xtb":
                self.read_xtb(f, freq_name=freq_name)
            elif self.file_type == "sqmout":
                self.read_sqm(f)
            elif self.file_type == "47":
                self.read_nbo_47(f, nbo_name=nbo_name)
            elif self.file_type == "31":
                self.read_nbo_31(f, nbo_name=nbo_name)

    def read_file(
        self, get_all=False, just_geom=True,
<<<<<<< HEAD
        freq_name=None, conf_name=None, nbo_name=None, oniom=False
=======
        freq_name=None, conf_name=None, nbo_name=None,
        max_length=10000000,
>>>>>>> f2d925e0
    ):
        """
        Reads geometry information from fname.
        Parameters:
            get_all     If false (default), only keep the last geom
                        If true, self is last geom, but return list
                            of all others encountered
            nbo_name    nbo output file containing coefficients to
                        map AO's to orbitals
            max_length  max. array size for arrays to store in FCHK
                        files - anything larger will be the size
                        the array would be
        """
        if os.path.isfile(self.name):
            f = open(self.name)
        else:
            fname = ".".join([self.name, self.file_type])
            fname = os.path.expanduser(fname)
            if os.path.isfile(fname):
                f = open(fname)
            else:
                raise FileNotFoundError(
                    "Error while looking for %s: could not find %s or %s in %s"
                    % (self.name, fname, self.name, os.getcwd())
                )

        if self.file_type == "xyz":
            self.read_xyz(f, get_all, oniom)
        elif self.file_type == "log":
            self.read_log(f, get_all, just_geom)
        elif any(self.file_type == ext for ext in ["com", "gjf"]):
            self.read_com(f)
        elif any(self.file_type == ext for ext in ["sd", "sdf", "mol"]):
            self.read_sd(f)
        elif self.file_type == "mol2":
            self.read_mol2(f)
        elif self.file_type == "out":
            self.read_orca_out(f, get_all, just_geom)
        elif self.file_type == "dat":
            self.read_psi4_out(f, get_all, just_geom)
        elif self.file_type == "fchk":
            self.read_fchk(f, just_geom, max_length=max_length)
        elif self.file_type == "crest":
            self.read_crest(f, conf_name=conf_name)
        elif self.file_type == "xtb":
            self.read_xtb(f, freq_name=freq_name)
        elif self.file_type == "sqmout":
            self.read_sqm(f)
        elif self.file_type == "47":
            self.read_nbo_47(f, nbo_name=nbo_name)
        elif self.file_type == "31":
            self.read_nbo_31(f, nbo_name=nbo_name)

        f.close()
        return

    def skip_lines(self, f, n):
        for i in range(n):
            f.readline()
        return

    def read_xyz(self, f, get_all=False, oniom=False):
        self.all_geom = []
        # number of atoms
        f.readline()
        # comment
        self.comment = f.readline().strip()
        # atom info
        for line in f:
            line = line.strip()
            if line == "":
                continue
            try:
                int(line)
                if get_all:
                    self.all_geom += [
                        (deepcopy(self.comment), deepcopy(self.atoms))
                    ]
                self.comment = f.readline().strip()
                self.atoms = []
            except ValueError:
                line = line.split()
                try: 
                    self.atoms += [OniomAtom(element=line[0], coords=line[1:4], layer=line[4], atomtype=line[5], charge=line[6], tags=line[7:])]
                except IndexError:
                    try:
                        self.atoms += [OniomAtom(element=line[0], coords=line[1:4], layer=line[4], atomtype=line[5], charge=line[6])]
                    except IndexError:
                        try:
                            self.atoms += [OniomAtom(element=line[0], coords=line[1:4], layer=line[4], atomtype=line[5])]
                        except IndexError:
                            try:
                                if line[4] in ['H', 'M', 'L']:
                                    self.atoms += [OniomAtom(element=line[0], coords=line[1:4], layer=line[4])]
                                else:
                                    self.atoms += [OniomAtom(element=line[0], coords=line[1:4], atomtype=line[4])]
                            except IndexError:
                                if oniom==True:
                                    self.atoms += [OniomAtom(element=line[0], coords=line[1:4])]
                                else:
                                    self.atoms += [Atom(element=line[0], coords=line[1:4])]
                for i, a in enumerate(self.atoms):
                    a.name = str(i + 1)
        # if get_all:
        #     self.all_geom += [(deepcopy(self.comment), deepcopy(self.atoms))]

    def read_sd(self, f, get_all=False):
        self.all_geom = []
        lines = f.readlines()
        progress = 0
        for i, line in enumerate(lines):
            progress += 1
            if "$$$$" in line:
                progress = 0
                if get_all:
                    self.all_geom.append(
                        [deepcopy(self.comment), deepcopy(self.atoms)]
                    )

                continue

            if progress == 3:
                self.comment = line.strip()

            if progress == 4:
                counts = line.split()
                natoms = int(counts[0])
                nbonds = int(counts[1])

            if progress == 5:
                self.atoms = []
                for line in lines[i : i + natoms]:
                    atom_info = line.split()
                    self.atoms += [
                        Atom(element=atom_info[3], coords=atom_info[0:3])
                    ]

                for line in lines[i + natoms : i + natoms + nbonds]:
                    a1, a2 = [int(x) - 1 for x in line.split()[0:2]]
                    self.atoms[a1].connected.add(self.atoms[a2])
                    self.atoms[a2].connected.add(self.atoms[a1])

                for j, a in enumerate(self.atoms):
                    a.name = str(j + 1)

    def read_mol2(self, f, get_all=False):
        """
        read TRIPOS mol2
        """
        atoms = []

        lines = f.readlines()
        i = 0
        while i < len(lines):
            if lines[i].startswith("@<TRIPOS>MOLECULE"):
                self.comment = lines[i + 1]
                info = lines[i + 2].split()
                n_atoms = int(info[0])
                n_bonds = int(info[1])
                i += 3

            elif lines[i].startswith("@<TRIPOS>ATOM"):
                for j in range(0, n_atoms):
                    i += 1
                    info = lines[i].split()
                    # name = info[1]
                    coords = np.array([float(x) for x in info[2:5]])
                    element = re.match("([A-Za-z]+)", info[5]).group(1)
                    atoms.append(
                        Atom(element=element, coords=coords, name=str(j + 1))
                    )

                self.atoms = atoms

            elif lines[i].startswith("@<TRIPOS>BOND"):
                for j in range(0, n_bonds):
                    i += 1
                    info = lines[i].split()
                    a1, a2 = [int(ndx) - 1 for ndx in info[1:3]]
                    self.atoms[a1].connected.add(self.atoms[a2])
                    self.atoms[a2].connected.add(self.atoms[a1])

            i += 1

    def read_psi4_out(self, f, get_all=False, just_geom=True):
        uv_vis = ""
        def get_atoms(f, n):
            rv = []
            self.skip_lines(f, 1)
            n += 2
            line = f.readline()
            i = 0
            mass = 0
            while line.strip():
                i += 1
                line = line.strip()
                atom_info = line.split()
                element = atom_info[0]
                # might be a ghost atom - like for sapt
                if "Gh" in element:
                    element = element.strip("Gh(").strip(")")
                coords = np.array([float(x) for x in atom_info[1:-1]])
                rv += [Atom(element=element, coords=coords, name=str(i))]
                mass += float(atom_info[-1])

                line = f.readline()
                n += 1

            return rv, mass, n

        line = f.readline()
        n = 1
        read_geom = False
        while line != "":
            if "* O   R   C   A *" in line:
                self.file_type = "out"
                return self.read_orca_out(
                    f, get_all=get_all, just_geom=just_geom
                )
            if line.startswith("    Geometry (in Angstrom), charge"):
                if not just_geom:
                    self.other["charge"] = int(line.split()[5].strip(","))
                    self.other["multiplicity"] = int(
                        line.split()[8].strip(":")
                    )

            elif line.strip() == "SCF":
                read_geom = True

            elif line.strip().startswith("Center") and read_geom:
                read_geom = False
                if get_all and len(self.atoms) > 0:
                    if self.all_geom is None:
                        self.all_geom = []

                    self.all_geom += [
                        (deepcopy(self.atoms), deepcopy(self.other))
                    ]

                self.atoms, mass, n = get_atoms(f, n)
                if not just_geom:
                    self.other["mass"] = mass
                    self.other["mass"] *= UNIT.AMU_TO_KG

            if just_geom:
                line = f.readline()
                n += 1
                continue
            else:
                if line.strip().startswith("Total Energy ="):
                    self.other["energy"] = float(line.split()[-1])

                elif line.strip().startswith("Total E0"):
                    self.other["energy"] = float(line.split()[-2])

                elif line.strip().startswith("Correction ZPE"):
                    self.other["ZPVE"] = float(line.split()[-4])

                elif line.strip().startswith("Total ZPE"):
                    self.other["E_ZPVE"] = float(line.split()[-2])

                elif line.strip().startswith("Total H, Enthalpy"):
                    self.other["enthalpy"] = float(line.split()[-2])

                elif line.strip().startswith("Total G, Free"):
                    self.other["free_energy"] = float(line.split()[-2])
                    self.other["temperature"] = float(line.split()[-4])

                elif "symmetry no. =" in line:
                    self.other["rotational_symmetry_number"] = int(
                        line.split()[-1].strip(")")
                    )

                elif (
                    line.strip().startswith("Rotational constants:")
                    and line.strip().endswith("[cm^-1]")
                    and "rotational_temperature" not in self.other
                ):
                    self.other["rotational_temperature"] = [
                        float(x) if is_num(x) else 0
                        for x in line.split()[-8:-1:3]
                    ]
                    self.other["rotational_temperature"] = [
                        x
                        * PHYSICAL.SPEED_OF_LIGHT
                        * PHYSICAL.PLANCK
                        / PHYSICAL.KB
                        for x in self.other["rotational_temperature"]
                    ]

                elif line.startswith("  Vibration "):
                    freq_str = ""
                    while not line.strip().startswith("=="):
                        freq_str += line
                        line = f.readline()
                        n += 1

                    self.other["frequency"] = Frequency(
                        freq_str, hpmodes=False, style="psi4"
                    )

                elif PSI4_NORM_FINISH in line:
                    self.other["finished"] = True

                elif line.startswith("    Convergence Criteria"):
                    # for tolerances:
                    # psi4 puts '*' next to converged values and 'o' in place of things that aren't monitored
                    grad = {}

                    dE_tol = line[24:38]
                    if "o" in dE_tol:
                        dE_tol = None
                    else:
                        dE_tol = dE_tol.split()[0]

                    max_f_tol = line[38:52]
                    if "o" in max_f_tol:
                        max_f_tol = None
                    else:
                        max_f_tol = max_f_tol.split()[0]

                    rms_f_tol = line[52:66]
                    if "o" in rms_f_tol:
                        rms_f_tol = None
                    else:
                        rms_f_tol = rms_f_tol.split()[0]

                    max_d_tol = line[66:80]
                    if "o" in max_d_tol:
                        max_d_tol = None
                    else:
                        max_d_tol = max_d_tol.split()[0]

                    rms_d_tol = line[80:94]
                    if "o" in rms_d_tol:
                        rms_d_tol = None
                    else:
                        rms_d_tol = rms_d_tol.split()[0]

                    line = f.readline()
                    line = f.readline()
                    n += 2

                    # for convergence:
                    # psi4 puts '*' next to converged values and 'o' next to things that aren't monitored
                    if dE_tol is not None:
                        dE_conv = line[24:38]
                        dE = float(dE_conv.split()[0])
                        grad["Delta E"] = {}
                        grad["Delta E"]["value"] = dE
                        grad["Delta E"]["converged"] = "*" in dE_conv

                    if max_f_tol is not None:
                        max_f_conv = line[38:52]
                        max_f = float(max_f_conv.split()[0])
                        grad["Max Force"] = {}
                        grad["Max Force"]["value"] = max_f
                        grad["Max Force"]["converged"] = "*" in max_f_conv

                    if rms_f_tol is not None:
                        rms_f_conv = line[52:66]
                        rms_f = float(rms_f_conv.split()[0])
                        grad["RMS Force"] = {}
                        grad["RMS Force"]["value"] = rms_f
                        grad["RMS Force"]["converged"] = "*" in rms_f_conv

                    if max_d_tol is not None:
                        max_d_conv = line[66:80]
                        max_d = float(max_d_conv.split()[0])
                        grad["Max Disp"] = {}
                        grad["Max Disp"]["value"] = max_d
                        grad["Max Disp"]["converged"] = "*" in max_d_conv

                    if rms_d_tol is not None:
                        rms_d_conv = line[80:94]
                        rms_d = float(rms_d_conv.split()[0])
                        grad["RMS Disp"] = {}
                        grad["RMS Disp"]["value"] = rms_d
                        grad["RMS Disp"]["converged"] = "*" in max_d_conv

                    self.other["gradient"] = grad

                elif "Total Gradient" in line:
                    gradient = np.zeros((len(self.atoms), 3))
                    self.skip_lines(f, 2)
                    n += 2
                    for i in range(0, len(self.atoms)):
                        n += 1
                        line = f.readline()
                        info = line.split()
                        gradient[i] = np.array([float(x) for x in info[1:]])

                    self.other["forces"] = -gradient

                elif "SAPT Results" in line:
                    self.skip_lines(f, 1)
                    n += 1
                    while "Total sSAPT" not in line:
                        n += 1
                        line = f.readline()
                        if "---" in line:
                            break
                        if len(line.strip()) > 0:
                            if "Special recipe" in line:
                                continue
                            item = line[:26].strip()
                            val = 1e-3 * float(line[34:47])
                            self.other[item] = val

                elif "SCF energy" in line:
                    self.other["SCF energy"] = float(line.split()[-1])

                elif "correlation energy" in line and "=" in line:
                    item = line.split("=")[0].strip()
                    self.other[item] = float(line.split()[-1])

                elif "Full point group" in line:
                    self.other["full_point_group"] = line.split()[-1]

                elif "Molecular point group" in line:
                    self.other["molecular_point_group"] = line.split()[-1]

                elif (
                    "total energy" in line
                    and "=" in line
                    or re.search("\(.\) energy", line)
                ):
                    item = line.split("=")[0].strip().strip("*").strip()
                    self.other[item] = float(line.split()[-1])
                    # hopefully the highest level energy gets printed last
                    self.other["energy"] = self.other[item]

                elif "Total Energy" in line and "=" in line:
                    item = line.split("=")[0].strip().strip("*").strip()
                    self.other[item] = float(line.split()[-2])
                    # hopefully the highest level energy gets printed last
                    self.other["energy"] = self.other[item]

                elif "Correlation Energy" in line and "=" in line:
                    item = line.split("=")[0].strip().strip("*").strip()
                    if "DFT Exchange-Correlation" in item:
                        self.other[item] = float(line.split()[-1])
                    else:
                        self.other[item] = float(line.split()[-2])

                elif "Ground State -> Excited State Transitions" in line:
                    self.skip_lines(f, 3)
                    n += 3
                    line = f.readline()
                    s = ""
                    while line.strip():
                        s += line
                        n += 1
                        line = f.readline()
                    
                    self.other["uv_vis"] = ValenceExcitations(s, style="psi4")

                elif "Excitation Energy" in line and "Rotatory" in line:
                    self.skip_lines(f, 2)
                    n += 2
                    line = f.readline()
                    s = ""
                    while line.strip():
                        s += line
                        n += 1
                        line = f.readline()
                    
                    self.other["uv_vis"] = ValenceExcitations(s, style="psi4")

                elif re.search("\| State\s*\d+", line):
                    # read energies from property calculation
                    uv_vis += line

                elif "Excited state properties:" in line:
                    # read osc str or rotation from property calculation
                    while line.strip():
                        uv_vis += line
                        n += 1
                        line = f.readline()
                    
                    if "Oscillator" in uv_vis or "Rotation" in uv_vis:
                        self.other["uv_vis"] = ValenceExcitations(uv_vis, style="psi4")

                if "error" not in self.other:
                    for err in ERROR_PSI4:
                        if err in line:
                            self.other["error"] = ERROR_PSI4[err]
                            self.other["error_msg"] = line.strip()

                line = f.readline()
                n += 1

    def read_orca_out(self, f, get_all=False, just_geom=True):
        """read orca output file"""

        nrg_regex = re.compile("(?:[A-Za-z]+\s+)?E\((.*)\)\s*\.\.\.\s*(.*)$")

        def add_grad(grad, name, line):
            grad[name] = {}
            grad[name]["value"] = line.split()[-3]
            grad[name]["converged"] = line.split()[-1] == "YES"

        def get_atoms(f, n):
            """parse atom info"""
            rv = []
            self.skip_lines(f, 1)
            n += 2
            line = f.readline()
            i = 0
            while line.strip():
                i += 1
                line = line.strip()
                atom_info = line.split()
                element = atom_info[0]
                coords = np.array([float(x) for x in atom_info[1:]])
                rv += [Atom(element=element, coords=coords, name=str(i))]

                line = f.readline()
                n += 1

            return rv, n

        line = f.readline()
        n = 1
        while line != "":
            if (
                "Psi4: An Open-Source Ab Initio Electronic Structure Package"
                in line
            ):
                self.file_type = "dat"
                return self.read_psi4_out(
                    f, get_all=get_all, just_geom=just_geom
                )
            if line.startswith("CARTESIAN COORDINATES (ANGSTROEM)"):
                if get_all and len(self.atoms) > 0:
                    if self.all_geom is None:
                        self.all_geom = []
                    self.all_geom += [
                        (deepcopy(self.atoms), deepcopy(self.other))
                    ]

                self.atoms, n = get_atoms(f, n)

            if just_geom:
                line = f.readline()
                n += 1
                continue
            else:
                nrg = nrg_regex.match(line)
                if nrg is not None:
                    nrg_type = nrg.group(1)
                    # for some reason, ORCA prints MP2 correlation energy
                    # as E(MP2) for CC jobs
                    if nrg_type == "MP2":
                        nrg_type = "MP2 CORR"
                    self.other["E(%s)" % nrg_type] = float(nrg.group(2))

                if line.startswith("FINAL SINGLE POINT ENERGY"):
                    # if the wavefunction doesn't converge, ORCA prints a message next
                    # to the energy so we can't use line.split()[-1]
                    self.other["energy"] = float(line.split()[4])

                if line.startswith("TOTAL SCF ENERGY"):
                    self.skip_lines(f, 2)
                    line = f.readline()
                    n += 3
                    self.other["SCF energy"] = float(line.split()[3])

                elif "TOTAL ENERGY:" in line:
                    item = line.split()[-5] + " energy"
                    self.other[item] = float(line.split()[-2])

                elif "CORRELATION ENERGY" in line and "Eh" in line:
                    item = line.split()[-6] + " correlation energy"
                    self.other[item] = float(line.split()[-2])
                
                elif re.match("E\(\S+\)\s+...\s+-?\d+\.\d+$", line):
                    nrg = re.match("(E\(\S+\))\s+...\s+(-?\d+\.\d+)$", line)
                    self.other["energy"] = float(nrg.group(2))
                    self.other[nrg.group(1)] = float(nrg.group(2))

                elif line.startswith("CARTESIAN GRADIENT"):
                    gradient = np.zeros((len(self.atoms), 3))
                    self.skip_lines(f, 2)
                    n += 2
                    for i in range(0, len(self.atoms)):
                        n += 1
                        line = f.readline()
                        # orca prints a warning before gradient if some
                        # coordinates are constrained
                        if line.startswith("WARNING:"):
                            continue
                        info = line.split()
                        gradient[i] = np.array([float(x) for x in info[3:]])

                    self.other["forces"] = -gradient

                elif line.startswith("VIBRATIONAL FREQUENCIES"):
                    stage = "frequencies"
                    freq_str = "VIBRATIONAL FREQUENCIES\n"
                    self.skip_lines(f, 4)
                    n += 5
                    line = f.readline()
                    while not (stage == "THERMO" and line == "\n") and line:
                        if "--" not in line and line != "\n":
                            freq_str += line

                        if "NORMAL MODES" in line:
                            stage = "modes"
                            self.skip_lines(f, 6)
                            n += 6

                        if "RAMAN SPECTRUM" in line:
                            stage = "RAMAN"
                            self.skip_lines(f, 2)
                            n += 2

                        if "IR SPECTRUM" in line:
                            stage = "IR"
                            self.skip_lines(f, 2)
                            n += 2

                        if "THERMOCHEMISTRY" in line:
                            stage = "THERMO"

                        n += 1
                        line = f.readline()

                    self.other["frequency"] = Frequency(
                        freq_str, hpmodes=False, style="orca"
                    )

                elif line.startswith("Temperature"):
                    self.other["temperature"] = float(line.split()[2])

                elif line.startswith("Total Mass"):
                    # this may only get printed for freq jobs
                    self.other["mass"] = float(line.split()[3])
                    self.other["mass"] *= UNIT.AMU_TO_KG

                elif line.startswith(" Total Charge"):
                    self.other["charge"] = int(line.split()[-1])

                elif line.startswith(" Multiplicity"):
                    self.other["multiplicity"] = int(line.split()[-1])

                elif "rotational symmetry number" in line:
                    # TODO: make this cleaner
                    self.other["rotational_symmetry_number"] = int(
                        line.split()[-2]
                    )

                elif "Symmetry Number:" in line:
                    self.other["rotational_symmetry_number"] = int(
                        line.split()[-1]
                    )

                elif line.startswith("Zero point energy"):
                    self.other["ZPVE"] = float(line.split()[4])

                elif line.startswith("Total Enthalpy"):
                    self.other["enthalpy"] = float(line.split()[3])

                elif line.startswith("Final Gibbs"):
                    # NOTE - Orca seems to only print Grimme's Quasi-RRHO free energy
                    # RRHO can be computed in AaronTool's CompOutput by setting the w0 to 0
                    self.other["free_energy"] = float(line.split()[5])

                elif line.startswith("Rotational constants in cm-1:"):
                    # orca doesn't seem to print rotational constants in older versions
                    self.other["rotational_temperature"] = [
                        float(x) for x in line.split()[-3:]
                    ]
                    self.other["rotational_temperature"] = [
                        x
                        * PHYSICAL.SPEED_OF_LIGHT
                        * PHYSICAL.PLANCK
                        / PHYSICAL.KB
                        for x in self.other["rotational_temperature"]
                    ]

                elif "Point Group:" in line:
                    self.other["full_point_group"] = line.split()[2][:-1]

                elif "Symmetry Number" in line:
                    self.other["rotational_symmetry_number"] = int(
                        line.split()[-1]
                    )

                elif "sn is the rotational symmetry number" in line:
                    # older versions of orca print this differently
                    self.other["rotational_symmetry_number"] = int(
                        line.split()[-2]
                    )

                elif "Geometry convergence" in line:
                    grad = {}
                    self.skip_lines(f, 2)
                    n += 3
                    line = f.readline()
                    while line and re.search("\w", line):
                        if re.search("Energy\schange", line):
                            add_grad(grad, "Delta E", line)
                        elif re.search("RMS\sgradient", line):
                            add_grad(grad, "RMS Force", line)
                        elif re.search("MAX\sgradient", line):
                            add_grad(grad, "Max Force", line)
                        elif re.search("RMS\sstep", line):
                            add_grad(grad, "RMS Disp", line)
                        elif re.search("MAX\sstep", line):
                            add_grad(grad, "Max Disp", line)

                        line = f.readline()
                        n += 1

                    self.other["gradient"] = grad

                elif "MAYER POPULATION ANALYSIS" in line:
                    self.skip_lines(f, 2)
                    n += 2
                    line = f.readline()
                    data = dict()
                    headers = []
                    while line.strip():
                        info = line.split()
                        header = info[0]
                        name = " ".join(info[2:])
                        headers.append(header)
                        data[header] = (name, [])
                        line = f.readline()
                    self.skip_lines(f, 1)
                    n += 1
                    for i in range(0, len(self.atoms)):
                        line = f.readline()
                        info = line.split()[2:]
                        for header, val in zip(headers, info):
                            data[header][1].append(float(val))

                    for header in headers:
                        self.other[data[header][0]] = np.array(data[header][1])

                elif line.startswith("LOEWDIN ATOMIC CHARGES"):
                    self.skip_lines(f, 1)
                    n += 1
                    charges = np.zeros(len(self.atoms))
                    for i in range(0, len(self.atoms)):
                        line = f.readline()
                        n += 1
                        charges[i] = float(line.split()[-1])
                    self.other["Löwdin Charges"] = charges

                elif line.startswith("BASIS SET IN INPUT FORMAT"):
                    # read basis set primitive info
                    self.skip_lines(f, 3)
                    n += 3
                    line = f.readline()
                    n += 1
                    self.other["basis_set_by_ele"] = dict()
                    while "--" not in line:
                        new_gto = re.search("NewGTO\s+(\S+)", line)
                        if new_gto:
                            ele = new_gto.group(1)
                            line = f.readline()
                            n += 1
                            primitives = []
                            while "end" not in line:
                                shell_type, n_prim = line.split()
                                n_prim = int(n_prim)
                                exponents = []
                                con_coeffs = []
                                for i in range(0, n_prim):
                                    line = f.readline()
                                    n += 1
                                    info = line.split()
                                    exponent = float(info[1])
                                    con_coeff = [float(x) for x in info[2:]]
                                    exponents.append(exponent)
                                    con_coeffs.extend(con_coeff)
                                primitives.append(
                                    (
                                        shell_type,
                                        n_prim,
                                        exponents,
                                        con_coeffs,
                                    )
                                )
                                line = f.readline()
                                n += 1
                            self.other["basis_set_by_ele"][ele] = primitives
                        line = f.readline()
                        n += 1

                elif "EXCITED STATES" in line or re.search("STEOM.* RESULTS", line) or line.startswith("APPROXIMATE EOM LHS"):
                    s = ""
                    done = False
                    while not done:
                        s += line
                        n += 1
                        line = f.readline()
                        if (
                            "ORCA-CIS/TD-DFT FINISHED WITHOUT ERROR" in line or
                            re.search("TDM done", line) or
                            "TIMINGS" in line
                        ):
                            done = True
                    self.other["uv_vis"] = ValenceExcitations(s, style="orca")

                elif line.startswith("MOLECULAR ORBITALS"):
                    # read molecular orbitals
                    self.skip_lines(f, 1)
                    n += 1
                    line = f.readline()
                    self.other["alpha_coefficients"] = []
                    self.other["beta_coefficients"] = []
                    self.other["alpha_nrgs"] = []
                    self.other["beta_nrgs"] = []
                    self.other["alpha_occupancies"] = []
                    self.other["beta_occupancies"] = []
                    at_info = re.compile(
                        "\s*(\d+)\S+\s+\d+(?:s|p[xyz]|d(?:z2|xz|yz|x2y2|xy)|[fghi][\+\-]?\d+)"
                    )
                    if self.other["multiplicity"] != 1:
                        args = [
                            ("alpha_coefficients", "beta_coefficients"),
                            ("alpha_nrgs", "beta_nrgs"),
                            ("alpha_occupancies", "beta_occupancies"),
                        ]
                    else:
                        args = [
                            ("alpha_coefficients",),
                            ("alpha_nrgs",),
                            ("alpha_occupancies",),
                        ]

                    for coeff_name, nrg_name, occ_name in zip(*args):
                        self.other["shell_to_atom"] = []
                        mo_coefficients = []
                        orbit_nrgs = []
                        occupancy = []
                        while line.strip() != "":
                            at_match = at_info.match(line)
                            if at_match:
                                ndx = int(at_match.group(1))
                                self.other["shell_to_atom"].append(ndx)
                                coeffs = []
                                # there might not always be a space between the coefficients
                                # so we can't just split(), but they are formatted(-ish)
                                for coeff in re.findall("-?\d+\.\d\d\d\d\d\d", line[16:]):
                                    coeffs.append(float(coeff))
                                for coeff, mo in zip(coeffs, mo_coefficients):
                                    mo.append(coeff)
                            elif "--" not in line:
                                orbit_nrgs = occupancy
                                occupancy = [float(x) for x in line.split()]
                            elif "--" in line:
                                self.other[nrg_name].extend(orbit_nrgs)
                                self.other[occ_name].extend(occupancy)
                                if mo_coefficients:
                                    self.other[coeff_name].extend(
                                        mo_coefficients
                                    )
                                    if not all(
                                        len(coeff) == len(mo_coefficients[0])
                                        for coeff in mo_coefficients
                                    ):
                                        self.LOG.warning(
                                            "orbital coefficients may not "
                                            "have been parsed correctly"
                                        )
                                mo_coefficients = [[] for x in orbit_nrgs]
                                orbit_nrgs = []
                            line = f.readline()
                            n += 1
                        self.other[coeff_name].extend(mo_coefficients)
                        line = f.readline()

                elif line.startswith("N(Alpha)  "):
                    self.other["n_alpha"] = int(
                        np.rint(float(line.split()[2]))
                    )

                elif line.startswith("N(Beta)  "):
                    self.other["n_beta"] = int(np.rint(float(line.split()[2])))

                elif ORCA_NORM_FINISH in line:
                    self.other["finished"] = True

                # TODO E_ZPVE
                if "error" not in self.other:
                    for err in ERROR_ORCA:
                        if err in line:
                            self.other["error"] = ERROR_ORCA[err]
                            self.other["error_msg"] = line.strip()
                            break

                line = f.readline()
                n += 1

        if not just_geom:
            if "finished" not in self.other:
                self.other["finished"] = False

            if (
                "alpha_coefficients" in self.other
                and "basis_set_by_ele" in self.other
            ):
                self.other["orbitals"] = Orbitals(self)

    def read_log(self, f, get_all=False, just_geom=True):
        def get_atoms(f, n):
            rv = []
            self.skip_lines(f, 4)
            line = f.readline()
            n += 5
            while "--" not in line:
                line = line.strip()
                line = line.split()
                for l in line:
                    try:
                        float(l)
                    except ValueError:
                        msg = "Error detected with log file on line {}"
                        raise IOError(msg.format(n))
                elem = ELEMENTS[int(line[1])]
                flag = not bool(line[2])
                rv += [Atom(element=elem, flag=flag, coords=line[3:])]
                line = f.readline()
                n += 1
            return rv, n

        def get_params(f, n):
            rv = []
            self.skip_lines(f, 2)
            n += 3
            line = f.readline()
            if "Definition" in line:
                definition = True
            else:
                definition = False
            self.skip_lines(f, 1)
            n += 2
            line = f.readline()
            while "--" not in line:
                line = line.split()
                param = line[1]
                if definition:
                    val = float(line[3])
                else:
                    val = float(line[2])
                rv.append((param, val))
                line = f.readline()
                n += 1
            return rv, n

        def get_modredundant(f, n):
            """read constraints for modredundant section"""
            rv = {}
            line = f.readline()
            n += 1
            while line.strip():
                atom_match = re.search("X\s+(\d+)\s+F", line)
                bond_match = re.search("B\s+(\d+)\s+(\d+)\s+F", line)
                angle_match = re.search("A\s+(\d+)\s+(\d+)\s+(\d+)\s+F", line)
                torsion_match = re.search(
                    "D\s+(\d+)\s+(\d+)\s+(\d+)\s+(\d+)\s+F", line
                )
                if atom_match:
                    if "atoms" not in rv:
                        rv["atoms"] = ""
                    else:
                        rv["atoms"] += ","
                    rv["atoms"] += atom_match.group(1)
                elif bond_match:
                    if "bonds" not in rv:
                        rv["bonds"] = []
                    rv["bonds"].append(
                        ",".join([bond_match.group(1), bond_match.group(2)])
                    )
                elif angle_match:
                    if "angles" not in rv:
                        rv["angles"] = []
                    rv["angles"].append(
                        ",".join(
                            [
                                angle_match.group(1),
                                angle_match.group(2),
                                angle_match.group(3),
                            ]
                        )
                    )
                elif torsion_match:
                    if "torsions" not in rv:
                        rv["torsions"] = []
                    rv["torsions"].append(
                        ",".join(
                            [
                                torsion_match.group(1),
                                torsion_match.group(2),
                                torsion_match.group(3),
                                torsion_match.group(4),
                            ]
                        )
                    )

                line = f.readline()
                n += 1

            return rv, n

        self.all_geom = []
        line = f.readline()
        self.other["archive"] = ""
        constraints = {}
        self.other["opt_steps"] = 0
        found_archive = False
        n = 1
        route = None
        while line != "":
            # route
            # we need to grab the route b/c sometimes 'hpmodes' can get split onto multiple lines:
            # B3LYP/genecp EmpiricalDispersion=GD3 int=(grid=superfinegrid) freq=(h
            # pmodes,noraman,temperature=313.15)
            if line.strip().startswith("#") and route is None:
                route = ""
                while "------" not in line:
                    route += line.strip()
                    n += 1
                    line = f.readline()
            # archive entry
            if line.strip().startswith("1\\1\\"):
                found_archive = True
                line = "@" + line.strip()[4:]
            if found_archive and line.strip().endswith("@"):
                self.other["archive"] = self.other["archive"][:-2] + "\\\\"
                found_archive = False
            elif found_archive:
                self.other["archive"] += line.strip()

            # geometry
            if re.search("(Standard|Input) orientation:", line):
                if get_all and len(self.atoms) > 0:
                    self.all_geom += [
                        (deepcopy(self.atoms), deepcopy(self.other))
                    ]
                self.atoms, n = get_atoms(f, n)
                self.other["opt_steps"] += 1

            if re.search(
                "The following ModRedundant input section has been read:", line
            ):
                constraints, n = get_modredundant(f, n)

            if just_geom:
                line = f.readline()
                n += 1
                continue
                # z-matrix parameters
            if re.search("Optimized Parameters", line):
                self.other["params"], n = get_params(f, n)
            if "Symbolic Z-matrix:" in line:
                line = f.readline()
                n += 1
                match = re.search(
                    "Charge\s*=\s*(-?\d+)\s*Multiplicity\s*=\s*(\d+)", line
                )
                if match is not None:
                    self.other["charge"] = int(match.group(1))
                    self.other["multiplicity"] = int(match.group(2))

            # status
            if NORM_FINISH in line:
                self.other["finished"] = True
            # read energies from different methods
            if "SCF Done" in line:
                tmp = [word.strip() for word in line.split()]
                idx = tmp.index("=")
                self.other["energy"] = float(tmp[idx + 1])
                self.other["scf_energy"] = float(tmp[idx + 1])

            else:
                nrg_match = re.search("\s+(E\(\S+\))\s*=\s*(\S+)", line)
                # ^ matches many methods
                # will also match the SCF line (hence the else here)
                # the match in the SCF line could be confusing b/c
                # the SCF line could be
                # SCF Done:  E(RB2PLYPD3) =  -76.2887108570     A.U. after   10 cycles
                # and later on, there will be a line...
                #  E2(B2PLYPD3) =    -0.6465105880D-01 E(B2PLYPD3) =    -0.76353361915801D+02
                # this will give:
                # * E(RB2PLYPD3) = -76.2887108570 
                # * E(B2PLYPD3) = -76.353361915801
                # very similar names for very different energies...
                if nrg_match:
                    self.other["energy"] = float(nrg_match.group(2).replace("D", "E"))
                    self.other[nrg_match.group(1)] = self.other["energy"]
            
            # CC energy
            if line.startswith(" CCSD(T)= "):
                self.other["energy"] = float(line.split()[-1].replace("D", "E"))
                self.other["E(CCSD(T))"] = self.other["energy"]
            
            # MP energies
            mp_match = re.search("([RU]MP\d+(?:\(\S+\))?)\s*=\s*(\S+)", line)
            if mp_match:
                self.other["energy"] = float(mp_match.group(2).replace("D", "E"))
                self.other["E(%s)" % mp_match.group(1)] = self.other["energy"]

            if "Molecular mass:" in line:
                self.other["mass"] = float(float_num.search(line).group(0))
                self.other["mass"] *= UNIT.AMU_TO_KG

            # Frequencies
            if route is not None and "hpmodes" in route.lower():
                self.other["hpmodes"] = True
            if "Harmonic frequencies" in line:
                freq_str = line
                line = f.readline()
                while line != "\n":
                    n += 1
                    freq_str += line
                    line = f.readline()
                if "hpmodes" not in self.other:
                    self.other["hpmodes"] = False
                self.other["frequency"] = Frequency(
                    freq_str, hpmodes=self.other["hpmodes"]
                )

            if "Anharmonic Infrared Spectroscopy" in line:
                self.skip_lines(f, 5)
                n += 5
                anharm_str = ""
                combinations_read = False
                combinations = False
                line = f.readline()
                while not combinations_read:
                    n += 1
                    anharm_str += line
                    if "Combination Bands" in line:
                        combinations = True
                    line = f.readline()
                    if combinations and line == "\n":
                        combinations_read = True

                self.other["frequency"].parse_gaussian_lines(
                    anharm_str.splitlines(), harmonic=False,
                )

            # X matrix for anharmonic
            if "Total Anharmonic X Matrix" in line:
                self.skip_lines(f, 1)
                n += 1
                n_freq = len(self.other["frequency"].data)
                n_sections = int(np.ceil(n_freq / 5))
                x_matrix = np.zeros((n_freq, n_freq))
                for section in range(0, n_sections):
                    header = f.readline()
                    n += 1
                    for j in range(5 * section, n_freq):
                        line = f.readline()
                        n += 1
                        ll = 5 * section
                        ul = 5 * section + min(j - ll + 1, 5)
                        x_matrix[j, ll:ul] = [
                            float(x.replace("D", "e"))
                            for x in line.split()[1:]
                        ]
                x_matrix += np.tril(x_matrix, k=-1).T
                self.other["X_matrix"] = x_matrix

            if "Total X0" in line:
                self.other["X0"] = float(line.split()[5])

            # TD-DFT output
            if line.strip().startswith("Ground to excited state"):
                uv_vis = ""
                highest_state = 0
                done = False
                read_states = False
                while not done:
                    n += 1
                    uv_vis += line
                    if not read_states and line.strip() and line.split()[0].isdigit():
                        state = int(line.split()[0])
                        if state > highest_state:
                            highest_state = state
                    if line.strip().startswith("Ground to excited state transition velocity"):
                        read_states = True
                    if re.search("Excited State\s*%i:" % highest_state, line):
                        done = True
                    if line.strip().startswith("Total Energy, E"):
                        nrg = re.search(
                            r"Total Energy, E\((\S+)\)\s*=\s*(-?\d+\.\d+)", line
                        )
                        self.other["E(%s)" % nrg.group(1)] = float(nrg.group(2))
                        self.other["energy"] = float(nrg.group(2))

                    line = f.readline()
                self.other["uv_vis"] = ValenceExcitations(
                    uv_vis, style="gaussian"
                )

            # Thermo
            if re.search("Temperature\s*\d+\.\d+", line):
                self.other["temperature"] = float(
                    float_num.search(line).group(0)
                )
            if "Rotational constants (GHZ):" in line:
                rot = float_num.findall(line)
                rot = [
                    float(r) * PHYSICAL.PLANCK * (10 ** 9) / PHYSICAL.KB
                    for r in rot
                ]
                self.other["rotational_temperature"] = rot

            # rotational constants from anharmonic frequency jobs
            if "Rotational Constants (in MHz)" in line:
                self.skip_lines(f, 2)
                n += 2
                equilibrium_rotational_temperature = np.zeros(3)
                ground_rotational_temperature = np.zeros(3)
                centr_rotational_temperature = np.zeros(3)
                for i in range(0, 3):
                    line = f.readline()
                    n += 1
                    info = line.split()
                    Be = float(info[1])
                    B00 = float(info[3])
                    B0 = float(info[5])
                    equilibrium_rotational_temperature[i] = Be
                    ground_rotational_temperature[i] = B00
                    centr_rotational_temperature[i] = B0
                equilibrium_rotational_temperature *= (
                    PHYSICAL.PLANCK * 1e6 / PHYSICAL.KB
                )
                ground_rotational_temperature *= (
                    PHYSICAL.PLANCK * 1e6 / PHYSICAL.KB
                )
                centr_rotational_temperature *= (
                    PHYSICAL.PLANCK * 1e6 / PHYSICAL.KB
                )
                self.other[
                    "equilibrium_rotational_temperature"
                ] = equilibrium_rotational_temperature
                self.other[
                    "ground_rotational_temperature"
                ] = ground_rotational_temperature
                self.other[
                    "centr_rotational_temperature"
                ] = centr_rotational_temperature

            if "Sum of electronic and zero-point Energies=" in line:
                self.other["E_ZPVE"] = float(float_num.search(line).group(0))
            if "Sum of electronic and thermal Enthalpies=" in line:
                self.other["enthalpy"] = float(float_num.search(line).group(0))
            if "Sum of electronic and thermal Free Energies=" in line:
                self.other["free_energy"] = float(
                    float_num.search(line).group(0)
                )
            if "Zero-point correction=" in line:
                self.other["ZPVE"] = float(float_num.search(line).group(0))
            if "Rotational symmetry number" in line:
                self.other["rotational_symmetry_number"] = int(
                    re.search("\d+", line).group(0)
                )

            # Gradient
            if re.search("Threshold\s+Converged", line) is not None:
                line = f.readline()
                n += 1
                grad = {}

                def add_grad(line, name, grad):
                    line = line.split()
                    grad[name] = {
                        "value": line[2],
                        "threshold": line[3],
                        "converged": True if line[4] == "YES" else False,
                    }
                    return grad

                while line != "":
                    if "Predicted change in Energy" in line:
                        break
                    if re.search("Maximum\s+Force", line) is not None:
                        grad = add_grad(line, "Max Force", grad)
                    if re.search("RMS\s+Force", line) is not None:
                        grad = add_grad(line, "RMS Force", grad)
                    if re.search("Maximum\s+Displacement", line) is not None:
                        grad = add_grad(line, "Max Disp", grad)
                    if re.search("RMS\s+Displacement", line) is not None:
                        grad = add_grad(line, "RMS Disp", grad)
                    line = f.readline()
                    n += 1
                self.other["gradient"] = grad

            # electronic properties
            if "Electrostatic Properties (Atomic Units)" in line:
                self.skip_lines(f, 5)
                n += 5
                self.other["electric_potential"] = []
                self.other["electric_field"] = []
                line = f.readline()
                while "--" not in line:
                    info = line.split()
                    self.other["electric_potential"].append(float(info[2]))
                    self.other["electric_field"].append([float(x) for x in info[3:]])
                    line = f.readline()
                    n += 1
                self.other["electric_potential"] = np.array(self.other["electric_potential"])
                self.other["electric_field"] = np.array(self.other["electric_field"])

            # optical features
            if "[Alpha]" in line:
                alpha_match = re.search("\[Alpha\].*\(\s*(.*\s?.*)\)\s*=\s*(-?\d+\.\d+)", line)
                self.other["optical_rotation_(%s)" % alpha_match.group(1)] = \
                float(alpha_match.group(2))

            # symmetry
            if "Full point group" in line:
                self.other["full_point_group"] = line.split()[-3]

            if "Largest Abelian subgroup" in line:
                self.other["abelian_subgroup"] = line.split()[-3]

            if "Largest concise Abelian subgroup" in line:
                self.other["concise_abelian_subgroup"] = line.split()[-3]

            # forces
            if "Forces (Hartrees/Bohr)" in line:
                gradient = np.zeros((len(self.atoms), 3))
                self.skip_lines(f, 2)
                n += 2
                for i in range(0, len(self.atoms)):
                    n += 1
                    line = f.readline()
                    info = line.split()
                    gradient[i] = np.array([float(x) for x in info[2:]])

                self.other["forces"] = gradient

            # atomic charges
            charge_match = re.search("(\S+) charges:\s*$", line)
            if charge_match:
                self.skip_lines(f, 1)
                n += 1
                charges = []
                for i in range(0, len(self.atoms)):
                    line = f.readline()
                    n += 1
                    charges.append(float(line.split()[2]))
                self.other[charge_match.group(1) + " Charges"] = charges

            # capture errors
            # only keep first error, want to fix one at a time
            if "error" not in self.other:
                for err in ERROR:
                    if re.search(err, line):
                        self.other["error"] = ERROR[err]
                        self.other["error_msg"] = line.strip()
                        break

            line = f.readline()
            n += 1

        if not just_geom:
            if route is not None:
                other_kwargs = {GAUSSIAN_ROUTE: {}}
                route_spec = re.compile("(\w+)=?\((.*)\)")
                method_and_basis = re.search(
                    "#(?:[NnPpTt]\s+?)(\S+)|#\s*?(\S+)", route
                )
                if method_and_basis is not None:
                    if method_and_basis.group(2):
                        method_info = method_and_basis.group(2).split("/")
                    else:
                        method_info = method_and_basis.group(1).split("/")

                    method = method_info[0]
                    if len(method_info) > 1:
                        basis = method_info[1]
                    else:
                        basis = None

                    route_options = route.split()
                    job_type = []
                    grid = None
                    solvent = None
                    for option in route_options:
                        if option.startswith("#"):
                            continue
                        elif option.startswith(method):
                            continue

                        option_lower = option.lower()
                        if option_lower.startswith("opt"):
                            ts = False
                            match = route_spec.search(option)
                            if match:
                                options = match.group(2).split(",")
                            elif option_lower.startswith("opt="):
                                options = ["".join(option.split("=")[1:])]
                            else:
                                if not constraints:
                                    # if we didn't read constraints, try using flagged atoms instead
                                    from AaronTools.finders import FlaggedAtoms

                                    constraints = {"atoms": FlaggedAtoms}
                                    if not any(atom.flag for atom in self.atoms):
                                        constraints = None
                                job_type.append(
                                    OptimizationJob(constraints=constraints)
                                )
                                continue

                            other_kwargs[GAUSSIAN_ROUTE]["opt"] = []

                            for opt in options:
                                if opt.lower() == "ts":
                                    ts = True
                                else:
                                    other_kwargs[GAUSSIAN_ROUTE]["opt"].append(
                                        opt
                                    )

                            job_type.append(
                                OptimizationJob(
                                    transition_state=ts,
                                    constraints=constraints,
                                )
                            )

                        elif option_lower.startswith("freq"):
                            temp = 298.15
                            match = route_spec.search(option)
                            if match:
                                options = match.group(2).split(",")
                            elif option_lower.startswith("freq="):
                                options = "".join(option.split("=")[1:])
                            else:
                                job_type.append(FrequencyJob())
                                continue

                            other_kwargs[GAUSSIAN_ROUTE]["freq"] = []

                            for opt in options:
                                if opt.lower().startswith("temp"):
                                    temp = float(opt.split("=")[1])
                                else:
                                    other_kwargs[GAUSSIAN_ROUTE][
                                        "freq"
                                    ].append(opt)

                            job_type.append(FrequencyJob(temperature=temp))

                        elif option_lower == "sp":
                            job_type.append(SinglePointJob())

                        elif option_lower.startswith("int"):
                            match = route_spec.search(option)
                            if match:
                                options = match.group(2).split(",")
                            elif option_lower.startswith("freq="):
                                options = "".join(option.split("=")[1:])
                            else:
                                job_type.append(FrequencyJob())
                                continue

                            for opt in options:
                                if opt.lower().startswith("grid"):
                                    grid_name = opt.split("=")[1]
                                    grid = IntegrationGrid(grid_name)
                                else:
                                    if (
                                        "Integral"
                                        not in other_kwargs[GAUSSIAN_ROUTE]
                                    ):
                                        other_kwargs[GAUSSIAN_ROUTE][
                                            "Integral"
                                        ] = []
                                    other_kwargs[GAUSSIAN_ROUTE][
                                        "Integral"
                                    ].append(opt)

                        else:
                            # TODO: parse solvent
                            match = route_spec.search(option)
                            if match:
                                keyword = match.group(1)
                                options = match.group(2).split(",")
                                other_kwargs[GAUSSIAN_ROUTE][keyword] = options
                            elif "=" in option:
                                keyword = option.split("=")[0]
                                options = "".join(option.split("=")[1:])
                                other_kwargs[GAUSSIAN_ROUTE][keyword] = [
                                    options
                                ]
                            else:
                                other_kwargs[GAUSSIAN_ROUTE][option] = []
                                continue

                    self.other["other_kwargs"] = other_kwargs
                    try:
                        theory = Theory(
                            charge=self.other["charge"],
                            multiplicity=self.other["multiplicity"],
                            job_type=job_type,
                            basis=basis,
                            method=method,
                            grid=grid,
                            solvent=solvent,
                        )
                        self.other["theory"] = theory
                    except KeyError:
                        # if there is a serious error, too little info may be available
                        # to properly create the theory object
                        pass

        for i, a in enumerate(self.atoms):
            a.name = str(i + 1)

        if "finished" not in self.other:
            self.other["finished"] = False
        if "error" not in self.other:
            self.other["error"] = None
        return

    def read_com(self, f):
        found_atoms = False
        found_constraint = False
        atoms = []
        other = {}
        for line in f:
            # header
            if line.startswith("%"):
                continue
            if line.startswith("#"):
                method = re.search("^#([NnPpTt]\s+?)(\S+)|^#\s*?(\S+)", line)
                # route can be #n functional/basis ...
                # or #functional/basis ...
                # or # functional/basis ...
                if method.group(3):
                    other["method"] = method.group(3)
                else:
                    other["method"] = method.group(2)
                if "temperature=" in line:
                    other["temperature"] = re.search(
                        "temperature=(\d+\.?\d*)", line
                    ).group(1)
                if "solvent=" in line:
                    other["solvent"] = re.search(
                        "solvent=(\S+)\)", line
                    ).group(1)
                if "scrf=" in line:
                    # solvent model should be non-greedy b/c solvent name can have commas
                    other["solvent_model"] = re.search(
                        "scrf=\((\S+?),", line
                    ).group(1)
                if "EmpiricalDispersion=" in line:
                    other["emp_dispersion"] = re.search(
                        "EmpiricalDispersion=(\S+)", line
                    ).group(1)
                if "int=(grid" in line or "integral=(grid" in line.lower():
                    other["grid"] = re.search(
                        "(?:int||Integral)=\(grid[(=](\S+?)\)", line
                    ).group(1)
                # comments can be multiple lines long
                # but there should be a blank line between the route and the comment
                # and another between the comment and the charge+mult
                blank_lines = 0
                while blank_lines < 2:
                    line = f.readline().strip()
                    if len(line) == 0:
                        blank_lines += 1
                    else:
                        if "comment" not in other:
                            other["comment"] = ""
                        other["comment"] += "%s\n" % line
                other["comment"] = (
                    other["comment"].strip() if "comment" in other else ""
                )
                line = f.readline()
                if len(line.split()) > 1:
                    line = line.split()
                else:
                    line = line.split(",")
                other["charge"] = int(line[0])
                other["multiplicity"] = int(line[1])
                found_atoms = True
                continue
            # constraints
            if found_atoms and line.startswith("B") and line.endswith("F"):
                found_constraint = True
                if "constraint" not in other:
                    other["constraint"] = []
                other["constraint"] += [float_num.findall(line)]
                continue
            # footer
            if found_constraint:
                if "footer" not in other:
                    other["footer"] = ""
                other["footer"] += line
                continue
            # atom coords
            nums = float_num.findall(line)
            line = line.split()
            is_oniom = False
            flag = ""
            atomtype = ""
            charge = ""
            tags = []
            has_charge = False
            has_flag = False
            if "oniom" in other["method"].lower():
                is_oniom = True
            if not is_oniom:
                if len(line) == 5 and is_alpha(line[0]) and len(nums) == 4: 
                    if not is_int(line[1]):
                        continue
                    a = Atom(element=line[0], coords=nums[1:], flag=nums[0])
                    atoms += [a]
                elif len(line) == 4 and is_alpha(line[0]) and len(nums) == 3:
                    a = Atom(element=line[0], coords=nums)
                    atoms += [a]
            elif is_oniom:
                if len(line) > 0 and len(line[0].split("-")) > 0 and len(nums) > 2:
                    if len(line[0].split("-")) > 2:
                        has_charge = True
                        charge = nums[0]
                        atomtype = line[0].split("-")[1]
                    if len(line[0].split("-")) > 1:
                        if not is_alpha(line[0].split("-")[1]):
                            has_charge = True
                            charge = nums[0]
                        if is_alpha(line[0].split("-")[1]):
                            atomtype = line[0].split("-")[1]
                    if len(line)%2 == 0:
                        has_flag = True
                        for num in nums:
                            if is_int(num):
                                flag = num 
                                break
                    if len(line) > 6:
                        tags.append(line[len(line)-2:])
                        layer = line[len(line)-3]
                    if len(line) < 7:
                        layer = line[len(line)-1]
                    if has_charge ^ has_flag:
                        coords = nums[1:4]
                    if has_charge and has_flag:
                        coords = nums[2:5]
                    if not has_charge and not has_flag:
                        coords = nums[0:3]
                    a = OniomAtom(element=line[0].split("-")[0],flag=flag,coords=coords,layer=layer,atomtype=atomtype,charge=charge,tags=tags)
                    atoms += [a] 
        for i, a in enumerate(atoms):
            a.name = str(i + 1)
        self.atoms = atoms
        self.other = other
        return

    def read_fchk(self, f, just_geom=True, max_length=10000000):
        def parse_to_list(
            i, lines, length, data_type, debug=False, max_length=max_length,
        ):
            """takes a block in an fchk file and turns it into an array
            block headers all end with N=   <int>
            the length of the array will be <int>
            the data type is specified by data_type"""
            i += 1
            line = f.readline()
            # print("first line", line)
            items_per_line = len(line.split())
            # print("items per line", items_per_line)
            total_items = items_per_line
            num_lines = ceil(length / items_per_line)

            # print("lines in block", num_lines)

            block = [line]
            for k in range(0, num_lines - 1):
                line = f.readline()
                if max_length < length:
                    continue
                block.append(line)
            
            if max_length < length:
                return length, i + num_lines
            block = " ".join(block)

            if debug:
                print("full block")
                print(block)

            return (
                np.fromstring(block, count=length, dtype=data_type, sep=" "),
                i + num_lines,
            )

        self.atoms = []
        atom_numbers = []
        atom_coords = []

        other = {}

        int_info = re.compile("([\S\s]+?)\s*I\s*([N=]*)\s*(-?\d+)")
        real_info = re.compile(
            "([\S\s]+?)\s*R\s*([N=])*\s*(-?\d+\.?\d*[Ee]?[+-]?\d*)"
        )
        char_info = re.compile(
            "([\S\s]+?)\s*C\s*([N=])*\s*(-?\d+\.?\d*[Ee]?[+-]?\d*)"
        )

        theory = Theory()

        line = f.readline()

        i = 0
        while line != "":
            if i == 0:
                other["comment"] = line.strip()
            elif i == 1:
                i += 1
                line = f.readline()
                job_info = line.split()
                if job_info[0] == "SP":
                    theory.job_type = [SinglePointJob()]
                elif job_info[0] == "FOPT":
                    theory.job_type[OptimizationJob()]
                elif job_info[0] == "FTS":
                    theory.job_type = [OptimizationJob(transition_state=True)]
                elif job_info[0] == "FORCE":
                    theory.job_type = [ForceJob()]
                elif job_info[0] == "FREQ":
                    theory.job_type = [FrequencyJob()]

                theory.method = job_info[1]
                if len(job_info) > 2:
                    theory.basis = job_info[2]

                i += 1
                line = f.readline()
                continue

            int_match = int_info.match(line)
            real_match = real_info.match(line)
            char_match = char_info.match(line)
            if int_match is not None:
                data = int_match.group(1)
                # print("int", data)
                value = int_match.group(3)
                if data == "Charge" and not just_geom:
                    theory.charge = int(value)
                elif data == "Multiplicity" and not just_geom:
                    theory.multiplicity = int(value)
                elif data == "Atomic numbers":
                    atom_numbers, i = parse_to_list(i, f, int(value), int)
                elif not just_geom:
                    if int_match.group(2):
                        other[data], i = parse_to_list(
                            i, f, int(value), int
                        )
                    else:
                        other[data] = int(value)

            elif real_match is not None:
                data = real_match.group(1)
                # print("real", data)
                value = real_match.group(3)
                if data == "Current cartesian coordinates":
                    atom_coords, i = parse_to_list(i, f, int(value), float)
                elif data == "Total Energy":
                    other["energy"] = float(value)
                elif not just_geom:
                    if real_match.group(2):
                        other[data], i = parse_to_list(
                            i, f, int(value), float
                        )
                    else:
                        other[data] = float(value)

            # elif char_match is not None:
            #     data = char_match.group(1)
            #     value = char_match.group(3)
            #     if not just_geom:
            #         other[data] = lines[i + 1]
            #         i += 1

            line = f.readline()
            i += 1

        self.other = other
        self.other["theory"] = theory

        if isinstance(atom_coords, int):
            raise RuntimeError(
                "max. array size is insufficient to parse atom data\n"
                "must be at least %i" % atom_coords
            )
        coords = np.reshape(atom_coords, (len(atom_numbers), 3))
        for n, (atnum, coord) in enumerate(zip(atom_numbers, coords)):
            atom = Atom(
                element=ELEMENTS[atnum],
                coords=UNIT.A0_TO_BOHR * coord,
                name=str(n + 1),
            )
            self.atoms.append(atom)

        try:
            self.other["orbitals"] = Orbitals(self)
        except NotImplementedError:
            pass
        except (TypeError, ValueError) as err:
            self.LOG.warning(
                "could not create Orbitals, try increasing the max.\n"
                "array size to read from FCHK files\n\n"
                "%s" % err
            )
            for key in [
                "Alpha MO coefficients", "Beta MO coefficients",
                "Shell types", "Shell to atom map", "Contraction coefficients",
                "Primitive exponents", "Number of primitives per shell",
                "Coordinates of each shell",
            ]:
                if key in self.other and isinstance(self.other[key], int):
                    self.LOG.warning(
                        "size of %s is > %i: %i" % (key, max_length, self.other[key])
                    )

    def read_crest(self, f, conf_name=None):
        """
        conf_name = False to skip conformer loading (doesn't get written until crest job is done)
        """
        if conf_name is None:
            conf_name = os.path.join(
                os.path.dirname(self.name), "crest_conformers.xyz"
            )
        line = True
        self.other["finished"] = False
        self.other["error"] = None
        while line:
            line = f.readline()
            if "terminated normally" in line:
                self.other["finished"] = True
            elif "population of lowest" in line:
                self.other["best_pop"] = float(float_num.findall(line)[0])
            elif "ensemble free energy" in line:
                self.other["free_energy"] = (
                    float(float_num.findall(line)[0]) / UNIT.HART_TO_KCAL
                )
            elif "ensemble entropy" in line:
                self.other["entropy"] = (
                    float(float_num.findall(line)[1]) / UNIT.HART_TO_KCAL
                )
            elif "ensemble average energy" in line:
                self.other["avg_energy"] = (
                    float(float_num.findall(line)[0]) / UNIT.HART_TO_KCAL
                )
            elif "E lowest" in line:
                self.other["energy"] = float(float_num.findall(line)[0])
            elif "T /K" in line:
                self.other["temperature"] = float(float_num.findall(line)[0])
            elif (
                line.strip()
                .lower()
                .startswith(("forrtl", "warning", "*warning"))
            ):
                self.other["error"] = "UNKNOWN"
                if "error_msg" not in self.other:
                    self.other["error_msg"] = ""
                self.other["error_msg"] += line
            elif "-chrg" in line:
                self.other["charge"] = int(float_num.findall(line)[0])
            elif "-uhf" in line:
                self.other["multiplicity"] = (
                    int(float_num.findall(line)[0]) + 1
                )

        if self.other["finished"] and conf_name:
            self.other["conformers"] = FileReader(
                conf_name,
                get_all=True,
            ).all_geom
            self.comment, self.atoms = self.other["conformers"][0]
            self.other["conformers"] = self.other["conformers"][1:]

    def read_xtb(self, f, freq_name=None):
        line = True
        self.other["finished"] = False
        self.other["error"] = None
        self.atoms = []
        self.comment = ""
        while line:
            line = f.readline()
            if "Optimized Geometry" in line:
                line = f.readline()
                n_atoms = int(line.strip())
                line = f.readline()
                self.comment = " ".join(line.strip().split()[2:])
                for i in range(n_atoms):
                    line = f.readline()
                    elem, x, y, z = line.split()
                    self.atoms.append(Atom(element=elem, coords=[x, y, z]))
            if "normal termination" in line:
                self.other["finished"] = True
            if "abnormal termination" in line:
                self.other["error"] = "UNKNOWN"
            if line.strip().startswith("#ERROR"):
                if "error_msg" not in self.other:
                    self.other["error_msg"] = ""
                self.other["error_msg"] += line
            if "charge" in line and ":" in line:
                self.other["charge"] = int(float_num.findall(line)[0])
            if "spin" in line and ":" in line:
                self.other["multiplicity"] = (
                    2 * float(float_num.findall(line)[0]) + 1
                )
            if "total energy" in line:
                self.other["energy"] = (
                    float(float_num.findall(line)[0]) * UNIT.HART_TO_KCAL
                )
            if "zero point energy" in line:
                self.other["ZPVE"] = (
                    float(float_num.findall(line)[0]) * UNIT.HART_TO_KCAL
                )
            if "total free energy" in line:
                self.other["free_energy"] = (
                    float(float_num.findall(line)[0]) * UNIT.HART_TO_KCAL
                )
            if "electronic temp." in line:
                self.other["temperature"] = float(float_num.findall(line)[0])
        if freq_name is not None:
            with open(freq_name) as f_freq:
                self.other["frequency"] = Frequency(f_freq.read())

    def read_sqm(self, f):
        lines = f.readlines()

        self.other["finished"] = False

        self.atoms = []
        i = 0
        while i < len(lines):
            line = lines[i]
            if "Atomic Charges for Step" in line:
                elements = []
                for info in lines[i + 2 :]:
                    if not info.strip() or not info.split()[0].isdigit():
                        break
                    ele = info.split()[1]
                    elements.append(ele)
                i += len(elements) + 2

            if "Final Structure" in line:
                k = 0
                for info in lines[i + 4 :]:
                    data = info.split()
                    coords = np.array([x for x in data[4:7]])
                    self.atoms.append(
                        Atom(
                            name=str(k + 1),
                            coords=coords,
                            element=elements[k],
                        )
                    )
                    k += 1
                    if k == len(elements):
                        break
                i += k + 4

            if "Calculation Completed" in line:
                self.other["finished"] = True

            if "Total SCF energy" in line:
                self.other["energy"] = (
                    float(line.split()[4]) / UNIT.HART_TO_KCAL
                )

            i += 1

        if not self.atoms:
            # there's no atoms if there's an error
            # error is probably on the last line
            self.other["error"] = "UNKNOWN"
            self.other["error_msg"] = line

    def read_nbo_47(self, f, nbo_name=None):
        lines = f.readlines()
        bohr = False
        i = 0
        while i < len(lines):
            line = lines[i]
            if line.startswith(" $"):
                section = line.split()[0]
                if section.startswith("$COORD"):
                    i += 1
                    self.atoms = []
                    line = lines[i]
                    while not line.startswith(" $END"):
                        if re.search("\d+\s+\d+(?:\s+-?\d+\.\d+\s){3}", line):
                            info = line.split()
                            ndx = int(info[0])
                            coords = [float(x) for x in info[2:5]]
                            self.atoms.append(
                                Atom(
                                    element=ELEMENTS[ndx],
                                    name=str(len(self.atoms) + 1),
                                    coords=np.array(coords),
                                )
                            )
                        i += 1
                        line = lines[i]
                elif section.startswith("$BASIS"):
                    reading_centers = False
                    reading_labels = False
                    i += 1
                    line = lines[i]
                    while not line.startswith(" $END"):
                        if "CENTER" in line.upper():
                            self.other["shell_to_atom"] = [
                                int(x) for x in line.split()[2:]
                            ]
                            reading_centers = True
                            reading_labels = False
                        elif "LABEL" in line.upper():
                            self.other["momentum_label"] = [
                                int(x) for x in line.split()[2:]
                            ]
                            reading_labels = True
                            reading_centers = False
                        elif reading_centers:
                            self.other["shell_to_atom"].extend(
                                [int(x) for x in line.split()]
                            )
                        elif reading_labels:
                            self.other["momentum_label"].extend(
                                [int(x) for x in line.split()]
                            )
                        i += 1
                        line = lines[i]
                elif section.startswith("$CONTRACT"):
                    int_sections = {
                        "NCOMP": "funcs_per_shell",
                        "NPRIM": "n_prim_per_shell",
                        "NPTR": "start_ndx",
                    }
                    float_sections = {
                        "EXP": "exponents",
                        "CS": "s_coeff",
                        "CP": "p_coeff",
                        "CD": "d_coeff",
                        "CF": "f_coeff",
                    }
                    i += 1
                    line = lines[i]
                    while not line.startswith(" $END"):
                        if any(line.strip().startswith(section) for section in int_sections):
                            section = line.split()[0]
                            self.other[int_sections[section]] = [
                                int(x) for x in line.split()[2:]
                            ]
                            i += 1
                            line = lines[i]
                            while "=" not in line and "$" not in line:
                                self.other[int_sections[section]].extend([
                                    int(x) for x in line.split()
                                ])
                                i += 1
                                line = lines[i]
                        elif any(line.strip().startswith(section) for section in float_sections):
                            section = line.split()[0]
                            self.other[float_sections[section]] = [
                                float(x) for x in line.split()[2:]
                            ]
                            i += 1
                            line = lines[i]
                            while "=" not in line and "$" not in line:
                                self.other[float_sections[section]].extend([
                                    float(x) for x in line.split()
                                ])
                                i += 1
                                line = lines[i]
                        else:
                            i += 1
                            line = lines[i]
                            
                elif section.startswith("$GENNBO"):
                    if "BOHR" in section.upper():
                        bohr = True
                    nbas = re.search("NBAS=(\d+)", line)
                    n_funcs = int(nbas.group(1))
                    if "CUBICF" in section.upper():
                        self.LOG.warning("cubic F shell will not be handled correctly")
            i += 1
        
        if nbo_name is not None:
            self._read_nbo_coeffs(nbo_name)
    
    def _read_nbo_coeffs(self, nbo_name):
        """
        read coefficients in AO basis for NBO's/NLHO's/NAO's/etc.
        called by methods that read NBO input (.47) or output files (.31)
        """
        with open(nbo_name, "r") as f2:
            lines = f2.readlines()
        kind = re.search("P?(\S+)s", lines[1]).group(1)
        desc_file = os.path.splitext(nbo_name)[0] + ".46"
        if os.path.exists(desc_file):
            with open(desc_file, "r") as f3:
                desc_lines = f3.readlines()
                for k, line in enumerate(desc_lines):
                    if kind in line:
                        self.other["orbit_kinds"] = []
                        n_orbits = int(line.split()[1])
                        k += 1
                        while len(self.other["orbit_kinds"]) < n_orbits:
                            self.other["orbit_kinds"].extend([
                                desc_lines[k][i: i + 10]
                                for i in range(1, len(desc_lines[k]) - 1, 10)
                            ])
                            k += 1
        else:
            self.LOG.warning(
                "no .46 file found - orbital descriptions will be unavialable"
            )
                
        j = 3
        self.other["alpha_coefficients"] = []
        while len(self.other["alpha_coefficients"]) < sum(self.other["funcs_per_shell"]):
            mo_coeff = []
            while len(mo_coeff) < sum(self.other["funcs_per_shell"]):
                mo_coeff.extend([float(x) for x in lines[j].split()])
                j += 1
            self.other["alpha_coefficients"].append(mo_coeff)
        self.other["orbitals"] = Orbitals(self)

    def read_nbo_31(self, f, nbo_name=None):
        lines = f.readlines()
        comment = lines[0].strip()
        info = lines[3].split()
        n_atoms = int(info[0])
        self.atoms = []
        for i in range(5, 5 + n_atoms):
            atom_info = lines[i].split()
            ele = ELEMENTS[int(atom_info[0])]
            coords = np.array([float(x) for x in atom_info[1:4]])
            self.atoms.append(
                Atom(
                    element=ele,
                    coords=coords,
                    name=str(i-4),
                )
            )
        
        i = n_atoms + 6
        line = lines[i]
        self.other["shell_to_atom"] = []
        self.other["momentum_label"] = []
        self.other["funcs_per_shell"] = []
        self.other["start_ndx"] = []
        self.other["n_prim_per_shell"] = []
        while "---" not in line:
            info = line.split()
            ndx = int(info[0])
            funcs = int(info[1])
            start_ndx = int(info[2])
            n_prim = int(info[3])
            self.other["shell_to_atom"].extend([ndx for j in range(0, funcs)])
            self.other["funcs_per_shell"].append(funcs)
            self.other["start_ndx"].append(start_ndx)
            self.other["n_prim_per_shell"].append(n_prim)
            i += 1
            line = lines[i]
            momentum_labels = [int(x) for x in line.split()]
            self.other["momentum_label"].extend(momentum_labels)
            i += 1
            line = lines[i]
        
        i += 1
        self.other["exponents"] = []
        line = lines[i]
        while line.strip() != "":
            exponents = [float(x) for x in line.split()]
            self.other["exponents"].extend(exponents)
            i += 1
            line = lines[i]

        i += 1
        self.other["s_coeff"] = []
        line = lines[i]
        while line.strip() != "":
            coeff = [float(x) for x in line.split()]
            self.other["s_coeff"].extend(coeff)
            i += 1
            line = lines[i]
        
        i += 1
        self.other["p_coeff"] = []
        line = lines[i]
        while line.strip() != "":
            coeff = [float(x) for x in line.split()]
            self.other["p_coeff"].extend(coeff)
            i += 1
            line = lines[i]

        i += 1
        self.other["d_coeff"] = []
        line = lines[i]
        while line.strip() != "":
            coeff = [float(x) for x in line.split()]
            self.other["d_coeff"].extend(coeff)
            i += 1
            line = lines[i]

        i += 1
        self.other["f_coeff"] = []
        line = lines[i]
        while line.strip() != "":
            coeff = [float(x) for x in line.split()]
            self.other["f_coeff"].extend(coeff)
            i += 1
            line = lines[i]

        i += 1
        self.other["g_coeff"] = []
        line = lines[i]
        while line.strip() != "":
            coeff = [float(x) for x in line.split()]
            self.other["g_coeff"].extend(coeff)
            i += 1
            line = lines[i]

        if nbo_name is not None:
            self._read_nbo_coeffs(nbo_name)


@addlogger
class Orbitals:
    """
    stores functions for the shells in a basis set
    for evaluation at arbitrary points
    attributes:
    basis_functions - list(len=n_shell) of lists(len=n_prim_per_shell)
                      of functions
                      function takes the arguments:
                      r2 - float array like, squared distance from the
                           shell's center to each point being evaluated
                      x - float or array like, distance from the shell's
                          center to the point(s) being evaluated along
                          the x axis
                      y and z - same as x for the corresponding axis
                      mo_coeffs - list(len=funcs_per_shell), MO coefficients
                                  for the functions in this shell (e.g. 3
                                  coefficients for the p shell); order
                                  might depend on input file format
                                  for example, FCHK files will be px, py, pz
                                  ORCA files will be pz, px, py
    funcs_per_shell - list(len=n_shell), number of basis functions for
                      each shell
    alpha_coefficients - array(shape=(n_mos, n_mos)), coefficients of
                         molecular orbitals for alpha electrons
    beta_coefficients - same as alpha_coefficients for beta electrons
    shell_coords - array(shape=(n_shells, 3)), coordinates of each shell
                   in Angstroms
    shell_types - list(str, len=n_shell), type of each shell (e.g. s,
                  p, sp, 5d, 6d...)
    n_shell - number of shells
    n_prim_per_shell - list(len=n_shell), number of primitives per shell
    n_mos - number of molecular orbitals
    exponents - array, exponents for primitives in Eh
                each shell
    alpha_nrgs - array(len=n_mos), energy of alpha MO's
    beta_nrgs - array(len=n_mos), energy of beta MO's
    contraction_coeff - array, contraction coefficients for each primitive
                        in each shell
    n_alpha - int, number of alpha electrons
    n_beta - int, number of beta electrons
    """

    LOG = None

    def __init__(self, filereader):
        if filereader.file_type == "fchk":
            self._load_fchk_data(filereader)
        elif filereader.file_type == "out":
            self._load_orca_out_data(filereader)
        elif filereader.file_type == "47" or filereader.file_type == "31":
            self._load_nbo_data(filereader)
        else:
            raise NotImplementedError(
                "cannot load orbital info from %s files" % filereader.file_type
            )

    def _load_fchk_data(self, filereader):
        from scipy.special import factorial2

        if "Coordinates of each shell" in filereader.other:
            self.shell_coords = np.reshape(
                filereader.other["Coordinates of each shell"],
                (len(filereader.other["Shell types"]), 3),
            )
        else:
            center_coords = []
            for ndx in filereader.other["Shell to atom map"]:
                center_coords.append(filereader.atoms[ndx - 1].coords)
            self.center_coords = np.array(center_coords)
        self.shell_coords *= UNIT.A0_TO_BOHR
        self.contraction_coeff = filereader.other["Contraction coefficients"]
        self.exponents = filereader.other["Primitive exponents"]
        self.n_prim_per_shell = filereader.other["Number of primitives per shell"]
        self.alpha_nrgs = filereader.other["Alpha Orbital Energies"]
        self.beta_nrgs = None
        if "Beta Orbital Energies" in filereader.other:
            self.beta_nrgs = filereader.other["Beta Orbital Energies"]

        self.funcs_per_shell = []

        def gau_norm(a, l):
            """
            normalization for gaussian primitives that depends on
            the exponential (a) and the total angular momentum (l)
            """
            t1 = np.sqrt((2 * a) ** (l + 3 / 2)) / (np.pi ** (3.0 / 4))
            t2 = np.sqrt(2 ** l / factorial2(2 * l - 1))
            return t1 * t2

        # get functions for norm of s, p, 5d, and 7f
        s_norm = lambda a, l=0: gau_norm(a, l)
        p_norm = lambda a, l=1: gau_norm(a, l)
        d_norm = lambda a, l=2: gau_norm(a, l)
        f_norm = lambda a, l=3: gau_norm(a, l)
        g_norm = lambda a, l=4: gau_norm(a, l)
        h_norm = lambda a, l=5: gau_norm(a, l)
        i_norm = lambda a, l=6: gau_norm(a, l)

        self.basis_functions = list()

        self.n_mos = 0
        self.shell_types = []
        shell_i = 0
        for n_prim, shell in zip(
            self.n_prim_per_shell,
            filereader.other["Shell types"],
        ):
            exponents = self.exponents[shell_i : shell_i + n_prim]
            con_coeff = self.contraction_coeff[shell_i : shell_i + n_prim]

            if shell == 0:
                # s functions
                self.shell_types.append("s")
                self.n_mos += 1
                self.funcs_per_shell.append(1)
                norms = s_norm(exponents)
                if n_prim > 1:
                    def s_shell(
                        r2, x, y, z, mo_coeffs,
                        alpha=exponents, con_coeff=con_coeff, norms=norms
                    ):
                        e_r2 = np.exp(np.outer(-alpha, r2))
                        return mo_coeffs[0] * np.dot(con_coeff * norms, e_r2)
                else:
                    def s_shell(
                        r2, x, y, z, mo_coeff,
                        alpha=exponents, con_coeff=con_coeff, norms=norms
                    ):
                        e_r2 = np.exp(-alpha * r2)
                        return mo_coeff * con_coeff * norms * e_r2
                self.basis_functions.append(s_shell)

            elif shell == 1:
                # p functions
                self.shell_types.append("p")
                self.n_mos += 3
                self.funcs_per_shell.append(3)
                norms = p_norm(exponents)
                if n_prim > 1:
                    def p_shell(
                        r2, x, y, z, mo_coeffs,
                        alpha=exponents, con_coeff=con_coeff, norms=norms
                    ):
                        e_r2 = np.exp(np.outer(-alpha, r2))
                        s_val = np.dot(con_coeff * norms, e_r2)
                        res = np.zeros(len(r2))
                        if mo_coeffs[0] != 0:
                            res += mo_coeffs[0] * x
                        if mo_coeffs[1] != 0:
                            res += mo_coeffs[1] * y
                        if mo_coeffs[2] != 0:
                            res += mo_coeffs[2] * z
                        return res * s_val
                else:
                    def p_shell(
                        r2, x, y, z, mo_coeffs,
                        alpha=exponents, con_coeff=con_coeff, norms=norms
                    ):
                        e_r2 = np.exp(-alpha * r2)
                        s_val = con_coeff * norms * e_r2
                        res = np.zeros(len(r2))
                        if mo_coeffs[0] != 0:
                            res += mo_coeffs[0] * x
                        if mo_coeffs[1] != 0:
                            res += mo_coeffs[1] * y
                        if mo_coeffs[2] != 0:
                            res += mo_coeffs[2] * z
                        return res * s_val
                self.basis_functions.append(p_shell)

            elif shell == -1:
                # s=p functions
                self.shell_types.append("sp")
                self.n_mos += 4
                self.funcs_per_shell.append(4)
                norm_s = s_norm(exponents)
                norm_p = p_norm(exponents)
                sp_coeff = filereader.other["P(S=P) Contraction coefficients"][shell_i: shell_i + n_prim]
                if n_prim > 1:
                    def sp_shell(
                        r2, x, y, z, mo_coeffs,
                        alpha=exponents,
                        s_coeff=con_coeff,
                        p_coeff=sp_coeff,
                        s_norms=norm_s,
                        p_norms=norm_p,
                    ):
                        e_r2 = np.exp(np.outer(-alpha, r2))
                        sp_val_s = np.dot(s_coeff * s_norms, e_r2)
                        sp_val_p = np.dot(p_coeff * p_norms, e_r2)
                        s_res = np.zeros(len(r2))
                        p_res = np.zeros(len(r2))
                        if mo_coeffs[0] != 0:
                            s_res += mo_coeffs[0]
                        if mo_coeffs[1] != 0:
                            p_res += mo_coeffs[1] * x
                        if mo_coeffs[2] != 0:
                            p_res += mo_coeffs[2] * y
                        if mo_coeffs[3] != 0:
                            p_res += mo_coeffs[3] * z
                        return s_res * sp_val_s + p_res * sp_val_p
                else:
                    def sp_shell(
                        r2, x, y, z, mo_coeffs,
                        alpha=exponents,
                        s_coeff=con_coeff,
                        p_coeff=sp_coeff,
                        s_norms=norm_s,
                        p_norms=norm_p,
                    ):
                        e_r2 = np.exp(-alpha * r2)
                        sp_val_s = s_coeff * s_norms * e_r2
                        sp_val_p = p_coeff * p_norms * e_r2
                        s_res = np.zeros(len(r2))
                        p_res = np.zeros(len(r2))
                        if mo_coeffs[0] != 0:
                            s_res += mo_coeffs[0]
                        if mo_coeffs[1] != 0:
                            p_res += mo_coeffs[1] * x
                        if mo_coeffs[2] != 0:
                            p_res += mo_coeffs[2] * y
                        if mo_coeffs[3] != 0:
                            p_res += mo_coeffs[3] * z
                        return s_res * sp_val_s + p_res * sp_val_p
                self.basis_functions.append(sp_shell)

            elif shell == 2:
                # cartesian d functions
                self.shell_types.append("6d")
                self.n_mos += 6
                self.funcs_per_shell.append(6)
                norms = d_norm(exponents)
                if n_prim > 1:
                    def d_shell(
                        r2, x, y, z, mo_coeffs,
                        alpha=exponents, con_coeff=con_coeff, norms=norms
                    ):
                        e_r2 = np.exp(np.outer(-alpha, r2))
                        s_val = np.dot(con_coeff * norms, e_r2)
                        res = np.zeros(len(r2))
                        if mo_coeffs[0] != 0:
                            xx = x ** 2
                            res += mo_coeffs[0] * xx
                        if mo_coeffs[1] != 0:
                            yy = y ** 2
                            res += mo_coeffs[1] * yy
                        if mo_coeffs[2] != 0:
                            zz = z ** 2
                            res += mo_coeffs[2] * zz
                        if mo_coeffs[3] != 0:
                            xy = np.sqrt(3) * x * y
                            res += mo_coeffs[3] * xy
                        if mo_coeffs[4] != 0:
                            xz = np.sqrt(3) * x * z
                            res += mo_coeffs[4] * xz
                        if mo_coeffs[5] != 0:
                            yz = np.sqrt(3) * y * z
                            res += mo_coeffs[5] * yz
                        return res * s_val
                else:
                    def d_shell(
                        r2, x, y, z, mo_coeffs,
                        alpha=exponents, con_coeff=con_coeff, norms=norms
                    ):
                        e_r2 = np.exp(-alpha * r2)
                        s_val = con_coeff * norms * e_r2
                        res = np.zeros(len(r2))
                        if mo_coeffs[0] != 0:
                            xx = x ** 2
                            res += mo_coeffs[0] * xx
                        if mo_coeffs[1] != 0:
                            yy = y ** 2
                            res += mo_coeffs[1] * yy
                        if mo_coeffs[2] != 0:
                            zz = z ** 2
                            res += mo_coeffs[2] * zz
                        if mo_coeffs[3] != 0:
                            xy = np.sqrt(3) * x * y
                            res += mo_coeffs[3] * xy
                        if mo_coeffs[4] != 0:
                            xz = np.sqrt(3) * x * z
                            res += mo_coeffs[4] * xz
                        if mo_coeffs[5] != 0:
                            yz = np.sqrt(3) * y * z
                            res += mo_coeffs[5] * yz
                        return res * s_val
                self.basis_functions.append(d_shell)

            elif shell == -2:
                # pure d functions
                self.shell_types.append("5d")
                self.n_mos += 5
                self.funcs_per_shell.append(5)
                norms = d_norm(exponents)
                if n_prim > 1:
                    def d_shell(
                        r2, x, y, z, mo_coeffs,
                        alpha=exponents, con_coeff=con_coeff, norms=norms
                    ):
                        e_r2 = np.exp(np.outer(-alpha, r2))
                        s_val = np.dot(con_coeff * norms, e_r2)
                        res = np.zeros(len(r2))
                        if mo_coeffs[0] != 0:
                            z2r2 = 0.5 * (3 * z ** 2 - r2)
                            res += mo_coeffs[0] * z2r2
                        if mo_coeffs[1] != 0:
                            xz = np.sqrt(3) * x * z
                            res += mo_coeffs[1] * xz
                        if mo_coeffs[2] != 0:
                            yz = np.sqrt(3) * y * z
                            res += mo_coeffs[2] * yz
                        if mo_coeffs[3] != 0:
                            x2y2 = np.sqrt(3) * (x ** 2 - y ** 2) / 2
                            res += mo_coeffs[3] * x2y2
                        if mo_coeffs[4] != 0:
                            xy = np.sqrt(3) * x * y
                            res += mo_coeffs[4] * xy
                        return res * s_val
                else:
                    def d_shell(
                        r2, x, y, z, mo_coeffs,
                        alpha=exponents, con_coeff=con_coeff, norms=norms
                    ):
                        e_r2 = np.exp(-alpha * r2)
                        s_val = con_coeff * norms * e_r2
                        res = np.zeros(len(r2))
                        if mo_coeffs[0] != 0:
                            z2r2 = 0.5 * (3 * z ** 2 - r2)
                            res += mo_coeffs[0] * z2r2
                        if mo_coeffs[1] != 0:
                            xz = np.sqrt(3) * x * z
                            res += mo_coeffs[1] * xz
                        if mo_coeffs[2] != 0:
                            yz = np.sqrt(3) * y * z
                            res += mo_coeffs[2] * yz
                        if mo_coeffs[3] != 0:
                            x2y2 = np.sqrt(3) * (x ** 2 - y ** 2) / 2
                            res += mo_coeffs[3] * x2y2
                        if mo_coeffs[4] != 0:
                            xy = np.sqrt(3) * x * y
                            res += mo_coeffs[4] * xy
                        return res * s_val
                self.basis_functions.append(d_shell)

            elif shell == 3:
                # 10f functions
                self.shell_types.append("10f")
                self.n_mos += 10
                self.funcs_per_shell.append(10)
                norms = f_norm(exponents)

                def f_shell(
                    r2,
                    x,
                    y,
                    z,
                    mo_coeffs,
                    alpha=exponents,
                    con_coeff=con_coeff,
                    norms=norms,
                ):
                    e_r2 = np.exp(np.outer(-alpha, r2))
                    s_val = np.dot(con_coeff * norms, e_r2)
                    res = np.zeros(len(r2))
                    # ** 3 takes ~6x longer than x * x * x or x ** 2 * x
                    if mo_coeffs[0] != 0:
                        xxx = x * x * x
                        res += mo_coeffs[0] * xxx
                    if mo_coeffs[1] != 0:
                        yyy = y * y * y
                        res += mo_coeffs[1] * yyy
                    if mo_coeffs[2] != 0:
                        zzz = z * z * z
                        res += mo_coeffs[2] * zzz
                    if mo_coeffs[3] != 0:
                        xyy = np.sqrt(5) * x * y ** 2
                        res += mo_coeffs[3] * xyy
                    if mo_coeffs[4] != 0:
                        xxy = np.sqrt(5) * x ** 2 * y
                        res += mo_coeffs[4] * xxy
                    if mo_coeffs[5] != 0:
                        xxz = np.sqrt(5) * x ** 2 * z
                        res += mo_coeffs[5] * xxz
                    if mo_coeffs[6] != 0:
                        xzz = np.sqrt(5) * x * z ** 2
                        res += mo_coeffs[6] * xzz
                    if mo_coeffs[7] != 0:
                        yzz = np.sqrt(5) * y * z ** 2
                        res += mo_coeffs[7] * yzz
                    if mo_coeffs[8] != 0:
                        yyz = np.sqrt(5) * y ** 2 * z
                        res += mo_coeffs[8] * yyz
                    if mo_coeffs[9] != 0:
                        xyz = np.sqrt(15) * x * y * z
                        res += mo_coeffs[9] * xyz
                    return res * s_val

                self.basis_functions.append(f_shell)

            elif shell == -3:
                # pure f functions
                self.shell_types.append("7f")
                self.n_mos += 7
                self.funcs_per_shell.append(7)
                norms = f_norm(exponents)
                def f_shell(
                    r2, x, y, z, mo_coeffs,
                    alpha=exponents, con_coeff=con_coeff, norms=norms
                ):
                    e_r2 = np.exp(np.outer(-alpha, r2))
                    s_val = np.dot(con_coeff * norms, e_r2)
                    res = np.zeros(len(r2))
                    if mo_coeffs[0] != 0:
                        z3zr2 = z * (5 * z ** 2 - 3 * r2) / 2
                        res += mo_coeffs[0] * z3zr2
                    if mo_coeffs[1] != 0:
                        xz2xr2 = np.sqrt(3) * x * (5 * z ** 2 - r2) / (2 * np.sqrt(2))
                        res += mo_coeffs[1] * xz2xr2
                    if mo_coeffs[2] != 0:
                        yz2yr2 = np.sqrt(3) * y * (5 * z ** 2 - r2) / (2 * np.sqrt(2))
                        res += mo_coeffs[2] * yz2yr2
                    if mo_coeffs[3] != 0:
                        x2zr2z = np.sqrt(15) * z * (x ** 2 - y ** 2) / 2
                        res += mo_coeffs[3] * x2zr2z
                    if mo_coeffs[4] != 0:
                        xyz = np.sqrt(15) * x * y * z
                        res += mo_coeffs[4] * xyz
                    if mo_coeffs[5] != 0:
                        x3r2x = np.sqrt(5) * x * (x ** 2 - 3 * y ** 2) / (2 * np.sqrt(2))
                        res += mo_coeffs[5] * x3r2x
                    if mo_coeffs[6] != 0:
                        x2yy3 = np.sqrt(5) * y * (3 * x ** 2 - y ** 2) / (2 * np.sqrt(2))
                        res += mo_coeffs[6] * x2yy3
                    return res * s_val
                self.basis_functions.append(f_shell)
                
            # elif shell == 4:
            elif False:
                # TODO: validate these - order might be wrong
                self.shell_types.append("15g")
                self.n_mos += 15
                self.funcs_per_shell.append(15)
                norms = g_norm(exponents)
                def g_shell(
                    r2, x, y, z, mo_coeffs,
                    alpha=exponents, con_coeffs=con_coeff, norms=norms
                ):
                    e_r2 = np.exp(np.outer(-alpha, r2))
                    s_val = np.dot(con_coeff * norms, e_r2)
                    res = np.zeros(len(r2))
                    if mo_coeffs[0] != 0:
                        x4 = (x ** 2) ** 2
                        res += mo_coeffs[0] * x4
                    if mo_coeffs[1] != 0:
                        x3y = (x ** 3) * x * y
                        res += mo_coeffs[1] * x3y
                    if mo_coeffs[2] != 0:
                        x3z = (x ** 3) * x * z
                        res += mo_coeffs[2] * x3z
                    if mo_coeffs[3] != 0:
                        x2y2 = (x ** 2) * (y ** 2)
                        res += mo_coeffs[3] * x2y2
                    if mo_coeffs[4] != 0:
                        x2yz = (x ** 2) * y * z
                        res += mo_coeffs[4] * x2yz
                    if mo_coeffs[5] != 0:
                        x2z2 = (x ** 2) * (z ** 2)
                        res += mo_coeffs[5] * x2z2
                    if mo_coeffs[6] != 0:
                        xy3 = x * y * y ** 2
                        res += mo_coeffs[6] * xy3
                    if mo_coeffs[7] != 0:
                        xy2z = x * z * y ** 2
                        res += mo_coeffs[7] * xy2z
                    if mo_coeffs[8] != 0:
                        xyz2 = x * y * z ** 2
                        res += mo_coeffs[8] * xyz2
                    if mo_coeffs[9] != 0:
                        xz3 = x * z * z ** 2
                        res += mo_coeffs[9] * xz3
                    if mo_coeffs[10] != 0:
                        y4 = (y ** 2) ** 2
                        res += mo_coeffs[10] * y4
                    if mo_coeffs[11] != 0:
                        y3z = (y ** 2) * y * z
                        res += mo_coeffs[11] * y3z
                    if mo_coeffs[12] != 0:
                        y2z2 = (y * z) ** 2
                        res += mo_coeffs[12] * y2z2
                    if mo_coeffs[13] != 0:
                        yz3 = y * z * z ** 2
                        res += mo_coeffs[13] * yz3
                    if mo_coeffs[14] != 0:
                        z4 = (z ** 2) ** 2
                        res += mo_coeffs[14] * z4

                    return res * s_val
                self.basis_functions.append(g_shell)

            elif shell == -4:
                self.shell_types.append("9g")
                self.n_mos += 9
                self.funcs_per_shell.append(9)
                norms = g_norm(exponents)
                def g_shell(
                    r2, x, y, z, mo_coeffs,
                    alpha=exponents, con_coeffs=con_coeff, norms=norms
                ):
                    e_r2 = np.exp(np.outer(-alpha, r2))
                    s_val = np.dot(con_coeff * norms, e_r2)
                    res = np.zeros(len(r2))
                    if mo_coeffs[0] != 0:
                        z4 = (35 * (z ** 4) - 30 * (r2 * z ** 2) + 3 * r2 ** 2) / 8
                        res += mo_coeffs[0] * z4
                    if mo_coeffs[1] != 0:
                        z3x = np.sqrt(10) * (x * z * (7 * z ** 2 - 3 * r2)) / 4
                        res += mo_coeffs[1] * z3x
                    if mo_coeffs[2] != 0:
                        z3y = np.sqrt(10) * (y * z * (7 * z ** 2 - 3 * r2)) / 4
                        res += mo_coeffs[2] * z3y
                    if mo_coeffs[3] != 0:
                        z2x2y2 = np.sqrt(5) * (x ** 2 - y ** 2) * (7 * z ** 2 - r2) / 4
                        res += mo_coeffs[3] * z2x2y2
                    if mo_coeffs[4] != 0:
                        z2xy = np.sqrt(5) * x * y * (7 * z ** 2 - r2) / 2
                        res += mo_coeffs[4] * z2xy
                    if mo_coeffs[5] != 0:
                        zx3 = np.sqrt(70) * x * z * (x ** 2 - 3 * y ** 2) / 4
                        res += mo_coeffs[5] * zx3
                    if mo_coeffs[6] != 0:
                        zy3 = np.sqrt(70) * z * y * (3 * x ** 2 - y ** 2) / 4
                        res += mo_coeffs[6] * zy3
                    if mo_coeffs[7] != 0:
                        x2 = x ** 2
                        y2 = y ** 2
                        x4y4 = np.sqrt(35) * (x2 * (x2 - 3 * y2) - y2 * (3 * x2 - y2)) / 8
                        res += mo_coeffs[7] * x4y4
                    if mo_coeffs[8] != 0:
                        xyx2y2 = np.sqrt(35) * x * y * (x ** 2 - y ** 2) / 2
                        res += mo_coeffs[8] * xyx2y2

                    return res * s_val
                self.basis_functions.append(g_shell)

            elif shell == -5:
                self.shell_types.append("11h")
                self.n_mos += 11
                self.funcs_per_shell.append(11)
                norms = h_norm(exponents)
                def h_shell(
                    r2, x, y, z, mo_coeffs,
                    alpha=exponents, con_coeffs=con_coeff, norms=norms
                ):
                    e_r2 = np.exp(np.outer(-alpha, r2))
                    s_val = np.dot(con_coeff * norms, e_r2)
                    res = np.zeros(len(r2))
                    z2 = z ** 2
                    if mo_coeffs[0] != 0:
                        z5z3r2zr4 = z * (63 * z2 ** 2 - 70 * z2 * r2 + 15 * r2 ** 2) / 8
                        res += mo_coeffs[0] * z5z3r2zr4
                    if mo_coeffs[1] != 0:
                        xz4xz2r2xr4 = np.sqrt(15) * x * (21 * z2 ** 2 - 14 * z2 * r2 + r2 ** 2) / 8
                        res += mo_coeffs[1] * xz4xz2r2xr4
                    if mo_coeffs[2] != 0:
                        yz4yz2r2yr4 = np.sqrt(15) * y * (21 * z2 ** 2 - 14 * z2 * r2 + r2 ** 2) / 8
                        res += mo_coeffs[2] * yz4yz2r2yr4
                    if mo_coeffs[3] != 0:
                        x2y3z3zr2 = np.sqrt(105) * (x ** 2 - y ** 2) * (3 * z2 - r2) * z / 4
                        res += mo_coeffs[3] * x2y3z3zr2
                    if mo_coeffs[4] != 0:
                        xyz3zr2 = np.sqrt(105) * x * y * z * (3 * z2 - r2) / 2
                        res += mo_coeffs[4] * xyz3zr2
                    if mo_coeffs[5] != 0:
                        xx2y2z2r2 = 35 * x * (x ** 2 - 3 * y ** 2) * (9 * z2 - r2) / (8 * np.sqrt(70))
                        res += mo_coeffs[5] * xx2y2z2r2
                    if mo_coeffs[6] != 0:
                        yx2y2z2r2 = 35 * y * (3 * x ** 2 - y ** 2) * (9 * z2 - r2) / (8 * np.sqrt(70))
                        res += mo_coeffs[6] * yx2y2z2r2
                    if mo_coeffs[7] != 0:
                        zx4x2y2y4 = 105 * z * ((x ** 2) ** 2 - 6 * (x * y) ** 2 + (y ** 2) ** 2) / (8 * np.sqrt(35))
                        res += mo_coeffs[7] * zx4x2y2y4
                    if mo_coeffs[8] != 0:
                        zx3yxy3 = 105 * x * y * z * (4 * x ** 2 - 4 * y ** 2) / (8 * np.sqrt(35))
                        res += mo_coeffs[8] * zx3yxy3
                    if mo_coeffs[9] != 0:
                        xx4y2x2y4 = 21 * x * ((x ** 2) ** 2 - 10 * (x * y) ** 2 + 5 * (y ** 2) ** 2) / (8 * np.sqrt(14))
                        res += mo_coeffs[9] * xx4y2x2y4
                    if mo_coeffs[10] != 0:
                        yx4y2x2y4 = 21 * y * (5 * (x ** 2) ** 2 - 10 * (x * y) ** 2 + (y ** 2) ** 2) / (8 * np.sqrt(14))
                        res += mo_coeffs[10] * yx4y2x2y4

                    return res * s_val
                self.basis_functions.append(h_shell)

            elif shell == -6:
                self.shell_types.append("13i")
                self.n_mos += 13
                self.funcs_per_shell.append(13)
                norms = i_norm(exponents)
                def i_shell(
                    r2, x, y, z, mo_coeffs,
                    alpha=exponents, con_coeffs=con_coeff, norms=norms
                ):
                    e_r2 = np.exp(np.outer(-alpha, r2))
                    s_val = np.dot(con_coeff * norms, e_r2)
                    res = np.zeros(len(r2))
                    z2 = z ** 2
                    if mo_coeffs[0] != 0:
                        z6z4r2z2r4r6 = (231 * z2 * z2 ** 2 - 315 * z2 ** 2 * r2 + 105 * z2 * r2 ** 2 - 5 * r2 * r2 ** 2) / 16
                        res += mo_coeffs[0] * z6z4r2z2r4r6
                    if mo_coeffs[1] != 0:
                        xz5z3r2zr4 = np.sqrt(21) * x * z * (33 * z2 ** 2 - 30 * z2 * r2 + 5 * r2 ** 2) / 8
                        res += mo_coeffs[1] * xz5z3r2zr4
                    if mo_coeffs[2] != 0:
                        yz5z3r2zr4 = np.sqrt(21) * y * z * (33 * z2 ** 2 - 30 * z2 * r2 + 5 * r2 ** 2) / 8
                        res += mo_coeffs[2] * yz5z3r2zr4
                    if mo_coeffs[3] != 0:
                        x2y2z4z2r2r3 = 105 * (x ** 2 - y ** 2) * (33 * z2 ** 2 - 18 * z2 * r2 + r2 ** 2) / (16 * np.sqrt(210))
                        res += mo_coeffs[3] * x2y2z4z2r2r3
                    if mo_coeffs[4] != 0:
                        xyz4z2r2r4 = 105 * x * y * (33 * z2 ** 2 - 18 * z2 * r2 + r2 ** 2) / (8 * np.sqrt(210))
                        res += mo_coeffs[4] * xyz4z2r2r4
                    if mo_coeffs[5] != 0:
                        xx2y2z3zr2 = 105 * x * z * (x ** 2 - 3 * y ** 2) * (11 * z2 - 3 * r2) / (8 * np.sqrt(210))
                        res += mo_coeffs[5] * xx2y2z3zr2
                    if mo_coeffs[6] != 0:
                        yx2y2z3zr2 = 105 * y * z * (3 * x ** 2 - y ** 2) * (11 * z2 - 3 * r2) / (8 * np.sqrt(210))
                        res += mo_coeffs[6] * yx2y2z3zr2
                    if mo_coeffs[7] != 0:
                        x4x2y2y4z2r2 = np.sqrt(63) * ((x ** 2) ** 2 - 6 * (x * y) ** 2 + (y ** 2) ** 2) * (11 * z2 - r2) / 16
                        res += mo_coeffs[7] * x4x2y2y4z2r2
                    if mo_coeffs[8] != 0:
                        xyx2y2z2r2 = np.sqrt(63) * x * y * (x ** 2 - y ** 2) * (11 * z2 - r2) / 4
                        res += mo_coeffs[8] * xyx2y2z2r2
                    if mo_coeffs[9] != 0:
                        xzx4x2y2y4 = 231 * x * z * ((x ** 2) ** 2 - 10 * (x * y) ** 2 + 5 * (y ** 2) ** 2) / (8 * np.sqrt(154))
                        res += mo_coeffs[9] * xzx4x2y2y4
                    if mo_coeffs[10] != 0:
                        yzx4x2y2y4 = 231 * y * z * (5 * (x ** 2) ** 2 - 10 * (x * y) ** 2 + (y ** 2) ** 2) / (8 * np.sqrt(154))
                        res += mo_coeffs[10] * yzx4x2y2y4
                    if mo_coeffs[11] != 0:
                        x6x4y2x2y4y6 = 231 * ((x * x ** 2) ** 2 - 15 * (x ** 2 * y) ** 2 + 15 * (x * y ** 2) ** 2 - (y * y ** 2) ** 2) / (16 * np.sqrt(462))
                        res += mo_coeffs[11] * x6x4y2x2y4y6
                    if mo_coeffs[12] != 0:
                        yx5x3y3xy5 = 231 * x * y * (6 * (x ** 2) ** 2 - 20 * (x * y) ** 2 + 6 * (y ** 2) ** 2) / (16 * np.sqrt(462))
                        res += mo_coeffs[12] * yx5x3y3xy5

                    return res * s_val
                self.basis_functions.append(i_shell)

            else:
                self.LOG.warning("cannot parse shell with type %i" % shell)

            shell_i += n_prim

        self.alpha_coefficients = np.reshape(
            filereader.other["Alpha MO coefficients"],
            (self.n_mos, self.n_mos),
        )
        if "Beta MO coefficients" in filereader.other:
            self.beta_coefficients = np.reshape(
                filereader.other["Beta MO coefficients"],
                (self.n_mos, self.n_mos),
            )
        else:
            self.beta_coefficients = None
        self.n_alpha = filereader.other["Number of alpha electrons"]
        if "Number of beta electrons" in filereader.other:
            self.n_beta = filereader.other["Number of beta electrons"]

    def _load_nbo_data(self, filereader):
        self.basis_functions = []
        self.exponents = np.array(filereader.other["exponents"])
        self.alpha_coefficients = np.array(filereader.other["alpha_coefficients"])
        self.beta_coefficients = None
        self.shell_coords = []
        self.funcs_per_shell = []
        self.shell_types = []
        self.n_shell = len(filereader.other["n_prim_per_shell"])
        self.alpha_nrgs = [0 for x in self.alpha_coefficients]
        self.n_mos = len(self.alpha_coefficients)
        self.n_alpha = 0
        self.n_beta = 0
        self.beta_nrgs = None

        label_i = 0
        # NBO includes normalization constant with the contraction coefficient
        # so we don't have a gau_norm function like gaussian or orca
        for n_prim, n_funcs, shell_i in zip(
            filereader.other["n_prim_per_shell"],
            filereader.other["funcs_per_shell"],
            filereader.other["start_ndx"],
            
        ):
            shell_i -= 1
            exponents = self.exponents[shell_i: shell_i + n_prim]
            shell_funcs = []
            con_coeffs = []
            shell_type = []
            self.funcs_per_shell.append(n_funcs)
            self.shell_coords.append(
                filereader.atoms[filereader.other["shell_to_atom"][label_i] - 1].coords
            )
            for i in range(0, n_funcs):
                shell = filereader.other["momentum_label"][label_i]
                label_i += 1
                # XXX: each function is treated as a different
                # shell because NBO allows them to be in any order
                # I think that technically means the functions in
                # the d shell for example don't need to be next
                # to each other
                if shell < 100:
                    shell_type.append("s")
                    # s - shell can be 1 or 51
                    con_coeff = filereader.other["s_coeff"][shell_i: shell_i + n_prim]
                    con_coeffs.append(con_coeff)
                    def s_shell(
                        r2, x, y, z, s_val
                    ):
                        return s_val
                    shell_funcs.append(s_shell)
                elif shell < 200:
                    # p - shell can be 101, 102, 103, 151, 152, 153
                    con_coeff = filereader.other["p_coeff"][shell_i: shell_i + n_prim]
                    con_coeffs.append(con_coeff)
                    if shell == 101 or shell == 151:
                        shell_type.append("px")
                        def px_shell(
                            r2, x, y, z, s_val
                        ):
                            return s_val * x
                        shell_funcs.append(px_shell)
                    elif shell == 102 or shell == 152:
                        shell_type.append("py")
                        def py_shell(
                            r2, x, y, z, s_val
                        ):
                            return s_val * y
                        shell_funcs.append(py_shell)
                    elif shell == 103 or shell == 153:
                        shell_type.append("pz")
                        def pz_shell(
                            r2, x, y, z, s_val
                        ):
                            return s_val * z
                        shell_funcs.append(pz_shell)
                elif shell < 300:
                    con_coeff = filereader.other["d_coeff"][shell_i: shell_i + n_prim]
                    con_coeffs.append(con_coeff)
                    if shell == 201:
                        shell_type.append("dxx")
                        def dxx_shell(
                            r2, x, y, z, s_val
                        ):
                            return s_val * x * x
                        shell_funcs.append(dxx_shell)
                    elif shell == 202:
                        shell_type.append("dxy")
                        def dxy_shell(
                            r2, x, y, z, s_val
                        ):
                            return s_val * x * y
                        shell_funcs.append(dxy_shell)
                    elif shell == 203:
                        shell_type.append("dxz")
                        def dxz_shell(
                            r2, x, y, z, s_val
                        ):
                            return s_val * x * z
                        shell_funcs.append(dxz_shell)
                    elif shell == 204:
                        shell_type.append("dyy")
                        def dyy_shell(
                            r2, x, y, z, s_val
                        ):
                            return s_val * y * y
                        shell_funcs.append(dyy_shell)
                    elif shell == 205:
                        shell_type.append("dyz")
                        def dyz_shell(
                            r2, x, y, z, s_val
                        ):
                            return s_val * y * z
                        shell_funcs.append(dyz_shell)
                    elif shell == 206:
                        shell_type.append("dzz")
                        def dzz_shell(
                            r2, x, y, z, s_val
                        ):
                            return s_val * z * z
                        shell_funcs.append(dzz_shell)
                    elif shell == 251:
                        shell_type.append("5dxy")
                        def dxy_shell(
                            r2, x, y, z, s_val
                        ):
                            return np.sqrt(3) * s_val * x * y
                        shell_funcs.append(dxy_shell)
                    elif shell == 252:
                        shell_type.append("5dxz")
                        def dxz_shell(
                            r2, x, y, z, s_val
                        ):
                            return np.sqrt(3) * s_val * x * z
                        shell_funcs.append(dxz_shell)
                    elif shell == 253:
                        shell_type.append("5dyz")
                        def dyz_shell(
                            r2, x, y, z, s_val
                        ):
                            return np.sqrt(3) * s_val * y * z
                        shell_funcs.append(dyz_shell)
                    elif shell == 254:
                        shell_type.append("5dx2-y2")
                        def dx2y2_shell(
                            r2, x, y, z, s_val
                        ):
                            return np.sqrt(3) * s_val * (x ** 2 - y ** 2) / 2
                        shell_funcs.append(dx2y2_shell)
                    elif shell == 255:
                        shell_type.append("5dz2")
                        def dz2_shell(
                            r2, x, y, z, s_val
                        ):
                            return (3 * z ** 2 - r2) * s_val / 2
                        shell_funcs.append(dz2_shell)
                elif shell < 400:
                    con_coeff = filereader.other["f_coeff"][shell_i: shell_i + n_prim]
                    con_coeffs.append(con_coeff)
                    if shell == 301:
                        shell_type.append("fxxx")
                        def fxxx_shell(
                            r2, x, y, z, s_val
                        ):
                            return s_val * x * x * x
                        shell_funcs.append(fxxx_shell)
                    if shell == 302:
                        shell_type.append("fxxy")
                        def fxxy_shell(
                            r2, x, y, z, s_val
                        ):
                            return s_val * x * x * y
                        shell_funcs.append(fxxy_shell)
                    if shell == 303:
                        shell_type.append("fxxz")
                        def fxxz_shell(
                            r2, x, y, z, s_val
                        ):
                            return s_val * x * x * z
                        shell_funcs.append(fxxz_shell)
                    if shell == 304:
                        shell_type.append("fxyy")
                        def fxyy_shell(
                            r2, x, y, z, s_val
                        ):
                            return s_val * x * y * y
                        shell_funcs.append(fxyy_shell)
                    if shell == 305:
                        shell_type.append("fxyz")
                        def fxyz_shell(
                            r2, x, y, z, s_val
                        ):
                            return s_val * x * y * z
                        shell_funcs.append(fxyz_shell)
                    if shell == 306:
                        shell_type.append("fxzz")
                        def fxzz_shell(
                            r2, x, y, z, s_val
                        ):
                            return s_val * x * z * z
                        shell_funcs.append(fxzz_shell)
                    if shell == 307:
                        shell_type.append("fyyy")
                        def fyyy_shell(
                            r2, x, y, z, s_val
                        ):
                            return s_val * y * y * y
                        shell_funcs.append(fyyy_shell)
                    if shell == 308:
                        shell_type.append("fyyz")
                        def fyyz_shell(
                            r2, x, y, z, s_val
                        ):
                            return s_val * y * y * z
                        shell_funcs.append(fyyz_shell)
                    if shell == 309:
                        shell_type.append("fyzz")
                        def fyzz_shell(
                            r2, x, y, z, s_val
                        ):
                            return s_val * y * z * z
                        shell_funcs.append(fyzz_shell)
                    if shell == 310:
                        shell_type.append("fzzz")
                        def fzzz_shell(
                            r2, x, y, z, s_val
                        ):
                            return s_val * z * z * z
                        shell_funcs.append(fzzz_shell)
                    if shell == 351:
                        shell_type.append("7fz3-zr2")
                        def fz3zr2_shell(
                            r2, x, y, z, s_val
                        ):
                            return s_val * z * (5 * z ** 2 - 3 * r2) / 2
                        shell_funcs.append(fz3zr2_shell)
                    if shell == 352:
                        shell_type.append("7fxz2-xr2")
                        def fxz2xr2_shell(
                            r2, x, y, z, s_val
                        ):
                            return np.sqrt(3) * s_val * x * (5 * z ** 2 - r2) / (2 * np.sqrt(2))
                        shell_funcs.append(fxz2xr2_shell)
                    if shell == 353:
                        shell_type.append("7fyz2-yr2")
                        def fyz2yr2_shell(
                            r2, x, y, z, s_val
                        ):
                            return s_val * y * (5 * z ** 2 - r2) / (2 * np.sqrt(2))
                        shell_funcs.append(fyz2yr2_shell)
                    if shell == 354:
                        shell_type.append("7fzx2-zy2")
                        def fzx2zy2_shell(
                            r2, x, y, z, s_val
                        ):
                            return np.sqrt(15) * s_val * z * (x ** 2 - y ** 2) / 2
                        shell_funcs.append(fzx2zy2_shell)
                    if shell == 355:
                        shell_type.append("7fxyz")
                        def fxyz_shell(
                            r2, x, y, z, s_val
                        ):
                            return np.sqrt(15) * s_val * x * y * z
                        shell_funcs.append(fxyz_shell)
                    if shell == 356:
                        shell_type.append("7fx3-xy2")
                        def fx3xy2_shell(
                            r2, x, y, z, s_val
                        ):
                            return np.sqrt(5) * s_val * x * (x ** 2 - 3 * y ** 2) / (2 * np.sqrt(2))
                        shell_funcs.append(fx3xy2_shell)
                    if shell == 357:
                        shell_type.append("7fyx2-y3")
                        def fyx2y3_shell(
                            r2, x, y, z, s_val
                        ):
                            return np.sqrt(5) * s_val * y * (3 * x ** 2 - y ** 2) / (2 * np.sqrt(2))
                        shell_funcs.append(fyx2y3_shell)
                elif shell < 500:
                    # I can't tell what NBO does with g orbitals
                    # I don't have any reference to compare to
                    self.LOG.warning(
                        "g shell results have not been verified for NBO\n"
                        "any LCAO's may be invalid"
                    )
                    con_coeff = filereader.other["g_coeff"][shell_i: shell_i + n_prim]
                    con_coeffs.append(con_coeff)
                    if shell == 401:
                        shell_type.append("gxxxx")
                        def gxxxx_shell(
                            r2, x, y, z, s_val
                        ):
                            return s_val * x * x * x * x
                        shell_funcs.append(gxxxx_shell)
                    if shell == 402:
                        shell_type.append("gxxxy")
                        def gxxxy_shell(
                            r2, x, y, z, s_val
                        ):
                            return s_val * x * x * x * y
                        shell_funcs.append(gxxxy_shell)
                    if shell == 403:
                        shell_type.append("gxxxz")
                        def gxxxz_shell(
                            r2, x, y, z, s_val
                        ):
                            return s_val * x * x * x * z
                        shell_funcs.append(gxxxz_shell)
                    if shell == 404:
                        shell_type.append("gxxyy")
                        def gxxyy_shell(
                            r2, x, y, z, s_val
                        ):
                            return s_val * x * x * y * y
                        shell_funcs.append(gxxyy_shell)
                    if shell == 405:
                        shell_type.append("gxxyz")
                        def gxxyz_shell(
                            r2, x, y, z, s_val
                        ):
                            return s_val * x * x * y * z
                        shell_funcs.append(gxxyz_shell)
                    if shell == 406:
                        shell_type.append("gxxzz")
                        def gxxzz_shell(
                            r2, x, y, z, s_val
                        ):
                            return s_val * x * x * z * z
                        shell_funcs.append(gxxzz_shell)
                    if shell == 407:
                        shell_type.append("gxyyy")
                        def gxyyy_shell(
                            r2, x, y, z, s_val
                        ):
                            return s_val * x * y * y * y
                        shell_funcs.append(gxyyy_shell)
                    if shell == 408:
                        shell_type.append("gxyyz")
                        def gxyyz_shell(
                            r2, x, y, z, s_val
                        ):
                            return s_val * x * y * y * z
                        shell_funcs.append(gxyyz_shell)
                    if shell == 409:
                        shell_type.append("gxyzz")
                        def gxyzz_shell(
                            r2, x, y, z, s_val
                        ):
                            return s_val * x * y * z * z
                        shell_funcs.append(gxyzz_shell)
                    if shell == 410:
                        shell_type.append("gxzzz")
                        def gxzzz_shell(
                            r2, x, y, z, s_val
                        ):
                            return s_val * x * z * z * z
                        shell_funcs.append(gxzzz_shell)
                    if shell == 411:
                        shell_type.append("gyyyy")
                        def gyyyy_shell(
                            r2, x, y, z, s_val
                        ):
                            return s_val * y * y * y * y
                        shell_funcs.append(gyyyy_shell)
                    if shell == 412:
                        shell_type.append("gyyyz")
                        def gyyyz_shell(
                            r2, x, y, z, s_val
                        ):
                            return s_val * y * y * y * z
                        shell_funcs.append(gyyyz_shell)
                    if shell == 413:
                        shell_type.append("gyyzz")
                        def gyyzz_shell(
                            r2, x, y, z, s_val
                        ):
                            return s_val * y * y * z * z
                        shell_funcs.append(gyyzz_shell)
                    if shell == 414:
                        shell_type.append("gyzzz")
                        def gyzzz_shell(
                            r2, x, y, z, s_val
                        ):
                            return s_val * y * z * z * z
                        shell_funcs.append(gyzzz_shell)
                    if shell == 415:
                        shell_type.append("gzzzz")
                        def gzzzz_shell(
                            r2, x, y, z, s_val
                        ):
                            return s_val * z * z * z * z
                        shell_funcs.append(gzzzz_shell)
                    if shell == 451:
                        shell_type.append("9gz4")
                        def gz4_shell(
                            r2, x, y, z, s_val
                        ):
                            return s_val * (35 * (z ** 2) ** 2 - 30 * z ** 2 * r2 + 3 * r2 ** 2) / 8
                        shell_funcs.append(gz4_shell)
                    if shell == 452:
                        shell_type.append("9gz3x")
                        def gz3x_shell(
                            r2, x, y, z, s_val
                        ):
                            return s_val * np.sqrt(10) * (x * z * (7 * z ** 2 - 3 * r2)) / 4
                        shell_funcs.append(gz3x_shell)
                    if shell == 453:
                        shell_type.append("9gz3y")
                        def gz3y_shell(
                            r2, x, y, z, s_val
                        ):
                            return s_val * np.sqrt(10) * (y * z * (7 * z ** 2 - 3 * r2)) / 4
                        shell_funcs.append(gz3y_shell)
                    if shell == 454:
                        shell_type.append("9gz2x2-z2y2")
                        def gz2x2y2_shell(
                            r2, x, y, z, s_val
                        ):
                            return s_val * np.sqrt(5) * (x ** 2 - y ** 2) * (7 * z ** 2 - r2) / 4
                        shell_funcs.append(gz2x2y2_shell)
                    if shell == 455:
                        shell_type.append("9gz2xy")
                        def gz2xy_shell(
                            r2, x, y, z, s_val
                        ):
                            return s_val * np.sqrt(5) * x * y * (7 * z ** 2 - r2) / 2
                        shell_funcs.append(gz2xy_shell)
                    if shell == 456:
                        shell_type.append("9gzx3")
                        def gzx3_shell(
                            r2, x, y, z, s_val
                        ):
                            return s_val * np.sqrt(70) * x * z * (x ** 2 - 3 * y ** 2) / 4
                        shell_funcs.append(gzx3_shell)
                    if shell == 457:
                        shell_type.append("9gzy3")
                        def gzy3_shell(
                            r2, x, y, z, s_val
                        ):
                            return s_val * np.sqrt(70) * z * y * (3 * x ** 2 - y ** 2) / 4
                        shell_funcs.append(gzy3_shell)
                    if shell == 458:
                        shell_type.append("9gx4y4")
                        def gx4y4_shell(
                            r2, x, y, z, s_val
                        ):
                            x2 = x ** 2
                            y2 = y ** 2
                            return s_val * np.sqrt(35) * (x2 * (x2 - 3 * y2) - y2 * (3 * x2 - y2)) / 8
                        shell_funcs.append(gx4y4_shell)
                    if shell == 459:
                        shell_type.append("9gxyx2y2")
                        def gxyx2y2_shell(
                            r2, x, y, z, s_val
                        ):
                            return s_val * np.sqrt(35) * x * y * (x ** 2 - y ** 2) / 2
                        shell_funcs.append(gxyx2y2_shell)
                else:
                    self.LOG.warning("cannot handle shells with momentum label %i" % shell)
        
            def eval_shells(
                r2, x, y, z, mo_coeffs,
                alpha=exponents,
                con_coeffs=con_coeffs,
                shell_funcs=shell_funcs
            ):
                e_r2 =  np.exp(np.outer(-alpha, r2))
                res = np.zeros(len(r2))
                last_con_coeff = None
                for mo_coeff, con_coeff, func in zip(mo_coeffs, con_coeffs, shell_funcs):
                    if mo_coeff == 0:
                        continue
                    if last_con_coeff is None or any(
                        x - y != 0 for x, y in zip(last_con_coeff, con_coeff)
                    ):
                        s_val = np.dot(con_coeff, e_r2)
                    last_con_coeff = con_coeff
                    res += mo_coeff * func(r2, x, y, z, s_val)
                return res
            self.basis_functions.append(eval_shells)
            self.shell_types.append(", ".join(shell_type))
        
        self.shell_coords = np.array(self.shell_coords)

    def _load_orca_out_data(self, filereader):
        self.shell_coords = []
        self.basis_functions = []
        self.alpha_nrgs = np.array(filereader.other["alpha_nrgs"])
        self.alpha_coefficients = np.array(filereader.other["alpha_coefficients"])
        if not filereader.other["beta_nrgs"]:
            self.beta_nrgs = None
            self.beta_coefficients = None
        else:
            self.beta_nrgs = np.array(filereader.other["beta_nrgs"])
            self.beta_coefficients = np.array(filereader.other["beta_coefficients"])
        self.shell_types = []
        self.funcs_per_shell = []
        self.n_aos = 0
        self.n_mos = 0

        def gau_norm(a, l):
            """
            normalization for gaussian primitives that depends on
            the exponential (a) and the total angular momentum (l)
            """
            t1 = np.sqrt((2 * a) ** (l + 3 / 2)) / (np.pi ** (3.0 / 4))
            t2 = np.sqrt(2 ** l / factorial2(2 * l - 1))
            return t1 * t2

        # get functions for norm of s, p, 5d, and 7f
        s_norm = lambda a, l=0: gau_norm(a, l)
        p_norm = lambda a, l=1: gau_norm(a, l)
        d_norm = lambda a, l=2: gau_norm(a, l)
        f_norm = lambda a, l=3: gau_norm(a, l)

        # ORCA order differs from FCHK in a few places:
        # pz, px, py instead of ox, py, pz
        # f(3xy^2 - x^3) instead of f(x^3 - 3xy^2)
        # f(y^3 - 3x^2y) instead of f(3x^2y - y^3)
        # ORCA doesn't seem to print the coordinates of each
        # shell, but they should be the same as the atom coordinates
        for atom in filereader.atoms:
            ele = atom.element
            for shell_type, n_prim, exponents, con_coeff in filereader.other[
                "basis_set_by_ele"
            ][ele]:
                self.shell_coords.append(atom.coords)
                exponents = np.array(exponents)
                con_coeff = np.array(con_coeff)
                if shell_type.lower() == "s":
                    self.shell_types.append("s")
                    self.funcs_per_shell.append(1)
                    self.n_aos += 1
                    norms = s_norm(exponents)
                    if n_prim > 1:
                        def s_shell(
                            r2, x, y, z, mo_coeff,
                            alpha=exponents,
                            con_coeff=con_coeff,
                            norms=norms
                        ):
                            e_r2 = np.exp(np.outer(-alpha, r2))
                            return mo_coeff[0] * np.dot(con_coeff * norms, e_r2)
                    else:
                        def s_shell(
                            r2, x, y, z, mo_coeff,
                            alpha=exponents,
                            con_coeff=con_coeff,
                            norms=norms
                        ):
                            e_r2 = np.exp(-alpha * r2)
                            return mo_coeff * con_coeff * norms * e_r2
                    self.basis_functions.append(s_shell)
                elif shell_type.lower() == "p":
                    self.shell_types.append("p")
                    self.funcs_per_shell.append(3)
                    self.n_aos += 3
                    norms = p_norm(exponents)

                    def p_shell(
                        r2,
                        x,
                        y,
                        z,
                        mo_coeffs,
                        alpha=exponents,
                        con_coeff=con_coeff,
                        norms=norms,
                    ):
                        e_r2 = np.exp(np.outer(-alpha, r2))
                        s_val = np.dot(con_coeff * norms, e_r2)

                        if isinstance(r2, float):
                            res = 0
                        else:
                            res = np.zeros(len(r2))
                        if mo_coeffs[0] != 0:
                            res += mo_coeffs[0] * z
                        if mo_coeffs[1] != 0:
                            res += mo_coeffs[1] * x
                        if mo_coeffs[2] != 0:
                            res += mo_coeffs[2] * y

                        return res * s_val

                    self.basis_functions.append(p_shell)
                elif shell_type.lower() == "d":
                    self.shell_types.append("5d")
                    self.funcs_per_shell.append(5)
                    self.n_aos += 5
                    norms = d_norm(exponents)

                    def d_shell(
                        r2,
                        x,
                        y,
                        z,
                        mo_coeffs,
                        alpha=exponents,
                        con_coeff=con_coeff,
                        norms=norms,
                    ):
                        e_r2 = np.exp(np.outer(-alpha, r2))
                        s_val = np.dot(con_coeff * norms, e_r2)
                        if isinstance(r2, float):
                            res = 0
                        else:
                            res = np.zeros(len(r2))
                        if mo_coeffs[0] != 0:
                            z2r2 = 0.5 * (3 * z * z - r2)
                            res += mo_coeffs[0] * z2r2
                        if mo_coeffs[1] != 0:
                            xz = np.sqrt(3) * x * z
                            res += mo_coeffs[1] * xz
                        if mo_coeffs[2] != 0:
                            yz = np.sqrt(3) * y * z
                            res += mo_coeffs[2] * yz
                        if mo_coeffs[3] != 0:
                            x2y2 = np.sqrt(3) * (x ** 2 - y ** 2) / 2
                            res += mo_coeffs[3] * x2y2
                        if mo_coeffs[4] != 0:
                            xy = np.sqrt(3) * x * y
                            res += mo_coeffs[4] * xy
                        return res * s_val

                    self.basis_functions.append(d_shell)
                elif shell_type.lower() == "f":
                    self.shell_types.append("7f")
                    self.funcs_per_shell.append(7)
                    self.n_aos += 7
                    norms = f_norm(exponents)

                    def f_shell(
                        r2,
                        x,
                        y,
                        z,
                        mo_coeffs,
                        alpha=exponents,
                        con_coeff=con_coeff,
                        norms=norms,
                    ):
                        e_r2 = np.exp(np.outer(-alpha, r2))
                        s_val = np.dot(con_coeff * norms, e_r2)
                        if isinstance(r2, float):
                            res = 0
                        else:
                            res = np.zeros(len(r2))
                        if mo_coeffs[0] != 0:
                            z3zr2 = z * (5 * z ** 2 - 3 * r2) / 2
                            res += mo_coeffs[0] * z3zr2
                        if mo_coeffs[1] != 0:
                            xz2xr2 = (
                                np.sqrt(3)
                                * x
                                * (5 * z ** 2 - r2)
                                / (2 * np.sqrt(2))
                            )
                            res += mo_coeffs[1] * xz2xr2
                        if mo_coeffs[2] != 0:
                            yz2yr2 = (
                                np.sqrt(3)
                                * y
                                * (5 * z ** 2 - r2)
                                / (2 * np.sqrt(2))
                            )
                            res += mo_coeffs[2] * yz2yr2
                        if mo_coeffs[3] != 0:
                            x2zr2z = np.sqrt(15) * z * (x ** 2 - y ** 2) / 2
                            res += mo_coeffs[3] * x2zr2z
                        if mo_coeffs[4] != 0:
                            xyz = np.sqrt(15) * x * y * z
                            res += mo_coeffs[4] * xyz
                        if mo_coeffs[5] != 0:
                            x3r2x = (
                                np.sqrt(5)
                                * x
                                * (3 * y ** 2 - x ** 2)
                                / (2 * np.sqrt(2))
                            )
                            res += mo_coeffs[5] * x3r2x
                        if mo_coeffs[6] != 0:
                            x2yy3 = (
                                np.sqrt(5)
                                * y
                                * (y ** 2 - 3 * x ** 2)
                                / (2 * np.sqrt(2))
                            )
                            res += mo_coeffs[6] * x2yy3
                        return res * s_val

                    self.basis_functions.append(f_shell)
                else:
                    self.LOG.warning(
                        "cannot handle shell of type %s" % shell_type
                    )

        self.n_mos = len(self.alpha_coefficients)

        if "n_alpha" not in filereader.other:
            tot_electrons = sum(
                ELEMENTS.index(atom.element) for atom in filereader.atoms
            )
            self.n_beta = tot_electrons // 2
            self.n_alpha = tot_electrons - self.n_beta
        else:
            self.n_alpha = filereader.other["n_alpha"]
            self.n_beta = filereader.other["n_beta"]

    def _get_value(self, coords, arr):
        """returns value for the MO coefficients in arr"""
        ao = 0
        prev_center = None
        if coords.ndim == 1:
            val = 0
        else:
            val = np.zeros(len(coords))
        for coord, shell, n_func, shell_type in zip(
            self.shell_coords,
            self.basis_functions,
            self.funcs_per_shell,
            self.shell_types,
        ):
            # don't calculate distances until we find an AO
            # in this shell that has a non-zero MO coefficient
            if not np.count_nonzero(arr[ao : ao + n_func]):
                ao += n_func
                continue
            # print(shell_type, arr[ao : ao + n_func])
            # don't recalculate distances unless this shell's coordinates
            # differ from the previous
            if (
                prev_center is None
                or np.linalg.norm(coord - prev_center) > 1e-13
            ):
                prev_center = coord
                d_coord = (coords - coord) / UNIT.A0_TO_BOHR
                if coords.ndim == 1:
                    r2 = np.dot(d_coord, d_coord)
                else:
                    r2 = np.sum(d_coord * d_coord, axis=1)
            if coords.ndim == 1:
                res = shell(
                    r2,
                    d_coord[0],
                    d_coord[1],
                    d_coord[2],
                    arr[ao : ao + n_func],
                )
            else:
                res = shell(
                    r2,
                    d_coord[:, 0],
                    d_coord[:, 1],
                    d_coord[:, 2],
                    arr[ao : ao + n_func],
                )
            val += res
            ao += n_func
        return val

    def mo_value(self, mo, coords, alpha=True, n_jobs=1):
        """
        get the MO evaluated at the specified coords
        m - index of molecular orbital or an array of MO coefficients
        coords - numpy array of points (N,3) or (3,)
        alpha - use alpha coefficients (default)
        n_jobs - number of parallel threads to use
                 this is on top of NumPy's multithreading, so
                 if NumPy uses 8 threads and n_jobs=2, you can
                 expect to see 16 threads in use
        """
        # val is the running sum of MO values
        if alpha:
            coeff = self.alpha_coefficients
        else:
            coeff = self.beta_coefficients

        if isinstance(mo, int):
            coeff = coeff[mo]
        else:
            coeff = mo

        # calculate AO values for each shell at each point
        # multiply by the MO coefficient and add to val
        if n_jobs > 1:
            # get all shells grouped by coordinates
            # this reduces the number of times we will need to
            # calculate the distance from all the coords to
            # a shell's center
            prev_coords = []
            arrays = []
            ndx = 0
            add_to = 0
            for i, coord in enumerate(self.shell_coords):
                for j, prev_coord in enumerate(prev_coords):
                    if np.linalg.norm(coord - prev_coord) < 1e-13:
                        add_to = j
                        break
                else:
                    prev_coords.append(coord)
                    add_to = len(arrays)
                    arrays.append(np.zeros(self.n_mos))
                arrays[add_to][ndx : ndx + self.funcs_per_shell[i]] = coeff[
                    ndx : ndx + self.funcs_per_shell[i]
                ]
                ndx += self.funcs_per_shell[i]

            with concurrent.futures.ThreadPoolExecutor(
                max_workers=n_jobs
            ) as executor:
                out = [executor.submit(self._get_value, coords, arr) for arr in arrays]
            return sum([shells.result() for shells in out])
        val = self._get_value(coords, coeff)
        return val

    def density_value(
        self,
        coords,
        n_jobs=1,
        alpha_occ=None,
        beta_occ=None,
        low_mem=False,
    ):
        """
        returns the eletron density
        coords - coordinates to calculate e density at
        n_jobs - number of concurrent threads to use in calculation
        alpha_occ - array of alpha occupancies
                    if not specified, defaults to lowest self.n_alpha
                    orbitals
        beta_occ - same at alpha_occ, but for beta electrons
        """
        if low_mem:
            return self._low_mem_density_value(
                coords,
                n_jobs=n_jobs,
                alpha_occ=alpha_occ,
                beta_occ=beta_occ,
            )
        
        # set default occupancy
        if alpha_occ is None:
            if not self.n_alpha:
                self.LOG.warning("number of alpha electrons was not read")
            alpha_occ = np.zeros(self.n_mos, dtype=int)
            alpha_occ[0:self.n_alpha] = 1
        if beta_occ is None:
            beta_occ = np.zeros(self.n_mos, dtype=int)
            beta_occ[0:self.n_beta] = 1
        
        # val is output data
        # func_vals is the value of each basis function
        # at all coordinates
        if coords.ndim == 1:
            val = 0
            func_vals = np.zeros(
                sum(len(f) for f in self.basis_functions), dtype="float32"
            )
        else:
            val = np.zeros(len(coords))
            func_vals = np.zeros(
                (self.n_mos, *coords.shape,)
            )

        # get values of basis functions at all points
        arrays = np.eye(self.n_mos)
        if n_jobs > 1:
            # get all shells grouped by coordinates
            # this reduces the number of times we will need to
            # calculate the distance from all the coords to
            # a shell's center
            with concurrent.futures.ThreadPoolExecutor(
                max_workers=n_jobs
            ) as executor:
                out = [executor.submit(self._get_value, coords, arr) for arr in arrays]
            data = np.array([shells.result() for shells in out])

        else:
            data = np.array([
                self._get_value(coords, arr) for arr in arrays
            ])

        # multiply values by orbital coefficients and square
        for i, occ in enumerate(alpha_occ):
            if occ == 0:
                continue
            val += occ * np.dot(data.T, self.alpha_coefficients[i]) ** 2
        
        if self.beta_coefficients is not None:
            for i, occ in enumerate(beta_occ):
                if occ == 0:
                    continue
                val += occ * np.dot(data.T, self.beta_coefficients[i]) ** 2
        else:
            val *= 2

        return val

    def _low_mem_density_value(
        self,
        coords,
        n_jobs=1,
        alpha_occ=None,
        beta_occ=None
    ):
        """
        returns the eletron density
        same at self.density_value, but uses less memory at
        the cost of performance
        """
        # set initial occupancies
        if alpha_occ is None:
            if not self.n_alpha:
                self.LOG.warning("number of alpha electrons was not read")
            alpha_occ = np.zeros(self.n_mos, dtype=int)
            alpha_occ[0:self.n_alpha] = 1
        if beta_occ is None:
            beta_occ = np.zeros(self.n_mos, dtype=int)
            beta_occ[0:self.n_beta] = 1

        # val is output array
        if coords.ndim == 1:
            val = 0
        else:
            val = np.zeros(len(coords), dtype="float32")

        # calculate each occupied orbital
        # square it can add to output
        if n_jobs > 1:
            with concurrent.futures.ThreadPoolExecutor(
                max_workers=n_jobs
            ) as executor:
                out = [
                    executor.submit(self.mo_value, i, coords, n_jobs=1)
                    for i, occ in enumerate(alpha_occ) if occ != 0
                ]
            val += sum([occ * orbit.result() ** 2 for orbit, occ in zip(out, alpha_occ)])
            
            if self.beta_coefficients is not None:
                with concurrent.futures.ThreadPoolExecutor(
                    max_workers=n_jobs
                ) as executor:
                    out = [
                        executor.submit(self.mo_value, i, coords, alpha=False, n_jobs=1)
                        for i, occ in enumerate(beta_occ) if occ != 0
                    ]
                val += sum([occ * orbit.result() ** 2 for orbit, occ in zip(out, beta_occ)])
            else:
                val *= 2
        
        else:
            for i in range(0, self.n_alpha):
                val += self.mo_value(i, coords) ** 2
            
            if self.beta_coefficients is not None:
                for i in range(0, self.n_beta):
                    val += self.mo_value(i, coords, alpha=False) ** 2
            else:
                val *= 2

        return val

    def fukui_donor_value(self, coords, delta=0.1, **kwargs):
        """
        orbital-weighted fukui donor function
        electron density change for removing an electron
        orbital weighting from DOI 10.1002/jcc.24699 accounts
        for nearly degenerate orbitals
        coords - coordinate to evaluate function at
        delta - parameter for weighting
        kwargs - passed to density_value
        """
        CITATION = "doi:10.1002/jcc.24699"
        self.LOG.citation(CITATION)

        if self.beta_coefficients is None:
            homo_nrg = self.alpha_nrgs[self.n_alpha - 1]
            lumo_nrg = self.alpha_nrgs[self.n_alpha]
            chem_pot = 0.5 * (lumo_nrg + homo_nrg)
            minus_e = np.zeros(self.n_mos)
            for i in range(0, self.n_alpha):
                minus_e[i] = np.exp(
                    -((chem_pot - self.alpha_nrgs[i]) / delta) ** 2
                )

            minus_e /= sum(minus_e)
            minus_density = self.density_value(
                coords, alpha_occ=minus_e, beta_occ=None, **kwargs
            )
        
        else:
            homo_nrg = self.alpha_nrgs[self.n_alpha - 1]
            if self.n_beta > self.n_alpha:
                homo_nrg = self.beta_nrgs[self.n_beta - 1]
            
            lumo_nrg = self.alpha_nrgs[self.n_alpha]
            if self.n_beta > self.n_alpha:
                lumo_nrg = self.beta_nrgs[self.n_beta]

            chem_pot = 0.5 * (lumo_nrg + homo_nrg)
            alpha_occ = beta_occ = np.zeros(self.n_mos)
            for i in range(0, self.n_alpha):
                alpha_occ[i] = np.exp(
                    -((chem_pot - self.alpha_nrgs[i]) / delta) ** 2
                )
            
            for i in range(0, self.n_beta):
                beta_occ[i] = np.exp(
                    -((chem_pot - self.beta_nrgs[i]) / delta) ** 2
                )

            alpha_occ /= sum(alpha_occ)
            beta_occ /= sum(beta_occ)
            minus_density = self.density_value(
                coords, alpha_occ=alpha_occ, beta_occ=beta_occ, **kwargs
            )

        return minus_density
    
    def fukui_acceptor_value(self, coords, delta=0.1, **kwargs):
        """
        orbital-weighted fukui acceptor function
        electron density change for removing an electron
        orbital weighting from DOI 10.1021/acs.jpca.9b07516 accounts
        for nearly degenerate orbitals
        coords - coordinate to evaluate function at
        delta - parameter for weighting
        kwargs - passed to density_value
        """
        CITATION = "doi:10.1021/acs.jpca.9b07516"
        self.LOG.citation(CITATION)
        
        alpha_occ = np.zeros(self.n_mos)
        alpha_occ[self.n_alpha - 1] = 1
        beta_occ = None
        if self.beta_coefficients is not None:
            beta_occ = np.zeros(self.n_mos)
            beta_occ[self.n_beta - 1] = 1

        if self.beta_coefficients is None:
            homo_nrg = self.alpha_nrgs[self.n_alpha - 1]
            lumo_nrg = self.alpha_nrgs[self.n_alpha]
            chem_pot = 0.5 * (lumo_nrg + homo_nrg)
            plus_e = np.zeros(self.n_mos)
            for i in range(self.n_alpha, self.n_mos):
                plus_e[i] = np.exp(
                    -((chem_pot - self.alpha_nrgs[i]) / delta) ** 2
                )

            plus_e /= sum(plus_e)
            plus_density = self.density_value(
                coords, alpha_occ=plus_e, beta_occ=beta_occ, **kwargs
            )
        
        else:
            homo_nrg = self.alpha_nrgs[self.n_alpha - 1]
            if self.n_beta > self.n_alpha:
                homo_nrg = self.beta_nrgs[self.n_beta - 1]
            
            lumo_nrg = self.alpha_nrgs[self.n_alpha]
            if self.n_beta > self.n_alpha:
                lumo_nrg = self.beta_nrgs[self.n_beta]

            chem_pot = 0.5 * (lumo_nrg + homo_nrg)
            alpha_occ = np.zeros(self.n_mos)
            beta_occ = np.zeros(self.n_mos)
            for i in range(self.n_alpha, self.n_mos):
                alpha_occ[i] = np.exp(
                    -((chem_pot - self.alpha_nrgs[i]) / delta) ** 2
                )
            
            for i in range(self.n_beta, self.n_mos):
                beta_occ[i] = np.exp(
                    -((chem_pot - self.beta_nrgs[i]) / delta) ** 2
                )

            alpha_occ /= sum(alpha_occ)
            beta_occ /= sum(beta_occ)
            plus_density = self.density_value(
                coords, alpha_occ=alpha_occ, beta_occ=beta_occ, **kwargs
            )

        return plus_density

    def fukui_dual_value(self, *args, **kwargs):
        return self.fukui_acceptor_value(*args, **kwargs) - self.fukui_donor_value(*args, **kwargs)<|MERGE_RESOLUTION|>--- conflicted
+++ resolved
@@ -14,11 +14,8 @@
 from AaronTools import addlogger
 from AaronTools.atoms import Atom
 from AaronTools.const import ELEMENTS, PHYSICAL, UNIT
-<<<<<<< HEAD
 from AaronTools.oniomatoms import OniomAtom
-=======
 from AaronTools.spectra import Frequency, ValenceExcitations
->>>>>>> f2d925e0
 from AaronTools.theory import *
 from AaronTools.utils.utils import (
     is_alpha,
@@ -49,15 +46,11 @@
 ]
 write_types = ["xyz", "com", "inp", "in", "sqmin", "cube"]
 file_type_err = "File type not yet implemented: {}"
-<<<<<<< HEAD
-float_num = re.compile("[-+]?\d+\.?\d*")
 LAH_bonded_to = re.compile("(LAH) bonded to ([0-9]+)")
 LA_atom_type = re.compile("(?<=')[A-Z][A-Z](?=')")
 LA_charge = re.compile("[-+]?[0-9]*\.[0-9]+")
 LA_bonded_to = re.compile("(?<=')([0-9][0-9]?)(?![0-9 A-Z\.])(?=')")
 #Svalue = re.compile("(?<=diff= +)-?[0-9]+\.[0-9]+")
-=======
->>>>>>> f2d925e0
 NORM_FINISH = "Normal termination"
 ORCA_NORM_FINISH = "****ORCA TERMINATED NORMALLY****"
 PSI4_NORM_FINISH = "*** Psi4 exiting successfully. Buy a developer a beer!"
@@ -922,16 +915,12 @@
         # Fill in attributes with geometry information
         if self.content is None:
             self.read_file(
-<<<<<<< HEAD
-                get_all, just_geom, oniom=oniom,
-                freq_name=freq_name, conf_name=conf_name, nbo_name=nbo_name, 
-=======
                 get_all, just_geom,
                 freq_name=freq_name,
                 conf_name=conf_name,
                 nbo_name=nbo_name,
                 max_length=max_length,
->>>>>>> f2d925e0
+                oniom=oniom
             )
         elif isinstance(self.content, str):
             f = StringIO(self.content)
@@ -968,12 +957,8 @@
 
     def read_file(
         self, get_all=False, just_geom=True,
-<<<<<<< HEAD
-        freq_name=None, conf_name=None, nbo_name=None, oniom=False
-=======
-        freq_name=None, conf_name=None, nbo_name=None,
+        freq_name=None, conf_name=None, nbo_name=None, oniome=False,
         max_length=10000000,
->>>>>>> f2d925e0
     ):
         """
         Reads geometry information from fname.
