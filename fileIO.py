--- conflicted
+++ resolved
@@ -229,13 +229,9 @@
             elif style.lower() == "sqm":
                 style = "sqmin"
             elif style.lower() == "qchem":
-<<<<<<< HEAD
-                style = "inp"
+                style = "inq"
             elif style.lower() == "pdb":
                 style = "pdb"
-=======
-                style = "inq"
->>>>>>> 75e4962e
             else:
                 raise NotImplementedError(file_type_err.format(style))
 
@@ -3071,15 +3067,10 @@
                 # * E(B2PLYPD3) = -76.353361915801
                 # very similar names for very different energies...
                 if nrg_match:
-<<<<<<< HEAD
-                    self.other["energy"] = float(nrg_match.group(2).replace("D", "E"))
-                    self.other[nrg_match.group(1)] = self.other["energy"]
-=======
                     nrg = float(nrg_match.group(2).replace("D", "E"))
                     if nrg_match.group(1) != "E(TD-HF/TD-DFT)":
                         self.other["energy"] = nrg
                     self.other[nrg_match.group(1)] = nrg
->>>>>>> 75e4962e
 
             # CC energy
             if line.startswith(" CCSD(T)= "):
