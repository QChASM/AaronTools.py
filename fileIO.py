"""For parsing input/output files"""
import os
import re
from copy import deepcopy
from io import IOBase, StringIO

import numpy as np

from AaronTools import addlogger
from AaronTools.atoms import Atom
from AaronTools.const import ELEMENTS, PHYSICAL, UNIT
from AaronTools.oniomatoms import OniomAtom
from AaronTools.theory import *

try:
    # numexpr can be used to evaluate some array operations
    # more quickly
    import numexpr as ne
    _WITH_NE = True
except (ModuleNotFoundError, ImportError):
    _WITH_NE = False

try:
    # joblib can be used to evaluate a function in parallel
    from joblib import Parallel, delayed
    _WITH_JOBLIB = True
except (ModuleNotFoundError, ImportError) as e:
    _WITH_JOBLIB = False

read_types = [
    "xyz",
    "log",
    "com",
    "gjf",
    "sd",
    "sdf",
    "mol",
    "mol2",
    "out",
    "dat",
    "fchk",
    "crest",
    "xtb",
    "sqmout",
]
write_types = ["xyz", "com", "inp", "in", "sqmin", "cube"]
file_type_err = "File type not yet implemented: {}"
float_num = re.compile("[-+]?\d+\.?\d*")
LAH_bonded_to = re.compile("(LAH) bonded to ([0-9]+)")
LA_atom_type = re.compile("(?<=')[A-Z][A-Z](?=')")
LA_charge = re.compile("[-+]?[0-9]*\.[0-9]+")
LA_bonded_to = re.compile("(?<=')([0-9][0-9]?)(?![0-9 A-Z\.])(?=')")
#Svalue = re.compile("(?<=diff= +)-?[0-9]+\.[0-9]+")
NORM_FINISH = "Normal termination"
ORCA_NORM_FINISH = "****ORCA TERMINATED NORMALLY****"
PSI4_NORM_FINISH = "*** Psi4 exiting successfully. Buy a developer a beer!"
ERROR = {
    "Convergence failure -- run terminated.": "SCF_CONV",
    "Inaccurate quadrature in CalDSu": "CONV_CDS",
    "Error termination request processed by link 9999": "CONV_LINK",
    "FormBX had a problem": "FBX",
    "NtrErr Called from FileIO": "CHK",
    "Wrong number of Negative eigenvalues": "EIGEN",
    "Erroneous write": "QUOTA",
    "Atoms too close": "CLASH",
    "The combination of multiplicity": "CHARGEMULT",
    "Bend failed for angle": "REDUND",
    "Linear angle in Bend": "REDUND",
    "Error in internal coordinate system": "COORD",
    "galloc: could not allocate memory": "GALLOC",
    "Error imposing constraints": "CONSTR",
    "End of file reading basis center.": "BASIS_READ",
    "Atomic number out of range for .* basis set.": "BASIS",
    "Unrecognized atomic symbol": "ATOM",
    "malloc failed.": "MEM",
    "A syntax error was detected in the input line": "SYNTAX",
    "Unknown message": "UNKNOWN",
    "Atoms in 1 layers were given but there should be 2": "LAYER",
    "MM function not complete": "MM_PARAM",
    "PCMIOp: Cannot load options.": "PCM",
}

ERROR_ORCA = {
    "SCF NOT CONVERGED AFTER": "SCF_CONV",
    # ORCA doesn't actually exit if the SCF doesn't converge...
    # "CONV_CDS": "",
    "The optimization did not converge but reached the maximum number": "OPT_CONV",
    # ORCA still prints the normal finish line if opt doesn't converge...
    # "FBX": "",
    # "CHK": "",
    # "EIGEN": "", <- ORCA doesn't seem to have this
    # "QUOTA": "",
    "Zero distance between atoms": "CLASH",  # <- only get an error if atoms are literally on top of each other
    "Error : multiplicity": "CHARGEMULT",
    # "REDUND": "",
    # "REDUND": "",
    # "GALLOC": "",
    # "CONSTR": "",
    "The basis set was either not assigned or not available for this element": "BASIS",
    "Element name/number, dummy atom or point charge expected": "ATOM",
    "Error  (ORCA_SCF): Not enough memory available!": "MEM",
    "WARNING: Analytical MP2 frequency calculations": "NUMFREQ",
    "WARNING: Analytical Hessians are not yet implemented for meta-GGA functionals": "NUMFREQ",
    "ORCA finished with error return": "UNKNOWN",
    "UNRECOGNIZED OR DUPLICATED KEYWORD(S) IN SIMPLE INPUT LINE": "TYPO",
}

# some exceptions are listed in https://psicode.org/psi4manual/master/_modules/psi4/driver/p4util/exceptions.html
ERROR_PSI4 = {
    "PsiException: Could not converge SCF iterations": "SCF_CONV",
    "psi4.driver.p4util.exceptions.SCFConvergenceError: Could not converge SCF iterations": "SCF_CONV",
    "OptimizationConvergenceError": "OPT_CONV",
    "TDSCFConvergenceError": "TDCF_CONV",
    "The INTCO_EXCEPTion handler": "INT_COORD",
    # ^ this is basically psi4's FBX
    # "CONV_CDS": "",
    # "CONV_LINK": "",
    # "FBX": "",
    # "CHK": "",
    # "EIGEN": "", <- psi4 doesn't seem to have this
    # "QUOTA": "",
    # "ValidationError:": "INPUT", <- generic input error, CHARGEMULT and CLASH would also get caught by this
    "qcelemental.exceptions.ValidationError: Following atoms are too close:": "CLASH",
    "qcelemental.exceptions.ValidationError: Inconsistent or unspecified chg/mult": "CHARGEMULT",
    "MissingMethodError": "INVALID_METHOD",
    # "REDUND": "",
    # "REDUND": "",
    # "GALLOC": "",
    # "CONSTR": "",
    "psi4.driver.qcdb.exceptions.BasisSetNotFound: BasisSet::construct: Unable to find a basis set for": "BASIS",
    "qcelemental.exceptions.NotAnElementError": "ATOM",
    "psi4.driver.p4util.exceptions.ValidationError: set_memory()": "MEM",
    # ERROR_PSI4[""] = "UNKNOWN",
}


def is_alpha(test):
    rv = re.search("^[a-zA-Z]+$", test)
    return bool(rv)


def is_int(test):
    rv = re.search("^[+-]?\d+$", test)
    return bool(rv)


def is_num(test):
    rv = re.search("^[+-]?\d+\.?\d*", test)
    return bool(rv)


def step2str(step):
    if int(step) == step:
        return str(int(step))
    else:
        return str(step).replace(".", "-")


def str2step(step_str):
    if "-" in step_str:
        return float(step_str.replace("-", "."))
    else:
        return float(step_str)


class FileWriter:
    @classmethod
    def write_file(
        cls, geom, style=None, append=False, outfile=None, *args, **kwargs
    ):
        """
        Writes file from geometry in the specified style

        :geom: the Geometry to use
        :style: the file type style to generate
            Currently supported options: xyz (default), com, inp, in
            if outfile has one of these extensions, default is that style
        :append: for *.xyz, append geometry to the same file
        :outfile: output destination - default is
                  [geometry name] + [extension] or [geometry name] + [step] + [extension]
                  if outfile is False, no output file will be written, but the contents will be returned
        :theory: for com, inp, and in files, an object with a get_header and get_footer method
        """
        if isinstance(outfile, str) and style is None:
            name, ext = os.path.splitext(outfile)
            style = ext.strip(".")

        elif style is None:
            style = "xyz"

        if style.lower() not in write_types:
            if style.lower() == "gaussian":
                style = "com"
            elif style.lower() == "orca":
                style = "inp"
            elif style.lower() == "psi4":
                style = "in"
            elif style.lower() == "sqm":
                style = "sqmin"
            else:
                raise NotImplementedError(file_type_err.format(style))

        if (
            outfile is None
            and os.path.dirname(geom.name)
            and not os.access(os.path.dirname(geom.name), os.W_OK)
        ):
            os.makedirs(os.path.dirname(geom.name))
        if style.lower() == "xyz":
            if "oniom" in kwargs:
                out = cls.write_oniom_xyz(geom, append, outfile, **kwargs)
            else:
                out = cls.write_xyz(geom, append, outfile)

        elif style.lower() == "com":
            if "theory" in kwargs:
                theory = kwargs["theory"]
                del kwargs["theory"]
                out = cls.write_com(geom, theory, outfile, **kwargs)
            else:
                raise TypeError(
                    "when writing 'com/gjf' files, **kwargs must include: theory=Aaron.Theory() (or AaronTools.Theory())"
                )
        elif style.lower() == "inp":
            if "theory" in kwargs:
                theory = kwargs["theory"]
                del kwargs["theory"]
                out = cls.write_inp(geom, theory, outfile, **kwargs)
            else:
                raise TypeError(
                    "when writing 'inp' files, **kwargs must include: theory=Aaron.Theory() (or AaronTools.Theory())"
                )
        elif style.lower() == "in":
            if "theory" in kwargs:
                theory = kwargs["theory"]
                del kwargs["theory"]
                out = cls.write_in(geom, theory, outfile, **kwargs)
            else:
                raise TypeError(
                    "when writing 'in' files, **kwargs must include: theory=Aaron.Theory() (or AaronTools.Theory())"
                )
<<<<<<< HEAD
#todo work on integrating oniom into theory objects
            if "oniom" in kwargs:
                out = cls.write_oniom_com(geom, step, theory, outfile, **kwargs)
            elif "oniom" not in kwargs:
                out = cls.write_com(geom, step, theory, outfile, **kwargs)
=======
        elif style.lower() == "sqmin":
            if "theory" in kwargs:
                theory = kwargs["theory"]
                del kwargs["theory"]
                out = cls.write_sqm(geom, theory, outfile, **kwargs)
            else:
                raise TypeError(
                    "when writing 'sqmin' files, **kwargs must include: theory=Aaron.Theory() (or AaronTools.Theory())"
                )
        elif style.lower() == "cube":
            out = cls.write_cube(geom, outfile=outfile, **kwargs)
>>>>>>> ef3111b0

        return out

    @classmethod
    def write_xyz(cls, geom, append, outfile=None):
        mode = "a" if append else "w"
        fmt = "{:3s} {: 10.5f} {: 10.5f} {: 10.5f}\n"
        s = "%i\n" % len(geom.atoms)
        s += "%s\n" % geom.comment
        for atom in geom.atoms:
            s += fmt.format(atom.element, *atom.coords)

        if outfile is None:
            # if no output file is specified, use the name of the geometry
            with open(geom.name + ".xyz", mode) as f:
                f.write(s)
        elif outfile is False:
            # if no output file is desired, just return the file contents
            return s.strip()
        else:
            # write output to the requested destination
            with open(outfile, mode) as f:
                f.write(s)

        return

    @classmethod
    def write_oniom_xyz(cls, geom, append, outfile=None, **kwargs):
        frag = kwargs["oniom"]
        if frag == 'all':
            geom.sub_links()
        elif frag == 'layer':
            geom=geom.oniom_frag(layer=kwargs["layer"], as_object=True)
        mode = "a" if append else "w"
        fmt1 = "{:3s} {: 10.5f} {: 10.5f} {: 10.5f} {:2s} {:3s} {: 8.6f} {:2s} {:2s} {: 8.6f} {:2d}\n"
        fmt2 = "{:3s} {: 10.5f} {: 10.5f} {: 10.5f} {:2s} {:3s} {: 8.6f}\n"
        fmt3 = "{:3s} {: 10.5f} {: 10.5f} {: 10.5f} {:2s}\n"
        s = "%i\n" % len(geom.atoms)
        s += "%s\n" % geom.comment
        for atom in geom.atoms:
            #match = LAH_bonded_to.search(str(a.tags))
            match2 = LA_atom_type.search(str(atom.tags))
            match3 = LA_charge.search(str(atom.tags))
            match4 = LA_bonded_to.search(str(atom.tags))
            try:
                s += fmt1.format(atom.element, *atom.coords, atom.layer, atom.atomtype, atom.charge, "H", match2.group(0), float(match3.group(0)), int(match4.group(0)))
            except AttributeError:
                try:
                    s += fmt2.format(atom.element, *atom.coords, atom.layer, atom.atomtype, atom.charge)
                except AttributeError:
                    s += fmt3.format(atom.element, *atom.coords, atom.layer)

        s = s.rstrip()

        if outfile is None:
            #if no output file is specified, use the name of the geometry
            with open(geom.name + ".xyz", mode) as f:
                f.write(s)
        elif outfile is False:
            #if no output file is desired, just return the file contents
            return s
        else:
            #write output to the requested destination
            with open(outfile, mode) as f:
                f.write(s)

        return


    @classmethod
    def write_com(
        cls, geom, theory, outfile=None, return_warnings=False, **kwargs
    ):
        # get file content string
        header, header_warnings = theory.make_header(
            geom, return_warnings=True, **kwargs
        )
        mol, mol_warnings = theory.make_molecule(
            geom, return_warnings=True, **kwargs
        )
        footer, footer_warnings = theory.make_footer(
            geom, return_warnings=True, **kwargs
        )

        s = header + mol + footer
        warnings = header_warnings + mol_warnings + footer_warnings

        if outfile is None:
            # if outfile is not specified, name file in Aaron format
            if "step" in kwargs:
                fname = "{}.{}.com".format(geom.name, step2str(kwargs["step"]))
            else:
                fname = "{}.com".format(geom.name)
            with open(fname, "w") as f:
                f.write(s)
        elif outfile is False:
            if return_warnings:
                return s, warnings
            return s
        else:
            with open(outfile, "w") as f:
                f.write(s)

        if return_warnings:
            return warnings
        return

    @classmethod
    def write_oniom_com(cls, geom, step, theory, outfile=None, **kwargs):
        has_frozen = False
        fmt1 = "{:>3s}" + " {:> 12.6f}" * 3 + " {:2s}" + "\n"
        fmt2 = "{:>3s}" + " {:> 12.6f}" * 3 + " {:2s}" + " {:>2s}" + " {:>2d}" "\n"
        fmt3 = "{:>3s}-{:<}-{:<8.6f}" + " {:> 12.6f}" * 3 + " {:2s}" + "\n"
        fmt4 = "{:>3s}-{:<}-{:<8.6f}" + " {:> 12.6f}" * 3 + " {:2s}" + " {:>3s}-{:<}-{:<8.6f}" + " {:>2d}" "\n" 
        for atom in geom.atoms:
            if atom.flag:
                fmt1 = "{:>3s}  {:> 2d}" + " {:> 12.6f}" * 3 + " {:2s}" + "\n"
                fmt2 = "{:>3s}  {:> 2d}" + " {:> 12.6f}" * 3 + " {:2s}" + " {:>2s}" + " {:>2d}" "\n"
                fmt3 = "{:>3s}-{:<}-{:<8.6f}  {:> 2d}" + " {:> 12.6f}" * 3 + " {:2s}" + "\n"
                fmt4 = "{:>3s}-{:<}-{:<8.6f}  {:> 2d}" + " {:> 12.6f}" * 3 + " {:2s}" + " {:>3s}-{:<}-{:<8.6f}" + " {:>2d}" "\n" 
                has_frozen = True
                break
        charge = kwargs["charge"]
        mult = kwargs["mult"]
        s = "# opt oniom({}:{}) \n \n".format(theory, kwargs["theory2"])
        s += "{} {} \n \n".format(step, "test")
        s += "{} {} {} {} {} {} \n".format(charge, mult, charge, mult, charge, mult)
        #s = "%i\n" % len(geom.atoms)
        #s = theory.make_header(geom, step, **kwargs)
        footer = str()
        for a in geom.atoms:
            match = LAH_bonded_to.search(str(a.tags))
            match3 = LA_atom_type.search(str(a.tags))
            match4 = LA_charge.search(str(a.tags))
            if has_frozen:
                if match is not None:
                    match2 = str("LA " + a.name)
                    geom.sub_links().add_links()
                    for b in geom.atoms:
                        if match2 in str(b.tags) and match3 is not None and match4 is not None:
                            index = int(b.name) - 1
                            geom.atoms[index].atomtype = match3.group(0)
                            geom.atoms[index].charge = float(match4.group(0))
                        elif match2 in str(b.tags):
                            index = int(b.name) - 1
                    try:
                        s += fmt4.format(a.element, a.atomtype, a.charge, -a.flag, *a.coords, a.layer, geom.atoms[index].element, geom.atoms[index].atomtype, geom.atoms[index].charge, int(match.group(2)))
                    except AttributeError:
                        s += fmt2.format(a.element, -a.flag, *a.coords, a.layer, geom.atoms[index].element, int(match.group(2)))
                else:
                    try:
                        s += fmt3.format(a.element, a.atomtype, a.charge, -a.flag, *a.coords, a.layer)
                    except AttributeError:
                        s += fmt1.format(a.element, -a.flag, *a.coords, a.layer)
            else:
                if match is not None:
                    match2 = str("LA " + a.name)
                    geom.sub_links().add_links().update_names()
                    for b in geom.atoms:
                        if match2 in str(b.tags) and match3 is not None and match4 is not None:
                            index = int(b.name) - 1
                            geom.atoms[index].atomtype = match3.group(0)
                            geom.atoms[index].charge = float(match4.group(0))
                        elif match2 in str(b.tags):
                            index = int(b.name) - 1
                    #if index:
                        #raise ValueError("atom tag information incorrect, check geom.add_links()")
                    try:
                    # a bunch of attributes need to be replaced when I figure out how to do it - link atom info
                        s += fmt4.format(a.element, a.atomtype, a.charge, *a.coords, a.layer, geom.atoms[index].element, geom.atoms[index].atomtype, geom.atoms[index].charge, int(match.group(2)))
                    except AttributeError:
                        s += fmt2.format(a.element, *a.coords, a.layer, geom.atoms[index].element, int(match.group(2)))
                else:
                    try:
                        s += fmt3.format(a.element, a.atomtype, a.charge, *a.coords, a.layer)
                    except AttributeError:
                        s += fmt1.format(a.element, *a.coords, a.layer)
            geom.sub_links()
#            if a.constraint:
#                constrained_to = atom(a.constraint)
            #s += theory.make_footer(geom, step)
        s += "\n\n\n\n"

    @classmethod
    def write_inp(
        cls, geom, theory, outfile=None, return_warnings=False, **kwargs
    ):
        fmt = "{:<3s} {: 9.5f} {: 9.5f} {: 9.5f}\n"
        s, warnings = theory.make_header(
            geom, style="orca", return_warnings=True, **kwargs
        )
        for atom in geom.atoms:
            s += fmt.format(atom.element, *atom.coords)

        s += "*\n"

        if outfile is None:
            # if outfile is not specified, name file in Aaron format
            if "step" in kwargs:
                fname = "{}.{}.inp".format(geom.name, step2str(kwargs["step"]))
            else:
                fname = "{}.inp".format(geom.name)
            with open(fname, "w") as f:
                f.write(s)
        elif outfile is False:
            if return_warnings:
                return s, warnings
            return s
        else:
            with open(outfile, "w") as f:
                f.write(s)
        if return_warnings:
            return warnings

    @classmethod
    def write_in(
        cls, geom, theory, outfile=None, return_warnings=False, **kwargs
    ):
        """
        can accept "monomers" as a kwarg
        this should be a list of lists of atoms corresponding to the
        separate monomers in a sapt calculation
        this will only be used if theory.method.sapt is True
        if a sapt method is used but no monoers are given,
        geom's components attribute will be used intead
        """
        if "monomers" in kwargs:
            monomers = kwargs["monomers"]
            del kwargs["monomers"]
        else:
            monomers = None

        header, header_warnings = theory.make_header(
            geom, style="psi4", return_warnings=True, **kwargs
        )
        mol, mol_warnings = theory.make_molecule(
            geom, style="psi4", return_warnings=True, **kwargs
        )
        footer, footer_warnings = theory.make_footer(
            geom, style="psi4", return_warnings=True, **kwargs
        )

        s = header + mol + footer
        warnings = header_warnings + mol_warnings + footer_warnings

        if outfile is None:
            # if outfile is not specified, name file in Aaron format
            if "step" in kwargs:
                fname = "{}.{}.in".format(geom.name, step2str(kwargs["step"]))
            else:
                fname = "{}.in".format(geom.name)
            with open(fname, "w") as f:
                f.write(s)
        elif outfile is False:
            if return_warnings:
                return s, warnings
            return s
        else:
            with open(outfile, "w") as f:
                f.write(s)
        if return_warnings:
            return warnings

    @classmethod
    def write_sqm(
        cls, geom, theory, outfile=None, return_warnings=False, **kwargs
    ):
        header, header_warnings = theory.make_header(
            geom, style="sqm", return_warnings=True, **kwargs
        )
        mol, mol_warnings = theory.make_molecule(
            geom, style="sqm", return_warnings=True, **kwargs
        )

        s = header + mol
        warnings = header_warnings + mol_warnings

        if outfile is None:
            # if outfile is not specified, name file in Aaron format
            if "step" in kwargs:
                fname = "{}.{}.sqmin".format(geom.name, step2str(kwargs["step"]))
            else:
                fname = "{}.sqmin".format(geom.name)
            with open(fname, "w") as f:
                f.write(s)

        elif outfile is False:
            if return_warnings:
                return s, warnings
            return s

        else:
            with open(outfile, "w") as f:
                f.write(s)

        if return_warnings:
            return warnings

    @classmethod
    def write_cube(
        cls, geom, orbitals=None, outfile=None, mo=None, ao=None,
        padding=4., spacing=0.35, alpha=True, xyz=False, n_jobs=1,
        **kwargs
    ):
        """
        write a cube file for a molecular orbital
        geom - geometry
        orbitals - Orbitals()
        outfile - output destination
        mo - index of molecular orbital or "homo" for ground state
             highest occupied molecular orbital or "lumo" for first
             ground state unoccupied MO
        ao - index of atomic orbital to print
        padding - padding around geom's coordinates
        spacing - targeted spacing between points
        n_jobs - number of parallel threads to use
                 this is on top of NumPy's and NumExpr's multithreading, so
                 if NumPy/NumExpr use 8 threads and n_jobs=2, you can
                 expect to see 16 threads in use
                 the peak memory used will also increase linearly
                 with n_jobs
                 if the joblib module is not available or n_jobs <= 1,
                 no parallelization will be attempted
        """
        if orbitals is None:
            raise RuntimeError(
                "no Orbitals() instance given to FileWriter.write_cube"
            )
        
        def get_standard_axis():
            geom_coords = geom.coords
    
            x_min = np.min(geom_coords[:,0])
            x_max = np.max(geom_coords[:,0])
            y_min = np.min(geom_coords[:,1])
            y_max = np.max(geom_coords[:,1])
            z_min = np.min(geom_coords[:,2])
            z_max = np.max(geom_coords[:,2])
            
            r1 = 2 * padding + x_max - x_min
            n_pts1 = int(r1 // spacing) + 1
            d1 = r1 / (n_pts1 - 1)
            v1 = (d1, 0., 0.)
            r2 = 2 * padding + y_max - y_min
            n_pts2 = int(r2 // spacing) + 1
            d2 = r2 / (n_pts2 - 1)
            v2 = (0., d2, 0.)
            r3 = 2 * padding + z_max - z_min
            n_pts3 = int(r3 // spacing) + 1
            d3 = r3 / (n_pts3 - 1)
            v3 = (0., 0., d3)
            com = np.array([x_min, y_min, z_min]) - padding
            return n_pts1, n_pts2, n_pts3, v1, v2, v3, com
        
        if xyz:
            n_pts1, n_pts2, n_pts3, v1, v2, v3, com = get_standard_axis()
        else:
            test_coords = geom.coords - geom.COM()
            covar = np.dot(test_coords.T, test_coords)
            try:
                u, s, vh = np.linalg.svd(covar)
                v1 = u[:,0]
                v2 = u[:,1]
                v3 = u[:,2]
                new_coords = np.dot(test_coords, u)
                x1 = np.dot(test_coords, v1)
                x2 = np.dot(test_coords, v2)
                x3 = np.dot(test_coords, v3)
                xr_max = np.max(new_coords[:,0])
                xr_min = np.min(new_coords[:,0])
                yr_max = np.max(new_coords[:,1])
                yr_min = np.min(new_coords[:,1])
                zr_max = np.max(new_coords[:,2])
                zr_min = np.min(new_coords[:,2])
                m = np.mean(new_coords, axis=0)
                com = np.array([xr_min, yr_min, zr_min]) - padding
                com = np.dot(u, com)
                com += geom.COM()
                r1 = 2 * padding + np.linalg.norm(xr_max - xr_min)
                r2 = 2 * padding + np.linalg.norm(yr_max - yr_min)
                r3 = 2 * padding + np.linalg.norm(zr_max - zr_min)
                n_pts1 = int(r1 // spacing) + 1
                n_pts2 = int(r2 // spacing) + 1
                n_pts3 = int(r3 // spacing) + 1
                v1 *= r1 / (n_pts1 - 1)
                v2 *= r2 / (n_pts2 - 1)
                v3 *= r3 / (n_pts3 - 1)
            except np.linalg.LinAlgError:
                n_pts1, n_pts2, n_pts3, v1, v2, v3, com = get_standard_axis()

        # cube file uses atomic units
        v1 /= UNIT.A0_TO_BOHR
        v2 /= UNIT.A0_TO_BOHR
        v3 /= UNIT.A0_TO_BOHR
        com /= UNIT.A0_TO_BOHR

        if mo is None and ao is None:
            mo = "homo"

        if ao is not None:
            mo = np.zeros(orbitals.n_mos)
            mo[ao] = 1.

        if isinstance(mo, str):
            if mo.lower() == "homo":
                mo = max(orbitals.n_alpha, orbitals.n_beta) - 1
            elif mo.lower() == "lumo":
                mo = max(orbitals.n_alpha, orbitals.n_beta)
            else:
                raise TypeError("mo should be an integer, \"homo\", or \"lumo\"")
            if mo < 0:
                mo = 0
        s = ""
        s += " %s\n" % geom.comment
        if ao is None:
            s += " mo index: %i\n" % mo
        else:
            s += " ao inedx: %i\n" % ao
        # the '-' in front of the number of atoms indicates that this is
        # MO info so there's an extra data entry between the molecule
        # and the function values
        s += " -%i %13.5f %13.5f %13.5f 1\n" % (
            len(geom.atoms), *com,
        )
        
        # the basis vectors of cube files are ordered based on the
        # spacing between points along that axis
        # or maybe it's the number of points?
        # we use the first one
        arr = []
        v_list = []
        n_list = []
        for n, v in sorted(
            zip(
                [n_pts1, n_pts2, n_pts3], [v1, v2, v3]
            ),
            key=lambda p: np.linalg.norm(p[1])
        ):
            s += " %5i %13.5f %13.5f %13.5f\n" % (
                n, *v
            )
            arr.append(np.linspace(0, n - 1, num=n, dtype=int))
            v_list.append(v)
            n_list.append(n)
        # contruct an array of points for the grid
        ndx = np.vstack(
            np.mgrid[0:n_list[0], 0:n_list[1], 0:n_list[2]]
        ).reshape(3, np.prod(n_list)).T
        coords = np.matmul(ndx, v_list)
        del ndx
        coords += com

        # write the structure in bohr
        for atom in geom.atoms:
            s += " %5i %13.5f %13.5f %13.5f %13.5f\n" % (
                ELEMENTS.index(atom.element), ELEMENTS.index(atom.element),
                atom.coords[0] / UNIT.A0_TO_BOHR,
                atom.coords[1] / UNIT.A0_TO_BOHR,
                atom.coords[2] / UNIT.A0_TO_BOHR,
            )
        
        # extra section - only for MO data
        if ao is None:
            s += " %5i %5i\n" % (1, mo + 1)
        else:
            s += " %5i %5i\n" % (1, ao + 1)
        
        # get values for this MO
        mo_val = orbitals.mo_value(mo, coords, n_jobs=n_jobs)

        # write to a file
        for n1 in range(0, n_list[0]):
            for n2 in range(0, n_list[1]):
                val_ndx = n1 * n_list[2] * n_list[1] + n2 * n_list[2]
                val_subset = mo_val[val_ndx:val_ndx + n_list[2]]
                for i, val in enumerate(val_subset):
                    if abs(val) < 1e-30:
                        val = 0
                    s += "%13.5e" % val
                    if (i + 1) % 6 == 0:
                        s += "\n"
                s += "\n"
        
        if outfile is None:
            # if no output file is specified, use the name of the geometry
            with open(geom.name + ".cube", "w") as f:
                f.write(s)
        elif outfile is False:
            # if no output file is desired, just return the file contents
            return s
        else:
            # write output to the requested destination
            with open(outfile, "w") as f:
                f.write(s)            
        return


@addlogger
class FileReader:
    """
    Attributes:
        name ''
        file_type ''
        comment ''
        atoms [Atom] or [OniomAtom]
        other {}
    """

    LOG = None
    LOGLEVEL = "DEBUG"

    def __init__(
        self,
        fname,
        get_all=False,
        just_geom=True,
        oniom=False,
        freq_name=None,
        conf_name=None,
    ):
        """
        :fname: either a string specifying the file name of the file to read
            or a tuple of (str(name), str(file_type), str(content))
        :get_all: if true, optimization steps are  also saved in
            self.all_geom; otherwise only saves last geometry
        :just_geom: if true, does not store other information, such as
            frequencies, only what is needed to construct a Geometry() obj
        :freq_name: Name of the file containing the frequency output. Only use
            if this information is in a different file than `fname` (eg: xtb runs
            using the --hess runtype option)
        """
        # Initialization
        self.name = ""
        self.file_type = ""
        self.comment = ""
        self.atoms = []
        self.other = {}
        self.content = None
        self.all_geom = None

        # get file name and extention
        if isinstance(fname, str):
            self.name, self.file_type = os.path.splitext(fname)
            self.file_type = self.file_type.lower()[1:]
        elif isinstance(fname, (tuple, list)):
            self.name = fname[0]
            self.file_type = fname[1]
            self.content = fname[2]
        if self.file_type not in read_types:
            raise NotImplementedError(file_type_err.format(self.file_type))

        # Fill in attributes with geometry information
        if self.content is None:
            self.read_file(
                get_all, just_geom, oniom, freq_name=freq_name, conf_name=conf_name 
            )
        elif isinstance(self.content, str):
            f = StringIO(self.content)
        elif isinstance(self.content, IOBase):
            f = self.content

        if self.content is not None:
            if self.file_type == "log":
                self.read_log(f, get_all, just_geom)
            elif any(self.file_type == ext for ext in ["sd", "sdf", "mol"]):
                self.read_sd(f)
            elif self.file_type == "xyz":
                self.read_xyz(f, get_all)
            elif self.file_type == "mol2":
                self.read_mol2(f, get_all)
            elif any(self.file_type == ext for ext in ["com", "gjf"]):
                self.read_com(f)
            elif self.file_type == "out":
                self.read_orca_out(f, get_all, just_geom)
            elif self.file_type == "dat":
                self.read_psi4_out(f, get_all, just_geom)
            elif self.file_type == "fchk":
                self.read_fchk(f, just_geom)
            elif self.file_type == "crest":
                self.read_crest(f, conf_name=conf_name)
            elif self.file_type == "xtb":
                self.read_xtb(f, freq_name=freq_name)
            elif self.file_type == "sqmout":
                self.read_sqm(f)

    def read_file(
        self, get_all=False, just_geom=True, oniom=False, freq_name=None, conf_name=None 
    ):
        """
        Reads geometry information from fname.
        Parameters:
            get_all     If false (default), only keep the last geom
                        If true, self is last geom, but return list
                            of all others encountered
        """
        if os.path.isfile(self.name):
            f = open(self.name)
        else:
            fname = ".".join([self.name, self.file_type])
            fname = os.path.expanduser(fname)
            if os.path.isfile(fname):
                f = open(fname)
            else:
                raise FileNotFoundError(
                    "Error while looking for %s: could not find %s or %s in %s"
                    % (self.name, fname, self.name, os.getcwd())
                )

        if self.file_type == "xyz":
            self.read_xyz(f, get_all, oniom)
        elif self.file_type == "log":
            self.read_log(f, get_all, just_geom)
        elif any(self.file_type == ext for ext in ["com", "gjf"]):
            self.read_com(f)
        elif any(self.file_type == ext for ext in ["sd", "sdf", "mol"]):
            self.read_sd(f)
        elif self.file_type == "mol2":
            self.read_mol2(f)
        elif self.file_type == "out":
            self.read_orca_out(f, get_all, just_geom)
        elif self.file_type == "dat":
            self.read_psi4_out(f, get_all, just_geom)
        elif self.file_type == "fchk":
            self.read_fchk(f, just_geom)
        elif self.file_type == "crest":
            self.read_crest(f, conf_name=conf_name)
        elif self.file_type == "xtb":
            self.read_xtb(f, freq_name=freq_name)
        elif self.file_type == "sqmout":
            self.read_sqm(f)

        f.close()
        return

    def skip_lines(self, f, n):
        for i in range(n):
            f.readline()
        return

    def read_xyz(self, f, get_all=False, oniom=False):
        self.all_geom = []
        # number of atoms
        f.readline()
        # comment
        self.comment = f.readline().strip()
        # atom info
        for line in f:
            line = line.strip()
            if line == "":
                continue
            try:
                int(line)
                if get_all:
                    self.all_geom += [
                        (deepcopy(self.comment), deepcopy(self.atoms))
                    ]
                self.comment = f.readline().strip()
                self.atoms = []
            except ValueError:
                line = line.split()
                try: 
                    self.atoms += [OniomAtom(element=line[0], coords=line[1:4], layer=line[4], atomtype=line[5], charge=line[6], tags=line[7:])]
                except IndexError:
                    try:
                        self.atoms += [OniomAtom(element=line[0], coords=line[1:4], layer=line[4], atomtype=line[5], charge=line[6])]
                    except IndexError:
                        try:
                            self.atoms += [OniomAtom(element=line[0], coords=line[1:4], layer=line[4])]
                        except IndexError:
                            if oniom==True:
                                self.atoms += [OniomAtom(element=line[0], coords=line[1:4])]
                            else:
                                self.atoms += [Atom(element=line[0], coords=line[1:4])]
                for i, a in enumerate(self.atoms):
                    a.name = str(i + 1)
        if get_all:
            self.all_geom += [(deepcopy(self.comment), deepcopy(self.atoms))]

    def read_sd(self, f, get_all=False):
        self.all_geom = []
        lines = f.readlines()
        progress = 0
        for i, line in enumerate(lines):
            progress += 1
            if "$$$$" in line:
                progress = 0
                if get_all:
                    self.all_geom.append(
                        [deepcopy(self.comment), deepcopy(self.atoms)]
                    )

                continue

            if progress == 3:
                self.comment = line.strip()

            if progress == 4:
                counts = line.split()
                natoms = int(counts[0])
                nbonds = int(counts[1])

            if progress == 5:
                self.atoms = []
                for line in lines[i : i + natoms]:
                    atom_info = line.split()
                    self.atoms += [
                        Atom(element=atom_info[3], coords=atom_info[0:3])
                    ]

                for line in lines[i + natoms : i + natoms + nbonds]:
                    a1, a2 = [int(x) - 1 for x in line.split()[0:2]]
                    self.atoms[a1].connected.add(self.atoms[a2])
                    self.atoms[a2].connected.add(self.atoms[a1])

                for j, a in enumerate(self.atoms):
                    a.name = str(j + 1)

    def read_mol2(self, f, get_all=False):
        """
        read TRIPOS mol2
        """
        atoms = []

        lines = f.readlines()
        i = 0
        while i < len(lines):
            if lines[i].startswith("@<TRIPOS>MOLECULE"):
                self.comment = lines[i + 1]
                info = lines[i + 2].split()
                n_atoms = int(info[0])
                n_bonds = int(info[1])
                i += 3

            elif lines[i].startswith("@<TRIPOS>ATOM"):
                for j in range(0, n_atoms):
                    i += 1
                    info = lines[i].split()
                    # name = info[1]
                    coords = np.array([float(x) for x in info[2:5]])
                    element = re.match("([A-Za-z]+)", info[5]).group(1)
                    atoms.append(
                        Atom(element=element, coords=coords, name=str(j + 1))
                    )

                self.atoms = atoms

            elif lines[i].startswith("@<TRIPOS>BOND"):
                for j in range(0, n_bonds):
                    i += 1
                    info = lines[i].split()
                    a1, a2 = [int(ndx) - 1 for ndx in info[1:3]]
                    self.atoms[a1].connected.add(self.atoms[a2])
                    self.atoms[a2].connected.add(self.atoms[a1])

            i += 1

    def read_psi4_out(self, f, get_all=False, just_geom=True):
        def get_atoms(f, n):
            rv = []
            self.skip_lines(f, 1)
            n += 2
            line = f.readline()
            i = 0
            mass = 0
            while line.strip():
                i += 1
                line = line.strip()
                atom_info = line.split()
                element = atom_info[0]
                # might be a ghost atom - like for sapt
                if "Gh" in element:
                    element = element.strip("Gh(").strip(")")
                coords = np.array([float(x) for x in atom_info[1:-1]])
                rv += [Atom(element=element, coords=coords, name=str(i))]
                mass += float(atom_info[-1])

                line = f.readline()
                n += 1

            return rv, mass, n

        line = f.readline()
        n = 1
        read_geom = False
        while line != "":
            if "* O   R   C   A *" in line:
                self.file_type = "out"
                return self.read_orca_out(
                    f, get_all=get_all, just_geom=just_geom
                )
            if line.startswith("    Geometry (in Angstrom), charge"):
                if not just_geom:
                    self.other["charge"] = int(line.split()[5].strip(","))
                    self.other["multiplicity"] = int(
                        line.split()[8].strip(":")
                    )

            elif line.strip() == "SCF":
                read_geom = True

            elif line.strip().startswith("Center") and read_geom:
                read_geom = False
                if get_all and len(self.atoms) > 0:
                    if self.all_geom is None:
                        self.all_geom = []

                    self.all_geom += [
                        (deepcopy(self.atoms), deepcopy(self.other))
                    ]

                self.atoms, mass, n = get_atoms(f, n)
                if not just_geom:
                    self.other["mass"] = mass
                    self.other["mass"] *= UNIT.AMU_TO_KG

            if just_geom:
                line = f.readline()
                n += 1
                continue
            else:
                if line.strip().startswith("Total Energy ="):
                    self.other["energy"] = float(line.split()[-1])

                elif line.strip().startswith("Total E0"):
                    self.other["energy"] = float(line.split()[-2])

                elif line.strip().startswith("Correction ZPE"):
                    self.other["ZPVE"] = float(line.split()[-4])

                elif line.strip().startswith("Total ZPE"):
                    self.other["E_ZPVE"] = float(line.split()[-2])

                elif line.strip().startswith("Total H, Enthalpy"):
                    self.other["enthalpy"] = float(line.split()[-2])

                elif line.strip().startswith("Total G, Free"):
                    self.other["free_energy"] = float(line.split()[-2])
                    self.other["temperature"] = float(line.split()[-4])

                elif "symmetry no. =" in line:
                    self.other["rotational_symmetry_number"] = int(
                        line.split()[-1].strip(")")
                    )

                elif (
                    line.strip().startswith("Rotational constants:")
                    and line.strip().endswith("[cm^-1]")
                    and "rotational_temperature" not in self.other
                ):
                    self.other["rotational_temperature"] = [
                        float(x) if is_num(x) else 0
                        for x in line.split()[-8:-1:3]
                    ]
                    self.other["rotational_temperature"] = [
                        x
                        * PHYSICAL.SPEED_OF_LIGHT
                        * PHYSICAL.PLANCK
                        / PHYSICAL.KB
                        for x in self.other["rotational_temperature"]
                    ]

                elif line.startswith("  Vibration "):
                    freq_str = ""
                    while not line.strip().startswith("=="):
                        freq_str += line
                        line = f.readline()
                        n += 1

                    self.other["frequency"] = Frequency(
                        freq_str, hpmodes=False, style="dat"
                    )

                elif PSI4_NORM_FINISH in line:
                    self.other["finished"] = True

                elif line.startswith("    Convergence Criteria"):
                    # for tolerances:
                    # psi4 puts '*' next to converged values and 'o' in place of things that aren't monitored
                    grad = {}

                    dE_tol = line[24:38]
                    if "o" in dE_tol:
                        dE_tol = None
                    else:
                        dE_tol = dE_tol.split()[0]

                    max_f_tol = line[38:52]
                    if "o" in max_f_tol:
                        max_f_tol = None
                    else:
                        max_f_tol = max_f_tol.split()[0]

                    rms_f_tol = line[52:66]
                    if "o" in rms_f_tol:
                        rms_f_tol = None
                    else:
                        rms_f_tol = rms_f_tol.split()[0]

                    max_d_tol = line[66:80]
                    if "o" in max_d_tol:
                        max_d_tol = None
                    else:
                        max_d_tol = max_d_tol.split()[0]

                    rms_d_tol = line[80:94]
                    if "o" in rms_d_tol:
                        rms_d_tol = None
                    else:
                        rms_d_tol = rms_d_tol.split()[0]

                    line = f.readline()
                    line = f.readline()
                    n += 2

                    # for convergence:
                    # psi4 puts '*' next to converged values and 'o' next to things that aren't monitored
                    if dE_tol is not None:
                        dE_conv = line[24:38]
                        dE = float(dE_conv.split()[0])
                        grad["Delta E"] = {}
                        grad["Delta E"]["value"] = dE
                        grad["Delta E"]["converged"] = "*" in dE_conv

                    if max_f_tol is not None:
                        max_f_conv = line[38:52]
                        max_f = float(max_f_conv.split()[0])
                        grad["Max Force"] = {}
                        grad["Max Force"]["value"] = max_f
                        grad["Max Force"]["converged"] = "*" in max_f_conv

                    if rms_f_tol is not None:
                        rms_f_conv = line[52:66]
                        rms_f = float(rms_f_conv.split()[0])
                        grad["RMS Force"] = {}
                        grad["RMS Force"]["value"] = rms_f
                        grad["RMS Force"]["converged"] = "*" in rms_f_conv

                    if max_d_tol is not None:
                        max_d_conv = line[66:80]
                        max_d = float(max_d_conv.split()[0])
                        grad["Max Disp"] = {}
                        grad["Max Disp"]["value"] = max_d
                        grad["Max Disp"]["converged"] = "*" in max_d_conv

                    if rms_d_tol is not None:
                        rms_d_conv = line[80:94]
                        rms_d = float(rms_d_conv.split()[0])
                        grad["RMS Disp"] = {}
                        grad["RMS Disp"]["value"] = rms_d
                        grad["RMS Disp"]["converged"] = "*" in max_d_conv

                    self.other["gradient"] = grad

                elif "Total Gradient" in line:
                    gradient = np.zeros((len(self.atoms), 3))
                    self.skip_lines(f, 2)
                    n += 2
                    for i in range(0, len(self.atoms)):
                        n += 1
                        line = f.readline()
                        info = line.split()
                        gradient[i] = np.array([float(x) for x in info[1:]])

                    self.other["forces"] = -gradient

                elif "SAPT Results" in line:
                    self.skip_lines(f, 1)
                    n += 1
                    while "Total sSAPT" not in line:
                        n += 1
                        line = f.readline()
                        if "---" in line:
                            break
                        if len(line.strip()) > 0:
                            if "Special recipe" in line:
                                continue
                            item = line[:26].strip()
                            val = 1e-3 * float(line[34:47])
                            self.other[item] = val

                elif "SCF energy" in line:
                    self.other["SCF energy"] = float(line.split()[-1])

                elif "correlation energy" in line and "=" in line:
                    item = line.split("=")[0].strip()
                    self.other[item] = float(line.split()[-1])

                elif "Full point group" in line:
                    self.other["full_point_group"] = line.split()[-1]

                elif "Molecular point group" in line:
                    self.other["molecular_point_group"] = line.split()[-1]

                elif (
                    "total energy" in line
                    and "=" in line
                    or re.search("\(.\) energy", line)
                ):
                    item = line.split("=")[0].strip().strip("*").strip()
                    self.other[item] = float(line.split()[-1])
                    # hopefully the highest level energy gets printed last
                    self.other["energy"] = self.other[item]

                elif "Total Energy" in line and "=" in line:
                    item = line.split("=")[0].strip().strip("*").strip()
                    self.other[item] = float(line.split()[-2])
                    # hopefully the highest level energy gets printed last
                    self.other["energy"] = self.other[item]

                elif "Correlation Energy" in line and "=" in line:
                    item = line.split("=")[0].strip().strip("*").strip()
                    if "DFT Exchange-Correlation" in item:
                        self.other[item] = float(line.split()[-1])
                    else:
                        self.other[item] = float(line.split()[-2])

                if "error" not in self.other:
                    for err in ERROR_PSI4:
                        if err in line:
                            self.other["error"] = ERROR_PSI4[err]
                            self.other["error_msg"] = line.strip()

                line = f.readline()
                n += 1

    def read_orca_out(self, f, get_all=False, just_geom=True):
        """read orca output file"""

        nrg_regex = re.compile("(?:[A-Za-z]+\s+)?E\((.*)\)\s*\.\.\.\s*(.*)$")

        def add_grad(grad, name, line):
            grad[name] = {}
            grad[name]["value"] = line.split()[-3]
            grad[name]["converged"] = line.split()[-1] == "YES"

        def get_atoms(f, n):
            """parse atom info"""
            rv = []
            self.skip_lines(f, 1)
            n += 2
            line = f.readline()
            i = 0
            while line.strip():
                i += 1
                line = line.strip()
                atom_info = line.split()
                element = atom_info[0]
                coords = np.array([float(x) for x in atom_info[1:]])
                rv += [Atom(element=element, coords=coords, name=str(i))]

                line = f.readline()
                n += 1

            return rv, n

        line = f.readline()
        n = 1
        while line != "":
            if (
                "Psi4: An Open-Source Ab Initio Electronic Structure Package"
                in line
            ):
                self.file_type = "dat"
                return self.read_psi4_out(
                    f, get_all=get_all, just_geom=just_geom
                )
            if line.startswith("CARTESIAN COORDINATES (ANGSTROEM)"):
                if get_all and len(self.atoms) > 0:
                    if self.all_geom is None:
                        self.all_geom = []
                    self.all_geom += [
                        (deepcopy(self.atoms), deepcopy(self.other))
                    ]

                self.atoms, n = get_atoms(f, n)

            if just_geom:
                line = f.readline()
                n += 1
                continue
            else:
                nrg = nrg_regex.match(line)
                if nrg is not None:
                    nrg_type = nrg.group(1)
                    # for some reason, ORCA prints MP2 correlation energy
                    # as E(MP2) for CC jobs
                    if nrg_type == "MP2":
                        nrg_type = "MP2 CORR"
                    self.other["E(%s)" % nrg_type] = float(nrg.group(2))

                if line.startswith("FINAL SINGLE POINT ENERGY"):
                    # if the wavefunction doesn't converge, ORCA prints a message next
                    # to the energy so we can't use line.split()[-1]
                    self.other["energy"] = float(line.split()[4])

                if line.startswith("TOTAL SCF ENERGY"):
                    self.skip_lines(f, 2)
                    line = f.readline()
                    n += 3
                    self.other["SCF energy"] = float(line.split()[3])

                elif "TOTAL ENERGY:" in line:
                    item = line.split()[-5] + " energy"
                    self.other[item] = float(line.split()[-2])

                elif "CORRELATION ENERGY" in line and "Eh" in line:
                    item = line.split()[-6] + " correlation energy"
                    self.other[item] = float(line.split()[-2])

                elif line.startswith("CARTESIAN GRADIENT"):
                    gradient = np.zeros((len(self.atoms), 3))
                    self.skip_lines(f, 2)
                    n += 2
                    for i in range(0, len(self.atoms)):
                        n += 1
                        line = f.readline()
                        # orca prints a warning before gradient if some
                        # coordinates are constrained
                        if line.startswith("WARNING:"):
                            continue
                        info = line.split()
                        gradient[i] = np.array([float(x) for x in info[3:]])

                    self.other["forces"] = -gradient

                elif line.startswith("VIBRATIONAL FREQUENCIES"):
                    stage = "frequencies"
                    freq_str = "VIBRATIONAL FREQUENCIES\n"
                    self.skip_lines(f, 4)
                    n += 5
                    line = f.readline()
                    while not (stage == "IR" and line == "\n") and line:
                        if "--" not in line and line != "\n":
                            freq_str += line

                        if "NORMAL MODES" in line:
                            stage = "modes"
                            self.skip_lines(f, 6)
                            n += 6

                        if "IR SPECTRUM" in line:
                            stage = "IR"
                            self.skip_lines(f, 2)
                            n += 2

                        n += 1
                        line = f.readline()

                    self.other["frequency"] = Frequency(
                        freq_str, hpmodes=False, style="out"
                    )

                elif line.startswith("Temperature"):
                    self.other["temperature"] = float(line.split()[2])

                elif line.startswith("Total Mass"):
                    # this may only get printed for freq jobs
                    self.other["mass"] = float(line.split()[3])
                    self.other["mass"] *= UNIT.AMU_TO_KG

                elif line.startswith(" Total Charge"):
                    self.other["charge"] = int(line.split()[-1])

                elif line.startswith(" Multiplicity"):
                    self.other["multiplicity"] = int(line.split()[-1])

                elif "rotational symmetry number" in line:
                    # TODO: make this cleaner
                    self.other["rotational_symmetry_number"] = int(
                        line.split()[-2]
                    )

                elif "Symmetry Number:" in line:
                    self.other["rotational_symmetry_number"] = int(
                        line.split()[-1]
                    )

                elif line.startswith("Zero point energy"):
                    self.other["ZPVE"] = float(line.split()[4])

                elif line.startswith("Total Enthalpy"):
                    self.other["enthalpy"] = float(line.split()[3])

                elif line.startswith("Final Gibbs"):
                    # NOTE - Orca seems to only print Grimme's Quasi-RRHO free energy
                    # RRHO can be computed in AaronTool's CompOutput by setting the w0 to 0
                    self.other["free_energy"] = float(line.split()[5])

                elif line.startswith("Rotational constants in cm-1:"):
                    # orca doesn't seem to print rotational constants in older versions
                    self.other["rotational_temperature"] = [
                        float(x) for x in line.split()[-3:]
                    ]
                    self.other["rotational_temperature"] = [
                        x
                        * PHYSICAL.SPEED_OF_LIGHT
                        * PHYSICAL.PLANCK
                        / PHYSICAL.KB
                        for x in self.other["rotational_temperature"]
                    ]

                elif "Point Group:" in line:
                    self.other["full_point_group"] = line.split()[2][:-1]

                elif "Symmetry Number" in line:
                    self.other["rotational_symmetry_number"] = int(
                        line.split()[-1]
                    )

                elif "sn is the rotational symmetry number" in line:
                    # older versions of orca print this differently
                    self.other["rotational_symmetry_number"] = int(
                        line.split()[-2]
                    )

                elif "Geometry convergence" in line:
                    grad = {}
                    self.skip_lines(f, 2)
                    n += 3
                    line = f.readline()
                    while line and re.search("\w", line):
                        if re.search("Energy\schange", line):
                            add_grad(grad, "Delta E", line)
                        elif re.search("RMS\sgradient", line):
                            add_grad(grad, "RMS Force", line)
                        elif re.search("MAX\sgradient", line):
                            add_grad(grad, "Max Force", line)
                        elif re.search("RMS\sstep", line):
                            add_grad(grad, "RMS Disp", line)
                        elif re.search("MAX\sstep", line):
                            add_grad(grad, "Max Disp", line)

                        line = f.readline()
                        n += 1

                    self.other["gradient"] = grad

                elif "MAYER POPULATION ANALYSIS" in line:
                    self.skip_lines(f, 2)
                    n += 2
                    line = f.readline()
                    data = dict()
                    headers = []
                    while line.strip():
                        info = line.split()
                        header = info[0]
                        name = " ".join(info[2:])
                        headers.append(header)
                        data[header] = (name, [])
                        line = f.readline()
                    self.skip_lines(f, 1)
                    n += 1
                    for i in range(0, len(self.atoms)):
                        line = f.readline()
                        info = line.split()[2:]
                        for header, val in zip(headers, info):
                            data[header][1].append(float(val))
                    
                    for header in headers:
                        self.other[data[header][0]] = np.array(data[header][1])

                elif line.startswith("LOEWDIN ATOMIC CHARGES"):
                    self.skip_lines(f, 1)
                    n += 1
                    charges = np.zeros(len(self.atoms))
                    for i in range(0, len(self.atoms)):
                        line = f.readline()
                        n += 1
                        charges[i] = float(line.split()[-1])
                    self.other["Löwdin Charges"] = charges

                elif line.startswith("BASIS SET IN INPUT FORMAT"):
                    # read basis set primitive info
                    self.skip_lines(f, 3)
                    n += 3
                    line = f.readline()
                    n += 1
                    self.other["basis_set_by_ele"] = dict()
                    while "--" not in line:
                        new_gto = re.search("NewGTO\s+(\S+)", line)
                        if new_gto:
                            ele = new_gto.group(1)
                            line = f.readline()
                            n += 1
                            primitives = []
                            while "end" not in line:
                                shell_type, n_prim = line.split()
                                n_prim = int(n_prim)
                                exponents = []
                                con_coeffs = []
                                for i in range(0, n_prim):
                                    line = f.readline()
                                    n += 1
                                    info = line.split()
                                    exponent = float(info[1])
                                    con_coeff = [float(x) for x in info[2:]]
                                    exponents.append(exponent)
                                    con_coeffs.append(con_coeff)
                                primitives.append(
                                    (
                                        shell_type,
                                        n_prim,
                                        exponents,
                                        con_coeffs,
                                    )
                                )
                                line = f.readline()
                                n += 1
                            self.other["basis_set_by_ele"][ele] = primitives
                        line = f.readline()
                        n += 1

                elif line.startswith("MOLECULAR ORBITALS"):
                    # read molecular orbitals
                    self.skip_lines(f, 1)
                    n += 1
                    line = f.readline()
                    self.other["mo_coefficients"] = []
                    self.other["mo_nrgs"] = []
                    self.other["mo_occupancies"] = []
                    self.other["shell_to_atom"] = []
                    at_info = re.compile(
                        "\s*(\d+)\S\s+\d+(?:s|p[xyz]|d(?:z2|xz|yz|x2y2|xy)|[fghi][\+\-]?\d+)"
                    )
                    mo_coefficients = []
                    orbit_nrgs = []
                    occupancy = []
                    while line.strip() != "":
                        at_match = at_info.match(line)
                        if at_match:
                            ndx = int(at_match.group(1))
                            self.other["shell_to_atom"].append(ndx)
                            coeffs = []
                            # there might not always be a space between the coefficients
                            # so we can't just split(), but they are formatted
                            for i in range(17, len(line), 10):
                                coeffs.append(float(line[i: i + 9]))
                            for coeff, mo in zip(coeffs, mo_coefficients):
                                mo.append(coeff)
                        elif "--" not in line:
                            orbit_nrgs = occupancy
                            occupancy = [float(x) for x in line.split()]
                        elif "--" in line:
                            self.other["mo_nrgs"].extend(orbit_nrgs)
                            self.other["mo_occupancies"].extend(occupancy)
                            if mo_coefficients:
                                self.other["mo_coefficients"].extend(mo_coefficients)
                            mo_coefficients = [[] for x in orbit_nrgs]
                        line = f.readline()
                        n += 1
                    self.other["mo_coefficients"].extend(mo_coefficients)
                    self.other["mo_occupancies"].extend(occupancy)
                    self.other["mo_nrgs"].extend(orbit_nrgs)

                elif line.startswith("N(Alpha)  "):
                    self.other["n_alpha"] = int(np.rint(float(line.split()[2])))

                elif line.startswith("N(Beta)  "):
                    self.other["n_beta"] = int(np.rint(float(line.split()[2])))

                elif ORCA_NORM_FINISH in line:
                    self.other["finished"] = True

                # TODO E_ZPVE
                if "error" not in self.other:
                    for err in ERROR_ORCA:
                        if err in line:
                            self.other["error"] = ERROR_ORCA[err]
                            self.other["error_msg"] = line.strip()
                            break

                line = f.readline()
                n += 1

        if not just_geom:
            if "finished" not in self.other:
                self.other["finished"] = False
            
            if "mo_coefficients" in self.other and "basis_set_by_ele" in self.other:
                self.other["orbitals"] = Orbitals(self)

    def read_log(self, f, get_all=False, just_geom=True):
        def get_atoms(f, n):
            rv = []
            self.skip_lines(f, 4)
            line = f.readline()
            n += 5
            while "--" not in line:
                line = line.strip()
                line = line.split()
                for l in line:
                    try:
                        float(l)
                    except ValueError:
                        msg = "Error detected with log file on line {}"
                        raise IOError(msg.format(n))
                elem = ELEMENTS[int(line[1])]
                flag = not bool(line[2])
                rv += [Atom(element=elem, flag=flag, coords=line[3:])]
                line = f.readline()
                n += 1
            return rv, n

        def get_params(f, n):
            rv = []
            self.skip_lines(f, 2)
            n += 3
            line = f.readline()
            if "Definition" in line:
                definition = True
            else:
                definition = False
            self.skip_lines(f, 1)
            n += 2
            line = f.readline()
            while "--" not in line:
                line = line.split()
                param = line[1]
                if definition:
                    val = float(line[3])
                else:
                    val = float(line[2])
                rv.append((param, val))
                line = f.readline()
                n += 1
            return rv, n

        def get_modredundant(f, n):
            """read constraints for modredundant section"""
            rv = {}
            line = f.readline()
            n += 1
            while line.strip():
                atom_match = re.search("X\s+(\d+)\s+F", line)
                bond_match = re.search("B\s+(\d+)\s+(\d+)\s+F", line)
                angle_match = re.search("A\s+(\d+)\s+(\d+)\s+(\d+)\s+F", line)
                torsion_match = re.search(
                    "D\s+(\d+)\s+(\d+)\s+(\d+)\s+(\d+)\s+F", line
                )
                if atom_match:
                    if "atoms" not in rv:
                        rv["atoms"] = ""
                    else:
                        rv["atoms"] += ","
                    rv["atoms"] += atom_match.group(1)
                elif bond_match:
                    if "bonds" not in rv:
                        rv["bonds"] = []
                    rv["bonds"].append(
                        ",".join([bond_match.group(1), bond_match.group(2)])
                    )
                elif angle_match:
                    if "angles" not in rv:
                        rv["angles"] = []
                    rv["angles"].append(
                        ",".join(
                            [
                                angle_match.group(1),
                                angle_match.group(2),
                                angle_match.group(3),
                            ]
                        )
                    )
                elif torsion_match:
                    if "torsions" not in rv:
                        rv["torsions"] = []
                    rv["torsions"].append(
                        ",".join(
                            [
                                torsion_match.group(1),
                                torsion_match.group(2),
                                torsion_match.group(3),
                                torsion_match.group(4),
                            ]
                        )
                    )

                line = f.readline()
                n += 1

            return rv, n

        self.all_geom = []
        line = f.readline()
        self.other["archive"] = ""
        constraints = {}
        self.other["opt_steps"] = 0
        found_archive = False
        n = 1
        route = None
        while line != "":
            # route
            # we need to grab the route b/c sometimes 'hpmodes' can get split onto multiple lines:
            # B3LYP/genecp EmpiricalDispersion=GD3 int=(grid=superfinegrid) freq=(h
            # pmodes,noraman,temperature=313.15)
            if line.strip().startswith("#") and route is None:
                route = ""
                while "------" not in line:
                    route += line.strip()
                    n += 1
                    line = f.readline()
            # archive entry
            if line.strip().startswith("1\\1\\"):
                found_archive = True
                line = "@" + line.strip()[4:]
            if found_archive and line.strip().endswith("@"):
                self.other["archive"] = self.other["archive"][:-2] + "\\\\"
                found_archive = False
            elif found_archive:
                self.other["archive"] += line.strip()

            # geometry
            if re.search("(Standard|Input) orientation:", line):
                if get_all and len(self.atoms) > 0:
                    self.all_geom += [
                        (deepcopy(self.atoms), deepcopy(self.other))
                    ]
                self.atoms, n = get_atoms(f, n)
                self.other["opt_steps"] += 1

            if re.search(
                "The following ModRedundant input section has been read:", line
            ):
                constraints, n = get_modredundant(f, n)

            if just_geom:
                line = f.readline()
                n += 1
                continue
                # z-matrix parameters
            if re.search("Optimized Parameters", line):
                self.other["params"], n = get_params(f, n)
            if "Symbolic Z-matrix:" in line:
                line = f.readline()
                n += 1
                match = re.search(
                    "Charge\s*=\s*(-?\d+)\s*Multiplicity\s*=\s*(\d+)", line
                )
                if match is not None:
                    self.other["charge"] = int(match.group(1))
                    self.other["multiplicity"] = int(match.group(2))

            # status
            if NORM_FINISH in line:
                self.other["finished"] = True
            if "SCF Done" in line:
                tmp = [word.strip() for word in line.split()]
                idx = tmp.index("=")
                self.other["energy"] = float(tmp[idx + 1])
            if "Molecular mass:" in line:
                self.other["mass"] = float(float_num.search(line).group(0))
                self.other["mass"] *= UNIT.AMU_TO_KG

            # Frequencies
            if route is not None and "hpmodes" in route.lower():
                self.other["hpmodes"] = True
            if "Harmonic frequencies" in line:
                freq_str = line
                line = f.readline()
                while line != "\n":
                    n += 1
                    freq_str += line
                    line = f.readline()
                if "hpmodes" not in self.other:
                    self.other["hpmodes"] = False
                self.other["frequency"] = Frequency(
                    freq_str, self.other["hpmodes"]
                )

            if "Anharmonic Infrared Spectroscopy" in line:
                self.skip_lines(f, 5)
                n += 5
                anharm_str = ""
                combinations_read = False
                combinations = False
                line = f.readline()
                while not combinations_read:
                    n += 1
                    anharm_str += line
                    if "Combination Bands" in line:
                        combinations = True
                    line = f.readline()
                    if combinations and line == "\n":
                        combinations_read = True
                
                self.other["frequency"].parse_gaussian_anharm(
                    anharm_str.splitlines()
                )

            # X matrix for anharmonic
            if "Total Anharmonic X Matrix" in line:
                self.skip_lines(f, 1)
                n += 1
                n_freq = len(self.other["frequency"].data)
                n_sections = int(np.ceil(n_freq / 5))
                x_matrix = np.zeros((n_freq, n_freq))
                for section in range(0, n_sections):
                    header = f.readline()
                    n += 1
                    for j in range(5 * section, n_freq):
                        line = f.readline()
                        n += 1
                        ll = 5 * section
                        ul = 5 * section + min(j - ll + 1, 5)
                        x_matrix[j, ll:ul] = [
                            float(x.replace("D", "e")) for x in line.split()[1:]
                        ]
                x_matrix += np.tril(x_matrix, k=-1).T
                self.other["X_matrix"] = x_matrix

            if "Total X0" in line:
                self.other["X0"] = float(line.split()[5])

            # Thermo
            if re.search("Temperature\s*\d+\.\d+", line):
                self.other["temperature"] = float(
                    float_num.search(line).group(0)
                )
            if "Rotational constants (GHZ):" in line:
                rot = float_num.findall(line)
                rot = [
                    float(r) * PHYSICAL.PLANCK * (10 ** 9) / PHYSICAL.KB
                    for r in rot
                ]
                self.other["rotational_temperature"] = rot
            
            # rotational constants from anharmonic frequency jobs
            if "Rotational Constants (in MHz)" in line:
                self.skip_lines(f, 2)
                n += 2
                equilibrium_rotational_temperature = np.zeros(3)
                ground_rotational_temperature = np.zeros(3)
                centr_rotational_temperature = np.zeros(3)
                for i in range(0, 3):
                    line = f.readline()
                    n += 1
                    info = line.split()
                    Be = float(info[1])
                    B00 = float(info[3])
                    B0 = float(info[5])
                    equilibrium_rotational_temperature[i] = Be
                    ground_rotational_temperature[i] = B00
                    centr_rotational_temperature[i] = B0
                equilibrium_rotational_temperature *= PHYSICAL.PLANCK * 1e6 / PHYSICAL.KB
                ground_rotational_temperature *= PHYSICAL.PLANCK * 1e6 / PHYSICAL.KB
                centr_rotational_temperature *= PHYSICAL.PLANCK * 1e6 / PHYSICAL.KB
                self.other["equilibrium_rotational_temperature"] = equilibrium_rotational_temperature
                self.other["ground_rotational_temperature"] = ground_rotational_temperature
                self.other["centr_rotational_temperature"] = centr_rotational_temperature
            
            if "Sum of electronic and zero-point Energies=" in line:
                self.other["E_ZPVE"] = float(float_num.search(line).group(0))
            if "Sum of electronic and thermal Enthalpies=" in line:
                self.other["enthalpy"] = float(float_num.search(line).group(0))
            if "Sum of electronic and thermal Free Energies=" in line:
                self.other["free_energy"] = float(
                    float_num.search(line).group(0)
                )
            if "Zero-point correction=" in line:
                self.other["ZPVE"] = float(float_num.search(line).group(0))
            if "Rotational symmetry number" in line:
                self.other["rotational_symmetry_number"] = int(
                    re.search("\d+", line).group(0)
                )

            # Gradient
            if re.search("Threshold\s+Converged", line) is not None:
                line = f.readline()
                n += 1
                grad = {}

                def add_grad(line, name, grad):
                    line = line.split()
                    grad[name] = {
                        "value": line[2],
                        "threshold": line[3],
                        "converged": True if line[4] == "YES" else False,
                    }
                    return grad

                while line != "":
                    if "Predicted change in Energy" in line:
                        break
                    if re.search("Maximum\s+Force", line) is not None:
                        grad = add_grad(line, "Max Force", grad)
                    if re.search("RMS\s+Force", line) is not None:
                        grad = add_grad(line, "RMS Force", grad)
                    if re.search("Maximum\s+Displacement", line) is not None:
                        grad = add_grad(line, "Max Disp", grad)
                    if re.search("RMS\s+Displacement", line) is not None:
                        grad = add_grad(line, "RMS Disp", grad)
                    line = f.readline()
                    n += 1
                self.other["gradient"] = grad

            # symmetry
            if "Full point group" in line:
                self.other["full_point_group"] = line.split()[-3]

            if "Largest Abelian subgroup" in line:
                self.other["abelian_subgroup"] = line.split()[-3]

            if "Largest concise Abelian subgroup" in line:
                self.other["concise_abelian_subgroup"] = line.split()[-3]

            # forces
            if "Forces (Hartrees/Bohr)" in line:
                gradient = np.zeros((len(self.atoms), 3))
                self.skip_lines(f, 2)
                n += 2
                for i in range(0, len(self.atoms)):
                    n += 1
                    line = f.readline()
                    info = line.split()
                    gradient[i] = np.array([float(x) for x in info[2:]])

                self.other["forces"] = gradient

            # atomic charges
            if "Mulliken charges:" in line:
                self.skip_lines(f, 1)
                n += 1
                charges = []
                for i in range(0, len(self.atoms)):
                    line = f.readline()
                    n += 1
                    charges.append(float(line.split()[2]))
                self.other["Mulliken Charges"] = charges 
            
            if "APT charges:" in line:
                self.skip_lines(f, 1)
                n += 1
                charges = []
                for i in range(0, len(self.atoms)):
                    line = f.readline()
                    n += 1
                    charges.append(float(line.split()[2]))
                self.other["APT Charges"] = charges 

            # capture errors
            # only keep first error, want to fix one at a time
            if "error" not in self.other:
                for err in ERROR:
                    if re.search(err, line):
                        self.other["error"] = ERROR[err]
                        self.other["error_msg"] = line.strip()
                        break

            line = f.readline()
            n += 1

        if not just_geom:
            if route is not None:
                other_kwargs = {GAUSSIAN_ROUTE: {}}
                route_spec = re.compile("(\w+)=?\((.*)\)")
                method_and_basis = re.search(
                    "#(?:[NnPpTt]\s+?)(\S+)|#\s*?(\S+)", route
                )
                if method_and_basis is not None:
                    if method_and_basis.group(2):
                        method_info = method_and_basis.group(2).split("/")
                    else:
                        method_info = method_and_basis.group(1).split("/")

                    method = method_info[0]
                    if len(method_info) > 1:
                        basis = method_info[1]
                    else:
                        basis = None

                    route_options = route.split()
                    job_type = []
                    grid = None
                    solvent = None
                    for option in route_options:
                        if option.startswith("#"):
                            continue
                        elif option.startswith(method):
                            continue

                        option_lower = option.lower()
                        if option_lower.startswith("opt"):
                            ts = False
                            match = route_spec.search(option)
                            if match:
                                options = match.group(2).split(",")
                            elif option_lower.startswith("opt="):
                                options = ["".join(option.split("=")[1:])]
                            else:
                                if not constraints:
                                    # if we didn't read constraints, try using flagged atoms instead
                                    from AaronTools.finders import FlaggedAtoms

                                    constraints = {"atoms": FlaggedAtoms}
                                job_type.append(
                                    OptimizationJob(constraints=constraints)
                                )
                                continue

                            other_kwargs[GAUSSIAN_ROUTE]["opt"] = []

                            for opt in options:
                                if opt.lower() == "ts":
                                    ts = True
                                else:
                                    other_kwargs[GAUSSIAN_ROUTE]["opt"].append(
                                        opt
                                    )

                            job_type.append(
                                OptimizationJob(
                                    transition_state=ts,
                                    constraints=constraints,
                                )
                            )

                        elif option_lower.startswith("freq"):
                            temp = 298.15
                            match = route_spec.search(option)
                            if match:
                                options = match.group(2).split(",")
                            elif option_lower.startswith("freq="):
                                options = "".join(option.split("=")[1:])
                            else:
                                job_type.append(FrequencyJob())
                                continue

                            other_kwargs[GAUSSIAN_ROUTE]["freq"] = []

                            for opt in options:
                                if opt.lower().startswith("temp"):
                                    temp = float(opt.split("=")[1])
                                else:
                                    other_kwargs[GAUSSIAN_ROUTE][
                                        "freq"
                                    ].append(opt)

                            job_type.append(FrequencyJob(temperature=temp))

                        elif option_lower == "sp":
                            job_type.append(SinglePointJob())

                        elif option_lower.startswith("int"):
                            match = route_spec.search(option)
                            if match:
                                options = match.group(2).split(",")
                            elif option_lower.startswith("freq="):
                                options = "".join(option.split("=")[1:])
                            else:
                                job_type.append(FrequencyJob())
                                continue

                            for opt in options:
                                if opt.lower().startswith("grid"):
                                    grid_name = opt.split("=")[1]
                                    grid = IntegrationGrid(grid_name)
                                else:
                                    if "Integral" not in other_kwargs[GAUSSIAN_ROUTE]:
                                        other_kwargs[GAUSSIAN_ROUTE]["Integral"] = []
                                    other_kwargs[GAUSSIAN_ROUTE][
                                        "Integral"
                                    ].append(opt)

                        else:
                            # TODO: parse solvent
                            match = route_spec.search(option)
                            if match:
                                keyword = match.group(1)
                                options = match.group(2).split(",")
                                other_kwargs[GAUSSIAN_ROUTE][keyword] = options
                            elif "=" in option:
                                keyword = option.split("=")[0]
                                options = "".join(option.split("=")[1:])
                                other_kwargs[GAUSSIAN_ROUTE][keyword] = [
                                    options
                                ]
                            else:
                                other_kwargs[GAUSSIAN_ROUTE][option] = []
                                continue

                    self.other["other_kwargs"] = other_kwargs
                    try:
                        theory = Theory(
                            charge=self.other["charge"],
                            multiplicity=self.other["multiplicity"],
                            job_type=job_type,
                            basis=basis,
                            method=method,
                            grid=grid,
                            solvent=solvent,
                        )
                        self.other["theory"] = theory
                    except KeyError:
                        # if there is a serious error, too little info may be available
                        # to properly create the theory object
                        pass

        for i, a in enumerate(self.atoms):
            a.name = str(i + 1)

        if "finished" not in self.other:
            self.other["finished"] = False
        if "error" not in self.other:
            self.other["error"] = None
        return

    def read_com(self, f):
        found_atoms = False
        found_constraint = False
        atoms = []
        other = {}
        for line in f:
            # header
            if line.startswith("%"):
                continue
            if line.startswith("#"):
                method = re.search("^#([NnPpTt]\s+?)(\S+)|^#\s*?(\S+)", line)
                # route can be #n functional/basis ...
                # or #functional/basis ...
                # or # functional/basis ...
                if method.group(3):
                    other["method"] = method.group(3)
                else:
                    other["method"] = method.group(2)
                if "temperature=" in line:
                    other["temperature"] = re.search(
                        "temperature=(\d+\.?\d*)", line
                    ).group(1)
                if "solvent=" in line:
                    other["solvent"] = re.search(
                        "solvent=(\S+)\)", line
                    ).group(1)
                if "scrf=" in line:
                    # solvent model should be non-greedy b/c solvent name can have commas
                    other["solvent_model"] = re.search(
                        "scrf=\((\S+?),", line
                    ).group(1)
                if "EmpiricalDispersion=" in line:
                    other["emp_dispersion"] = re.search(
                        "EmpiricalDispersion=(\S+)", line
                    ).group(1)
                if "int=(grid" in line or "integral=(grid" in line.lower():
                    other["grid"] = re.search(
                        "(?:int||Integral)=\(grid[(=](\S+?)\)", line
                    ).group(1)
                # comments can be multiple lines long
                # but there should be a blank line between the route and the comment
                # and another between the comment and the charge+mult
                blank_lines = 0
                while blank_lines < 2:
                    line = f.readline().strip()
                    if len(line) == 0:
                        blank_lines += 1
                    else:
                        if "comment" not in other:
                            other["comment"] = ""
                        other["comment"] += "%s\n" % line
                other["comment"] = (
                    other["comment"].strip() if "comment" in other else ""
                )
                line = f.readline()
                if len(line.split()) > 1:
                    line = line.split()
                else:
                    line = line.split(",")
                other["charge"] = int(line[0])
                other["multiplicity"] = int(line[1])
                found_atoms = True
                continue
            # constraints
            if found_atoms and line.startswith("B") and line.endswith("F"):
                found_constraint = True
                if "constraint" not in other:
                    other["constraint"] = []
                other["constraint"] += [float_num.findall(line)]
                continue
            # footer
            if found_constraint:
                if "footer" not in other:
                    other["footer"] = ""
                other["footer"] += line
                continue
            # atom coords
            nums = float_num.findall(line)
            line = line.split()
            if len(line) == 8 and is_alpha(line[0].split('-')[0]):
                line0 = line[0].split('-')
                line6 = line[6].split('-')
                tags = []
                for i in line6:
                    tags.append(i)
                tags.append(line[7])
                if line0[2]=='':
                    line0[3]=str(float(line0[3])*(-1))
                    a = OniomAtom(element=line0[0], flag=nums[1], coords=nums[2:5], layer=line[5], atomtype=line0[1],charge=line0[3],tags=tags)
                else:
                    a = OniomAtom(element=line0[0], flag=nums[1], coords=nums[2:5], layer=line[5], atomtype=line0[1],charge=line0[2],tags=tags)
            elif len(line) == 8 and is_alpha(line[0]):
                a = OniomAtom(element=line[0], flag=nums[0], coords=nums[1:4], layer=line[5], tags=line[6:])
            elif len(line) == 7 and is_alpha(line[0].split('-')[0]):
                line0 = line[0].split('-')
                line5 = line[5].split('-')
                tags = []
                for i in line5:
                    tags.append(i)
                tags.append(line[6])
                if line0[2]=='':
                    line0[3]=str(float(line0[3])*(-1))
                    a = OniomAtom(element=line0[0], coords=nums[1:4], layer=line[4], atomtype=line0[1],charge=line0[3],tags=tags)
                else:
                    a = OniomAtom(element=line0[0], coords=nums[1:4], layer=line[4], atomtype=line0[1],charge=line0[2],tags=tags)
            elif len(line) == 7 and is_alpha(line[0]):
                a = OniomAtom(element=line[0], coords=nums[0:3], layer=line[4], tags=line[5:])
            elif len(line) == 6 and is_alpha(line[0].split('-')[0]): 
                line0 = line[0].split('-')
                a = OniomAtom(element=line[0], flag=nums[0], coords=nums[1:], layer=line[5])
            elif len(line) == 6 and is_alpha(line[0]) and len(nums) == 4:
                a = OniomAtom(element=line[0], coords=nums[1:], layer=line[5], flag=nums[0])
            elif len(line) == 5 and is_alpha(line[0]) and len(nums) == 4:
                if not is_int(line[1]):
                    continue
                a = Atom(element=line[0], coords=nums[1:], flag=nums[0])
            elif len(line) == 5 and is_alpha(line[0]) and len(nums) == 3:
                a = OniomAtom(element=line[0], coords=nums[0:], layer=line[4])
            elif len(line) == 5 and is_alpha(line[0].split('-')[0]):
                line0 = line[0].split('-')
                if line0[2]=='':
                    line0[3]=str(float(line0[3])*(-1))
                    a = OniomAtom(element=line0[0], coords=nums[1:], layer=line[4], atomtype=line0[1], charge=line0[3])
                else:
                    a = OniomAtom(element=line0[0], coords=nums[1:], layer=line[4], atomtype=line0[1], charge=line0[2])
            elif len(line) == 4 and is_alpha(line[0]) and len(nums) == 3:
                a = Atom(element=line[0], coords=nums)
            else:
                continue
            atoms += [a]
        for i, a in enumerate(atoms):
            a.name = str(i + 1)
        self.atoms = atoms
        self.other = other
        return

    def read_fchk(self, f, just_geom=True):
        def parse_to_list(i, lines, length, data_type):
            """takes a block in an fchk file and turns it into an array
            block headers all end with N=   <int>
            the length of the array will be <int>
            the data type is specified by data_type"""
            i += 1
            line = lines[i]
            items_per_line = len(line.split())
            total_items = items_per_line
            num_lines = 1
            while total_items < length:
                total_items += items_per_line
                num_lines += 1

            block = ""
            for line in lines[i : i + num_lines]:
                block += " "
                block += line

            return (
                np.array([data_type(x) for x in block.split()]),
                i + num_lines,
            )

        self.atoms = []
        atom_numbers = []
        atom_coords = []

        other = {}

        int_info = re.compile("([\S\s]+?)\s*I\s*([N=]*)\s*(-?\d+)")
        real_info = re.compile(
            "([\S\s]+?)\s*R\s*([N=])*\s*(-?\d+\.?\d*[Ee]?[+-]?\d*)"
        )
        char_info = re.compile(
            "([\S\s]+?)\s*C\s*([N=])*\s*(-?\d+\.?\d*[Ee]?[+-]?\d*)"
        )

        theory = Theory()

        lines = f.readlines()

        i = 0
        while i < len(lines):
            line = lines[i]
            if i == 0:
                other["comment"] = line.strip()
            elif i == 1:
                i += 1
                line = lines[i]
                job_info = line.split()
                if job_info[0] == "SP":
                    theory.job_type = [SinglePointJob()]
                elif job_info[0] == "FOPT":
                    theory.job_type[OptimizationJob()]
                elif job_info[0] == "FTS":
                    theory.job_type = [OptimizationJob(transition_state=True)]
                elif job_info[0] == "FORCE":
                    theory.job_type = [ForceJob()]
                elif job_info[0] == "FREQ":
                    theory.job_type = [FrequencyJob()]

                theory.method = job_info[1]
                if len(job_info) > 2:
                    theory.basis = job_info[2]

                i += 1
                continue

            int_match = int_info.match(line)
            real_match = real_info.match(line)
            char_match = char_info.match(line)
            if int_match is not None:
                data = int_match.group(1)
                value = int_match.group(3)
                if data == "Charge" and not just_geom:
                    theory.charge = int(value)
                elif data == "Multiplicity" and not just_geom:
                    theory.multiplicity = int(value)
                elif data == "Atomic numbers":
                    atom_numbers, i = parse_to_list(i, lines, int(value), int)
                elif not just_geom:
                    if int_match.group(2):
                        other[data], i = parse_to_list(
                            i, lines, int(value), int
                        )
                        continue
                    else:
                        other[data] = int(value)

            elif real_match is not None:
                data = real_match.group(1)
                value = real_match.group(3)
                if data == "Current cartesian coordinates":
                    atom_coords, i = parse_to_list(i, lines, int(value), float)
                elif data == "Total Energy":
                    other["energy"] = float(value)
                elif not just_geom:
                    if real_match.group(2):
                        other[data], i = parse_to_list(
                            i, lines, int(value), float
                        )
                        continue
                    else:
                        other[data] = float(value)

            # elif char_match is not None:
            #     data = char_match.group(1)
            #     value = char_match.group(3)
            #     if not just_geom:
            #         other[data] = lines[i + 1]
            #         i += 1

            i += 1

        self.other = other
        self.other["theory"] = theory

        coords = np.reshape(atom_coords, (len(atom_numbers), 3))
        for n, (atnum, coord) in enumerate(zip(atom_numbers, coords)):
            atom = Atom(
                element=ELEMENTS[atnum],
                coords=UNIT.A0_TO_BOHR * coord,
                name=str(n + 1),
            )
            self.atoms.append(atom)
        
        try:
            self.other["orbitals"] = Orbitals(self)
        except NotImplementedError:
            pass

    def read_crest(self, f, conf_name=None):
        """
        conf_name = False to skip conformer loading (doesn't get written until crest job is done)
        """
        if conf_name is None:
            conf_name = os.path.join(
                os.path.dirname(self.name), "crest_conformers.xyz"
            )
        line = True
        self.other["finished"] = False
        self.other["error"] = None
        while line:
            line = f.readline()
            if "terminated normally" in line:
                self.other["finished"] = True
            elif "population of lowest" in line:
                self.other["best_pop"] = float(float_num.findall(line)[0])
            elif "ensemble free energy" in line:
                self.other["free_energy"] = float(float_num.findall(line)[0])
            elif "ensemble entropy" in line:
                self.other["entropy"] = (
                    float(float_num.findall(line)[1]) / 1000
                )
            elif "ensemble average energy" in line:
                self.other["energy"] = float(float_num.findall(line)[0])
            elif "E lowest" in line:
                self.other["best_energy"] = float(float_num.findall(line)[0])
            elif "T /K" in line:
                self.other["temperature"] = float(float_num.findall(line)[0])
            elif (
                line.strip()
                .lower()
                .startswith(("forrtl", "warning", "*warning"))
            ):
                self.other["error"] = "UNKNOWN"
                if "error_msg" not in self.other:
                    self.other["error_msg"] = ""
                self.other["error_msg"] += line
            elif "-chrg" in line:
                self.other["charge"] = int(float_num.findall(line)[0])
            elif "-uhf" in line:
                self.other["multiplicity"] = (
                    int(float_num.findall(line)[0]) + 1
                )

        if self.other["finished"] and conf_name:
            self.other["conformers"] = FileReader(
                conf_name,
                get_all=True,
            ).all_geom
            self.comment, self.atoms = self.other["conformers"][0]
            self.other["conformers"] = self.other["conformers"][1:]

    def read_xtb(self, f, freq_name=None):
        line = True
        self.other["finished"] = False
        self.other["error"] = None
        self.atoms = []
        self.comment = ""
        while line:
            line = f.readline()
            if "Optimized Geometry" in line:
                line = f.readline()
                n_atoms = int(line.strip())
                line = f.readline()
                self.comment = " ".join(line.strip().split()[2:])
                for i in range(n_atoms):
                    line = f.readline()
                    elem, x, y, z = line.split()
                    self.atoms.append(Atom(element=elem, coords=[x, y, z]))
            if "normal termination" in line:
                self.other["finished"] = True
            if "abnormal termination" in line:
                self.other["error"] = "UNKNOWN"
            if line.strip().startswith("#ERROR"):
                if "error_msg" not in self.other:
                    self.other["error_msg"] = ""
                self.other["error_msg"] += line
            if "charge" in line and ":" in line:
                self.other["charge"] = int(float_num.findall(line)[0])
            if "spin" in line and ":" in line:
                self.other["multiplicity"] = (
                    2 * float(float_num.findall(line)[0]) + 1
                )
            if "total energy" in line:
                self.other["energy"] = float(float_num.findall(line)[0])
            if "zero point energy" in line:
                self.other["ZPVE"] = float(float_num.findall(line)[0])
            if "total free energy" in line:
                self.other["free_energy"] = float(float_num.findall(line)[0])
            if "electronic temp." in line:
                self.other["temperature"] = float(float_num.findall(line)[0])
        if freq_name is not None:
            with open(freq_name) as f_freq:
                self.other["frequency"] = Frequency(f_freq.read())

    def read_sqm(self, f):
        lines = f.readlines()
        
        self.other["finished"] = False
        
        self.atoms = []
        i = 0
        while i < len(lines):
            line = lines[i]
            if "Atomic Charges for Step" in line:
                elements = []
                for info in lines[i + 2:]:
                    if not info.strip() or not info.split()[0].isdigit():
                        break
                    ele = info.split()[1]
                    elements.append(ele)
                i += len(elements) + 2
                
            if "Final Structure" in line:
                k = 0
                for info in lines[i + 4:]:
                    data = info.split()
                    coords = np.array([x for x in data[4:7]])
                    self.atoms.append(
                        Atom(
                            name=str(k + 1),
                            coords=coords,
                            element=elements[k],
                        )
                    )
                    k += 1
                    if k == len(elements):
                        break
                i += k + 4
            
            if "Calculation Completed" in line:
                self.other["finished"] = True
    
            if "Total SCF energy" in line:
                self.other["energy"] = float(line.split()[4]) / UNIT.HART_TO_KCAL

            i += 1
        
        if not self.atoms:
            # there's no atoms if there's an error
            # error is probably on the last line
            self.other["error"] = "UNKNOWN"
            self.other["error_msg"] = line


@addlogger
class Frequency:
    """
    ATTRIBUTES
    :data: Data - contains frequencies, intensities, and normal mode vectors
    :imaginary_frequencies: list(float)
    :real_frequencies: list(float)
    :lowest_frequency: float
    :by_frequency: dict keyed by frequency containing intensities and vectors
        {freq: {intensity: float, vector: np.array}}
    :is_TS: bool - true if len(imaginary_frequencies) == 1, else False
    """

    LOG = None

    class Data:
        """
        ATTRIBUTES
        :frequency: float
        :intensity: float
        :vector: (2D array) normal mode vectors
        :forcek: float
        :symmetry: str
        """

        def __init__(
            self,
            frequency,
            intensity=None,
            vector=None,
            forcek=None,
            symmetry=None,
        ):
            if vector is None:
                vector = []

            self.frequency = frequency
            self.intensity = intensity
            self.symmetry = symmetry
            self.vector = np.array(vector)
            self.forcek = forcek


    class AnharmonicData:
        """
        ATTRIBUTES
        :frequency: float
        :harmonic: Data() or None
        :intensity: float
        :overtones: list(AnharmonicData)
        :combinations: dict(int: AnharmonicData)
        """

        def __init__(
            self,
            frequency,
            intensity,
            harmonic,
        ):
            self.frequency = frequency
            self.harmonic = harmonic
            if harmonic:
                self.delta_anh = frequency - harmonic.frequency
            self.intensity = intensity
            self.overtones = []
            self.combinations = dict()
        
        def __lt__(self, other):
            return self.frequency < other.frequency

        @property
        def harmonic_frequency(self):
            return self.harmonic.frequency

        @property
        def harmonic_intensity(self):
            return self.harmonic.intensity


    def __init__(self, data, hpmodes=None, style="log", harmonic=True):
        """
        :data: should either be a str containing the lines of the output file
            with frequency information, or a list of Data objects
        :hpmodes: required when data is a string
        :form:    required when data is a string; denotes file format (log, out, ...)
        :harmonic: bool, data is for anharmonic frequencies
        """
        self.data = []
        self.anharm_data = None
        self.imaginary_frequencies = None
        self.real_frequencies = None
        self.lowest_frequency = None
        self.by_frequency = {}
        self.is_TS = None

        if data and isinstance(data[0], Frequency.Data):
            self.data = data
            self.sort_frequencies()
            return
        elif data:
            if hpmodes is None:
                raise TypeError(
                    "hpmode argument required when data is a string"
                )
        else:
            return

        lines = data.splitlines()
        num_head = 0
        for line in lines:
            if "Harmonic frequencies" in line:
                num_head += 1
        if hpmodes and num_head != 2:
            self.LOG.warning("Log file damaged, cannot get frequencies")
            return
        
        if harmonic:
            if style == "log":
                self.parse_gaussian_lines(lines, hpmodes)
            elif style == "out":
                self.parse_orca_lines(lines, hpmodes)
            elif style == "dat":
                self.parse_psi4_lines(lines, hpmodes)
            else:
                raise RuntimeError(
                    "no harmonic frequency parser for %s files" % style
                )
        else:
            if style == "log":
                self.parse_gaussian_anharm(lines)
            else:
                raise RuntimeError(
                    "no anharmonic frequency parser for %s files" % style
                )

        self.sort_frequencies()
        return

    def parse_psi4_lines(self, lines, hpmodes):
        """parse lines of psi4 output related to frequencies
        hpmodes is not used"""
        # normal mode info appears in blocks, with up to 3 modes per block
        # at the top is the index of the normal mode
        # next is the frequency in wavenumbers (cm^-1)
        # after a line of '-----' are the normal displacements
        read_displacement = False
        modes = []
        for n, line in enumerate(lines):
            if len(line.strip()) == 0:
                read_displacement = False
                for i, data in enumerate(self.data[-nmodes:]):
                    data.vector = np.array(modes[i])

            elif read_displacement:
                info = [float(x) for x in line.split()[2:]]
                for i, mode in enumerate(modes):
                    mode.append(info[3 * i : 3 * (i + 1)])

            elif line.strip().startswith("Vibration"):
                nmodes = len(line.split()) - 1

            elif line.strip().startswith("Freq"):
                freqs = [float(x) for x in line.split()[2:]]
                for freq in freqs:
                    self.data.append(Frequency.Data(float(freq)))

            elif line.strip().startswith("Force const"):
                force_consts = [float(x) for x in line.split()[3:]]
                for i, data in enumerate(self.data[-nmodes:]):
                    data.forcek = force_consts[i]

            elif line.strip().startswith("Irrep"):
                # sometimes psi4 doesn't identify the irrep of a mode, so we can't
                # use line.split()
                symm = [
                    x.strip() if x.strip() else None
                    for x in [line[31:40], line[51:60], line[71:80]]
                ]
                for i, data in enumerate(self.data[-nmodes:]):
                    data.symmetry = symm[i]

            elif line.strip().startswith("----"):
                read_displacement = True
                modes = [[] for i in range(0, nmodes)]

    def parse_orca_lines(self, lines, hpmodes):
        """parse lines of orca output related to frequency
        hpmodes is not currently used"""
        # vibrational frequencies appear as a list, one per line
        # block column 0 is the index of the mode
        # block column 1 is the frequency in 1/cm
        # skip line one b/c its just "VIBRATIONAL FREQUENCIES" with the way we got the lines
        for n, line in enumerate(lines[1:]):
            if line == "NORMAL MODES":
                break

            freq = line.split()[1]
            self.data += [Frequency.Data(float(freq))]

        # all 3N modes are printed with six modes in each block
        # each column corresponds to one mode
        # the rows of the columns are x_1, y_1, z_1, x_2, y_2, z_2, ...
        displacements = np.zeros((len(self.data), len(self.data)))
        carryover = 0
        start = 0
        stop = 6
        for i, line in enumerate(lines[n + 2 :]):
            if "IR SPECTRUM" in line:
                break

            if i % (len(self.data) + 1) == 0:
                carryover = i // (len(self.data) + 1)
                start = 6 * carryover
                stop = start + 6
                continue

            ndx = (i % (len(self.data) + 1)) - 1
            mode_info = line.split()[1:]

            displacements[ndx][start:stop] = [float(x) for x in mode_info]

        # reshape columns into Nx3 arrays
        for k, data in enumerate(self.data):
            data.vector = np.reshape(
                displacements[:, k], (len(self.data) // 3, 3)
            )

        # purge rotational and translational modes
        n_data = len(self.data)
        k = 0
        while k < n_data:
            if self.data[k].frequency == 0:
                del self.data[k]
                n_data -= 1
            else:
                k += 1

        for k, line in enumerate(lines):
            if line.strip() == "IR SPECTRUM":
                intensity_start = k + 2

        # IR intensities are only printed for vibrational
        # the first column is the index of the mode
        # the second column is the frequency
        # the third is the intensity, which we read next
        for t, line in enumerate(lines[intensity_start:-1]):
            ir_info = line.split()
            inten = float(ir_info[2])
            self.data[t].intensity = inten

    def parse_gaussian_lines(self, lines, hpmodes):
        num_head = 0
        idx = -1
        modes = []
        for k, line in enumerate(lines):
            if "Harmonic frequencies" in line:
                num_head += 1
                if hpmodes and num_head == 2:
                    # if hpmodes, want just the first set of freqs
                    break
                continue
            if "Frequencies" in line and (
                (hpmodes and "---" in line) or ("--" in line and not hpmodes)
            ):
                for i, symm in zip(
                    float_num.findall(line), lines[k - 1].split()
                ):
                    self.data += [Frequency.Data(float(i), symmetry=symm)]
                    modes += [[]]
                    idx += 1
                continue

            if ("Force constants" in line and "---" in line and hpmodes) or (
                "Frc consts" in line and "--" in line and not hpmodes
            ):
                force_constants = float_num.findall(line)
                for i in range(-len(force_constants), 0, 1):
                    self.data[i].forcek = float(force_constants[i])
                continue

            if "IR Inten" in line and (
                (hpmodes and "---" in line) or (not hpmodes and "--" in line)
            ):
                intensities = float_num.findall(line)
                for i in range(-len(force_constants), 0, 1):
                    self.data[i].intensity = float(intensities[i])
                continue

            if hpmodes:
                match = re.search(
                    "^\s+\d+\s+\d+\s+\d+(\s+[+-]?\d+\.\d+)+$", line
                )
                if match is None:
                    continue
                values = float_num.findall(line)
                coord = int(values[0]) - 1
                atom = int(values[1]) - 1
                moves = values[3:]
                for i, m in enumerate(moves):
                    tmp = len(moves) - i
                    mode = modes[-tmp]
                    try:
                        vector = mode[atom]
                    except IndexError:
                        vector = [0, 0, 0]
                        modes[-tmp] += [[]]
                    vector[coord] = m
                    modes[-tmp][atom] = vector
            else:
                match = re.search("^\s+\d+\s+\d+(\s+[+-]?\d+\.\d+)+$", line)
                if match is None:
                    continue
                values = float_num.findall(line)
                atom = int(values[0]) - 1
                moves = np.array(values[2:], dtype=np.float)
                n_moves = len(moves) // 3
                for i in range(-n_moves, 0):
                    modes[i].append(
                        moves[3 * n_moves + 3 * i : 4 * n_moves + 3 * i]
                    )

        for mode, data in zip(modes, self.data):
            data.vector = np.array(mode, dtype=np.float64)
        return

    def parse_gaussian_anharm(self, lines):
        reading_combinations = False
        reading_overtones = False
        reading_fundamentals = False
        
        combinations = []
        overtones = []
        fundamentals = []
        
        mode_re = re.compile("(\d+)\((\d+)\)")
        
        for line in lines:
            if "---" in line or "Mode" in line or not line.strip():
                continue
            if "Fundamental Bands" in line:
                reading_fundamentals = True
                continue
            if "Overtones" in line:
                reading_overtones = True
                continue
            if "Combination Bands" in line:
                reading_combinations = True
                continue

            if reading_combinations:
                info = line.split()
                mode1 = mode_re.search(info[0])
                mode2 = mode_re.search(info[1])
                ndx_1 = int(mode1.group(1))
                exp_1 = int(mode1.group(2))
                ndx_2 = int(mode2.group(1))
                exp_2 = int(mode2.group(2))
                harm_freq = float(info[2])
                anharm_freq = float(info[3])
                anharm_inten = float(info[4])
                harm_inten = 0
                combinations.append(
                    (ndx_1, ndx_2, exp_1, exp_2, anharm_freq,
                    anharm_inten, harm_freq, harm_inten)
                )
            elif reading_overtones:
                info = line.split()
                mode = mode_re.search(info[0])
                ndx = int(mode.group(1))
                exp = int(mode.group(2))
                harm_freq = float(info[1])
                anharm_freq = float(info[2])
                anharm_inten = float(info[3])
                harm_inten = 0
                overtones.append(
                    (ndx, exp, anharm_freq, anharm_inten, harm_freq, harm_inten)
                )
            elif reading_fundamentals:
                info = line.split()
                harm_freq = float(info[1])
                anharm_freq = float(info[2])
                anharm_inten = float(info[4])
                harm_inten = float(info[3])
                fundamentals.append(
                    (anharm_freq, anharm_inten, harm_freq, harm_inten)
                )
        
        self.anharm_data = []
        for i, mode in enumerate(sorted(fundamentals, key=lambda pair: pair[2])):
            self.anharm_data.append(
                self.AnharmonicData(mode[0], mode[1], harmonic=self.data[i])
            )
        for overtone in overtones:
            ndx = len(fundamentals) - overtone[0]
            data = self.anharm_data[ndx]
            harm_data = self.Data(overtone[4], intensity=overtone[5])
            data.overtones.append(
                self.AnharmonicData(overtone[2], overtone[3], harmonic=harm_data)
            )
        for combo in combinations:
            ndx1 = len(fundamentals) - combo[0]
            ndx2 = len(fundamentals) - combo[1]
            data = self.anharm_data[ndx1]
            harm_data = self.Data(combo[6], intensity=combo[7])
            data.combinations[ndx2] = [
                self.AnharmonicData(combo[4], combo[5], harmonic=harm_data)
            ]

    def sort_frequencies(self):
        self.imaginary_frequencies = []
        self.real_frequencies = []
        for i, data in enumerate(self.data):
            freq = data.frequency
            if freq < 0:
                self.imaginary_frequencies += [freq]
            elif freq > 0:
                self.real_frequencies += [freq]
            self.by_frequency[freq] = {
                "intensity": data.intensity,
                "vector": data.vector,
            }
        if len(self.data) > 0:
            self.lowest_frequency = self.data[0].frequency
        else:
            self.lowest_frequency = None
        self.is_TS = True if len(self.imaginary_frequencies) == 1 else False

    @property
    def real_anharmonic_frequencies(self):
        return [mode.frequency for mode in self.anharm_data if mode.frequency > 0]

    def get_ir_data(
            self,
            point_spacing=None,
            fwhm=15.0,
            plot_type="transmittance",
            peak_type="pseudo-voigt",
            voigt_mixing=0.5,
            linear_scale=0.0,
            quadratic_scale=0.0,
            anharmonic=False,
    ):
        """
        returns arrays of x_values, y_values for an IR plot
        point_spacing - spacing between points, default is higher resolution around
                        each peak (i.e. not uniform)
                        this is pointless if peak_type == delta
        fwhm - full width at half max in 1/cm
        plot_type - transmittance or absorbance
        peak_type - pseudo-voigt, gaussian, lorentzian, or delta
        voigt_mixing - fraction of pseudo-voigt that is gaussian
        linear_scale - subtract linear_scale * frequency off each mode
        quadratic_scale - subtract quadratic_scale * frequency^2 off each mode
        """
        # scale frequencies
        if anharmonic and self.anharm_data:
            frequencies = []
            intensities = []
            for data in self.anharm_data:
                frequencies.append(data.frequency)
                intensities.append(data.intensity)
                for overtone in data.overtones:
                    frequencies.append(overtone.frequency)
                    intensities.append(overtone.intensity)
                for key in data.combinations:
                    for combo in data.combinations[key]:
                        frequencies.append(combo.frequency)
                        intensities.append(combo.intensity)
            frequencies = np.array(frequencies)
            intensities = np.array(intensities)
        else:
            if anharmonic:
                self.LOG.warning(
                    "plot of anharmonic frequencies requested but no anharmonic data"
                    "is present"
                )
            frequencies = np.array(
                [freq.frequency for freq in self.data if freq.frequency > 0]
            )
            intensities = [
                freq.intensity for freq in self.data if freq.frequency > 0
            ]

        frequencies -= linear_scale * frequencies + quadratic_scale * frequencies ** 2

        if point_spacing:
            x_values = []
            x = -point_spacing
            stop = max(frequencies)
            if peak_type.lower() != "delta":
                stop += 5 * fwhm
            while x < stop:
                x += point_spacing
                x_values.append(x)
            
            x_values = np.array(x_values)
        
        e_factor = -4 * np.log(2) / fwhm ** 2
        
        if peak_type.lower() != "delta":
            # get a list of functions
            # we'll evaluate these at each x point later
            functions = []
            if not point_spacing:
                x_values = np.linspace(0, max(frequencies) - 10 * fwhm, num=100).tolist()
            
            for freq, intensity in zip(frequencies, intensities):
                if intensity is not None:
                    if not point_spacing:
                        x_values.extend(
                            np.linspace(
                                max(freq - (3.5 * fwhm), 0), 
                                freq + (3.5 * fwhm), 
                                num=65,
                            ).tolist()
                        )
                        x_values.append(freq)
                    
                    if peak_type.lower() == "gaussian":
                        functions.append(
                            lambda x, x0=freq, inten=intensity: inten * np.exp(e_factor * (x - x0) ** 2)
                        )
        
                    elif peak_type.lower() == "lorentzian":
                        functions.append(
                            lambda x, x0=freq, inten=intensity: inten * 0.5 * (0.5 * fwhm / ((x - x0) ** 2 + (0.5 * fwhm) ** 2))
                        )
                    
                    elif peak_type.lower() == "pseudo-voigt":
                        functions.append(
                            lambda x, x0=freq, inten=intensity:
                                inten * (
                                    (1 - voigt_mixing) * 0.5 * (0.5 * fwhm / ((x - x0)**2 + (0.5 * fwhm)**2)) + 
                                    voigt_mixing * np.exp(e_factor * (x - x0)**2)
                                )
                        )
            
            if not point_spacing:
                x_values = np.array(list(set(x_values)))
                x_values.sort()
        
            y_values = np.sum([f(x_values) for f in functions], axis=0)
        
        else:
            x_values = []
            y_values = []

            for freq, intensity in zip(frequencies, intensities):
                if intensity is not None:
                    y_values.append(intensity)
                    x_values.append(freq)

            y_values = np.array(y_values)

        if len(y_values) == 0:
            self.LOG.warning("nothing to plot")
            return None

        y_values /= np.amax(y_values)


        if plot_type.lower() == "transmittance":
            y_values = np.array([10 ** (2 - y) for y in y_values])

        return x_values, y_values
  
    def plot_ir(
            self,
            figure,
            centers=None,
            widths=None,
            exp_data=None,
            plot_type="transmittance",
            peak_type="pseudo-voigt",
            reverse_x=True,
            **kwargs,
    ):
        """
        plot IR data on figure
        figure - matplotlib figure
        centers - array-like of float, plot is split into sections centered
                  on the frequency specified by centers
                  default is to not split into sections
        widths - array-like of float, defines the width of each section
        exp_data - other data to plot
                   should be a list of (x_data, y_data, color)
        reverse_x - if True, 0 cm^-1 will be on the right
        plot_type - see Frequency.get_ir_data
        peak_type - any value allowed by Frequency.get_ir_data
        kwargs - keywords for Frequency.get_ir_data
        """

        data = self.get_ir_data(
            plot_type=plot_type,
            peak_type=peak_type,
            **kwargs
        )
        if data is None:
            return
        
        x_values, y_values = data

        if not centers:
            # if no centers were specified, pretend they were so we
            # can do everything the same way
            axes = [figure.subplots(nrows=1, ncols=1)]
            widths = [max(x_values)]
            centers = [max(x_values) / 2]
        else:
            n_sections = len(centers)
            figure.subplots_adjust(wspace=0.05)
            # sort the sections so we don't jump around
            widths = [x for _, x in sorted(
                zip(centers, widths),
                key=lambda p: p[0],
                reverse=reverse_x,
            )]
            centers = sorted(centers, reverse=reverse_x)
            
            axes = figure.subplots(
                nrows=1,
                ncols=n_sections,
                sharey=True,
                gridspec_kw={'width_ratios': widths},
            )
            if not hasattr(axes, "__iter__"):
                # only one section was specified (e.g. zooming in on a peak)
                # make sure axes is iterable
                axes = [axes]
        
        for i, ax in enumerate(axes):
            if i == 0:
                if plot_type.lower() == "transmittance":
                    ax.set_ylabel("Transmittance (%)")
                else:
                    ax.set_ylabel("Absorbance (arb.)")
                
                # need to split plot into sections
                # put a / on the border at the top and bottom borders
                # of the plot
                if len(axes) > 1:
                    ax.spines["right"].set_visible(False)
                    ax.tick_params(labelright=False, right=False)
                    ax.plot(
                        [1, 1],
                        [0, 1],
                        marker=((-1, -1), (1, 1)),
                        markersize=5,
                        linestyle='none',
                        color='k',
                        mec='k',
                        mew=1,
                        clip_on=False,
                        transform=ax.transAxes,
                    )

            elif i == len(axes) - 1 and len(axes) > 1:
                # last section needs a set of / too, but on the left side
                ax.spines["left"].set_visible(False)
                ax.tick_params(labelleft=False, left=False)
                ax.plot(
                    [0, 0],
                    [0, 1],
                    marker=((-1, -1), (1, 1)),
                    markersize=5,
                    linestyle='none',
                    color='k',
                    mec='k',
                    mew=1,
                    clip_on=False,
                    transform=ax.transAxes,
                )

            elif len(axes) > 1:
                # middle sections need two sets of /
                ax.spines["right"].set_visible(False)
                ax.spines["left"].set_visible(False)
                ax.tick_params(labelleft=False, labelright=False, left=False, right=False)
                ax.plot(
                    [0, 0],
                    [0, 1],
                    marker=((-1, -1), (1, 1)),
                    markersize=5,
                    linestyle='none',
                    label="Silence Between Two Subplots",
                    color='k',
                    mec='k',
                    mew=1,
                    clip_on=False,
                    transform=ax.transAxes,
                )
                ax.plot(
                    [1, 1],
                    [0, 1],
                    marker=((-1, -1), (1, 1)),
                    markersize=5,
                    label="Silence Between Two Subplots",
                    linestyle='none',
                    color='k',
                    mec='k',
                    mew=1,
                    clip_on=False,
                    transform=ax.transAxes,
                )

            if peak_type.lower() != "delta":
                ax.plot(
                    x_values,
                    y_values,
                    color='k',
                    linewidth=0.5,
                    label="computed",
                )

            else:
                if plot_type.lower() == "transmittance":
                    ax.vlines(
                        x_values,
                        y_values,
                        [100 for y in y_values],
                        linewidth=0.5,
                        colors=['k' for x in x_values],
                        label="computed"
                    )
                    ax.hlines(
                        100,
                        0,
                        max(4000, *x_values),
                        linewidth=0.5,
                        colors=['k' for y in y_values],
                        label="computed",
                    )
                
                else:
                    ax.vlines(
                        x_values,
                        [0 for y in y_values],
                        y_values,
                        linewidth=0.5,
                        colors=['k' for x in x_values],
                        label="computed"
                    )
                    ax.hlines(
                        0,
                        0,
                        max(4000, *x_values),
                        linewidth=0.5,
                        colors=['k' for y in y_values],
                        label="computed"
                    )

            if exp_data:
                for x, y, color in exp_data:
                    ax.plot(x, y, color=color, zorder=-1, linewidth=0.5, label="observed")

            center = centers[i]
            width = widths[i]
            high = center + width / 2
            low = center - width / 2
            if reverse_x:
                ax.set_xlim(high, low)
            else:
                ax.set_xlim(low, high)
        
        # b/c we're doing things in sections, we can't add an x-axis label
        # well we could, but which section would be put it one?
        # it wouldn't be centered
        # so instead the x-axis label is this
        figure.text(0.5, 0.0, r"wavenumber (cm$^{-1}$)" , ha="center", va="bottom")


@addlogger
class Orbitals:
    """
    stores functions for the shells in a basis set
    for evaluation at arbitrary points
    attributes:
    basis_functions - list(len=n_shell) of lists(len=n_prim_per_shell)
                      of functions
                      function takes the arguments:
                      r2 - float array like, squared distance from the
                           shell's center to each point being evaluated
                      x - float or array like, distance from the shell's
                          center to the point(s) being evaluated along
                          the x axis
                      y and z - same as x for the corresponding axis
    beta_functions - same as alpha_functions or None if no beta info is
                     present
    alpha_coefficients - array(shape=(n_mos, n_mos)), coefficients of
                         molecular orbitals for alpha electrons
    beta_coefficients - same as alpha_coefficients for beta electrons
    shell_coords - array(shape=(n_shells, 3)), coordinates of each shell
                   in Angstroms
    shell_types - list(str, len=n_shell), type of each shell (e.g. s, 
                  p, sp, 5d, 6d...)
    n_shell - number of shells
    n_prim_per_shell - list(len=n_shell), number of primitives per shell
    n_mos - number of molecular orbitals
    exponents - array, exponents for primitives in Eh
                each shell
    alpha_nrgs - array(len=n_mos), energy of alpha MO's
    beta_nrgs - array(len=n_mos), energy of beta MO's
    contraction_coeff - array, contraction coefficients for each primitive
                        in each shell
    n_alpha - int, number of alpha electrons
    n_beta - int, number of beta electrons
    """
    
    LOG = None
    
    def __init__(self, filereader):
        if filereader.file_type == "fchk":
            self._load_fchk_data(filereader)
        elif filereader.file_type == "out":
            self._load_orca_out_data(filereader)
        else:
            raise NotImplementedError(
                "cannot load orbital info from %s files" % filereader.file_type
            )
    
    def _load_fchk_data(self, filereader):
        from scipy.special import factorial2
        
        if "Coordinates of each shell" in filereader.other:
            self.shell_coords = np.reshape(
                filereader.other["Coordinates of each shell"],
                (len(filereader.other["Shell types"]), 3)
            )
        else:
            center_coords = []
            for ndx in filereader.other["Shell to atom map"]:
                center_coords.append(filereader.atoms[ndx - 1].coords)
            self.center_coords = np.array(center_coords)
        self.contraction_coeff = filereader.other["Contraction coefficients"]
        self.exponents = filereader.other["Primitive exponents"]
        self.n_prim_per_shell = filereader.other["Number of primitives per shell"]

        def gau_norm(a, l):
            """
            normalization for gaussian primitives that depends on
            the exponential (a) and the total angular momentum (l)
            """
            t1 = np.sqrt((2 * a) ** (l + 3 / 2)) / (np.pi ** (3. / 4))
            t2 = np.sqrt(2 ** l / factorial2(2 * l - 1))
            return t1 * t2
        # get functions for norm of s, p, 5d, and 7f
        s_norm = lambda a, l=0: gau_norm(a, l)
        p_norm = lambda a, l=1: gau_norm(a, l)
        d_norm = lambda a, l=2: gau_norm(a, l)
        f_norm = lambda a, l=3: gau_norm(a, l)
        
        self.basis_functions = list()
        
        self.n_mos = 0
        self.shell_types = []
        shell_i = 0
        for n_prim, shell in zip(
            self.n_prim_per_shell,
            filereader.other["Shell types"],
        ):
            exponents = self.exponents[shell_i: shell_i + n_prim]
            con_coeff = self.contraction_coeff[shell_i: shell_i + n_prim]
            
            if shell == 0:
                # s functions
                self.shell_types.append("s")
                self.n_mos += 1
                norms = s_norm(exponents)
                def s_func(r2, x, y, z, alpha=exponents, con_coeff=con_coeff, norms=norms):
                    if _WITH_NE:
                        a_r2 = np.outer(-alpha, r2)
                        e_r2 = ne.evaluate("exp(a_r2)")
                    else:
                        e_r2 = np.exp(np.outer(-alpha, r2))
                    return np.dot(con_coeff * norms, e_r2)
                self.basis_functions.append([s_func])
        
            elif shell == 1:
                # p functions
                self.shell_types.append("p")
                self.n_mos += 3
                norms = p_norm(exponents)
                def px_func(r2, x, y, z, alpha=exponents, con_coeff=con_coeff, norms=norms):
                    if _WITH_NE:
                        a_r2 = np.outer(-alpha, r2)
                        e_r2 = ne.evaluate("exp(a_r2)")
                    else:
                        e_r2 = np.exp(np.outer(-alpha, r2))
                    s_val = np.dot(con_coeff * norms, e_r2)
                    return s_val * x
                def py_func(r2, x, y, z, alpha=exponents, con_coeff=con_coeff, norms=norms):
                    if _WITH_NE:
                        a_r2 = np.outer(-alpha, r2)
                        e_r2 = ne.evaluate("exp(a_r2)")
                    else:
                        e_r2 = np.exp(np.outer(-alpha, r2))
                    s_val = np.dot(con_coeff * norms, e_r2)
                    return s_val * y
                def pz_func(r2, x, y, z, alpha=exponents, con_coeff=con_coeff, norms=norms):
                    if _WITH_NE:
                        a_r2 = np.outer(-alpha, r2)
                        e_r2 = ne.evaluate("exp(a_r2)")
                    else:
                        e_r2 = np.exp(np.outer(-alpha, r2))
                    s_val = np.dot(con_coeff * norms, e_r2)
                    return s_val * z
                self.basis_functions.append([px_func, py_func, pz_func])
        
            elif shell == -1:
                # s=p functions
                self.shell_types.append("sp")
                self.n_mos += 4
                norm_s = s_norm(exponents)
                norm_p = p_norm(exponents)
                sp_coeff = filereader.other["P(S=P) Contraction coefficients"][shell_i: shell_i + n_prim]
                def s_func(
                    r2, x, y, z,
                    alpha=exponents,
                    s_coeff=con_coeff,
                    s_norms=norm_s,
                ):
                    if _WITH_NE:
                        a_r2 = np.outer(-alpha, r2)
                        e_r2 = ne.evaluate("exp(a_r2)")
                    else:
                        e_r2 = np.exp(np.outer(-alpha, r2))
                    sp_val_s = np.dot(s_coeff * s_norms, e_r2)
                    return sp_val_s
                def px_func(
                    r2, x, y, z,
                    alpha=exponents,
                    p_coeff=sp_coeff,
                    p_norms=norm_p,
                ):
                    if _WITH_NE:
                        a_r2 = np.outer(-alpha, r2)
                        e_r2 = ne.evaluate("exp(a_r2)")
                    else:
                        e_r2 = np.exp(np.outer(-alpha, r2))
                    sp_val_p = np.dot(p_coeff * p_norms, e_r2)
                    return sp_val_p * x
                def py_func(
                    r2, x, y, z,
                    alpha=exponents,
                    p_coeff=sp_coeff,
                    p_norms=norm_p,
                ):
                    if _WITH_NE:
                        a_r2 = np.outer(-alpha, r2)
                        e_r2 = ne.evaluate("exp(a_r2)")
                    else:
                        e_r2 = np.exp(np.outer(-alpha, r2))
                    sp_val_p = np.dot(p_coeff * p_norms, e_r2)
                    return sp_val_p * y
                def pz_func(
                    r2, x, y, z,
                    alpha=exponents,
                    p_coeff=sp_coeff,
                    p_norms=norm_p,
                ):
                    if _WITH_NE:
                        a_r2 = np.outer(-alpha, r2)
                        e_r2 = ne.evaluate("exp(a_r2)")
                    else:
                        e_r2 = np.exp(np.outer(-alpha, r2))
                    sp_val_p = np.dot(p_coeff * p_norms, e_r2)
                    return sp_val_p * z
                self.basis_functions.append([s_func, px_func, py_func, pz_func])
        
            elif shell == 2:
                # cartesian d functions
                self.shell_types.append("6d")
                self.n_mos += 6
                norms = d_norm(exponents)
                def dxx_func(r2, x, y, z, alpha=exponents, con_coeff=con_coeff, norms=norms):
                    if _WITH_NE:
                        a_r2 = np.outer(-alpha, r2)
                        e_r2 = ne.evaluate("exp(a_r2)")
                        xx = ne.evaluate("x * x")
                    else:
                        e_r2 = np.exp(np.outer(-alpha, r2))
                        xx = x ** 2
                    s_val = np.dot(con_coeff * norms, e_r2)
                    return s_val * xx
        
                def dyy_func(r2, x, y, z, alpha=exponents, con_coeff=con_coeff, norms=norms):
                    if _WITH_NE:
                        a_r2 = np.outer(-alpha, r2)
                        e_r2 = ne.evaluate("exp(a_r2)")
                        yy = ne.evaluate("y * y")
                    else:
                        e_r2 = np.exp(np.outer(-alpha, r2))
                        yy = y * y
                    s_val = np.dot(con_coeff * norms, e_r2)
                    return s_val * yy
        
                def dzz_func(r2, x, y, z, alpha=exponents, con_coeff=con_coeff, norms=norms):
                    if _WITH_NE:
                        a_r2 = np.outer(-alpha, r2)
                        e_r2 = ne.evaluate("exp(a_r2)")
                        zz = ne.evaluate("z * z")
                    else:
                        e_r2 = np.exp(np.outer(-alpha, r2))
                        zz = z * z
                    s_val = np.dot(con_coeff * norms, e_r2)
                    return s_val * zz
        
                def dxy_func(r2, x, y, z, alpha=exponents, con_coeff=con_coeff, norms=norms):
                    if _WITH_NE:
                        a_r2 = np.outer(-alpha, r2)
                        e_r2 = ne.evaluate("exp(a_r2)")
                        xy = ne.evaluate("sqrt(3) * x * y")
                    else:
                        e_r2 = np.exp(np.outer(-alpha, r2))
                        xy = np.sqrt(3) * x * y
                    s_val = np.dot(con_coeff * norms, e_r2)
                    return s_val * xy
        
                def dxz_func(r2, x, y, z, alpha=exponents, con_coeff=con_coeff, norms=norms):
                    if _WITH_NE:
                        a_r2 = np.outer(-alpha, r2)
                        e_r2 = ne.evaluate("exp(a_r2)")
                        xz = ne.evaluate("sqrt(3) * x * z")
                    else:
                        e_r2 = np.exp(np.outer(-alpha, r2))
                        xz = np.sqrt(3) * x * z
                    s_val = np.dot(con_coeff * norms, e_r2)
                    return s_val * xz
        
                def dyz_func(r2, x, y, z, alpha=exponents, con_coeff=con_coeff, norms=norms):
                    if _WITH_NE:
                        a_r2 = np.outer(-alpha, r2)
                        e_r2 = ne.evaluate("exp(a_r2)")
                        yz = ne.evaluate("sqrt(3) * y * z")
                    else:
                        e_r2 = np.exp(np.outer(-alpha, r2))
                        yz = np.sqrt(3) * y * z
                    s_val = np.dot(con_coeff * norms, e_r2)
                    return s_val * yz
                self.basis_functions.append(
                    [dxx_func, dyy_func, dzz_func, dxy_func, dxz_func, dyz_func]
                )
        
            elif shell == -2:
                # pure d functions
                self.shell_types.append("5d")
                self.n_mos += 5
                norms = d_norm(exponents)
                def dz2r2_func(r2, x, y, z, alpha=exponents, con_coeff=con_coeff, norms=norms):
                    if _WITH_NE:
                        a_r2 = np.outer(-alpha, r2)
                        e_r2 = ne.evaluate("exp(a_r2)")
                        z2r2 = ne.evaluate("0.5 * (3 * z * z - r2)")
                    else:
                        e_r2 = np.exp(np.outer(-alpha, r2))
                        z2r2 = 0.5 * (3 * z * z - r2)
                    s_val = np.dot(con_coeff * norms, e_r2)
                    return s_val * z2r2
                def dxz_func(r2, x, y, z, alpha=exponents, con_coeff=con_coeff, norms=norms):
                    if _WITH_NE:
                        a_r2 = np.outer(-alpha, r2)
                        e_r2 = ne.evaluate("exp(a_r2)")
                        xz = ne.evaluate("sqrt(3) * x * z")
                    else:
                        e_r2 = np.exp(np.outer(-alpha, r2))
                        xz = np.sqrt(3) * x * z
                    s_val = np.dot(con_coeff * norms, e_r2)
                    return s_val * xz
                def dyz_func(r2, x, y, z, alpha=exponents, con_coeff=con_coeff, norms=norms):
                    if _WITH_NE:
                        a_r2 = np.outer(-alpha, r2)
                        e_r2 = ne.evaluate("exp(a_r2)")
                        yz = ne.evaluate("sqrt(3) * y * z")
                    else:
                        e_r2 = np.exp(np.outer(-alpha, r2))
                        yz = np.sqrt(3) * y * z
                    s_val = np.dot(con_coeff * norms, e_r2)
                    return s_val * yz
                def dx2y2_func(r2, x, y, z, alpha=exponents, con_coeff=con_coeff, norms=norms):
                    if _WITH_NE:
                        a_r2 = np.outer(-alpha, r2)
                        e_r2 = ne.evaluate("exp(a_r2)")
                        x2y2 = ne.evaluate("sqrt(3) * (x * x - y * y) / 2")
                    else:
                        e_r2 = np.exp(np.outer(-alpha, r2))
                        x2y2 = np.sqrt(3) * (x ** 2 - y ** 2) / 2
                    s_val = np.dot(con_coeff * norms, e_r2)
                    return s_val * x2y2
                def dxy_func(r2, x, y, z, alpha=exponents, con_coeff=con_coeff, norms=norms):
                    if _WITH_NE:
                        a_r2 = np.outer(-alpha, r2)
                        e_r2 = ne.evaluate("exp(a_r2)")
                        xy = ne.evaluate("sqrt(3) * x * y")
                    else:
                        e_r2 = np.exp(np.outer(-alpha, r2))
                        xy = np.sqrt(3) * x * y
                    s_val = np.dot(con_coeff * norms, e_r2)
                    return s_val * xy
        
                self.basis_functions.append(
                    [dz2r2_func, dxz_func, dyz_func, dx2y2_func, dxy_func]
                )
        
            elif shell == 3:
                # 10f functions
                self.shell_types.append("10f")
                self.n_mos += 10
                norms = f_norm(exponents)
                def fxxx_func(r2, x, y, z, alpha=exponents, con_coeff=con_coeff, norms=norms):
                    if _WITH_NE:
                        a_r2 = np.outer(-alpha, r2)
                        e_r2 = ne.evaluate("exp(a_r2)")
                        xxx = ne.evaluate("x * x * x")
                    else:
                        e_r2 = np.exp(np.outer(-alpha, r2))
                        xxx = x * x * x
                    s_val = np.dot(con_coeff * norms, e_r2)
                    return s_val * xxx
                def fyyy_func(r2, x, y, z, alpha=exponents, con_coeff=con_coeff, norms=norms):
                    if _WITH_NE:
                        a_r2 = np.outer(-alpha, r2)
                        e_r2 = ne.evaluate("exp(a_r2)")
                        yyy = ne.evaluate("y * y * y")
                    else:
                        e_r2 = np.exp(np.outer(-alpha, r2))
                        yyy = y * y * y
                    s_val = np.dot(con_coeff * norms, e_r2)
                    return s_val * yyy
                def fzzz_func(r2, x, y, z, alpha=exponents, con_coeff=con_coeff, norms=norms):
                    if _WITH_NE:
                        a_r2 = np.outer(-alpha, r2)
                        e_r2 = ne.evaluate("exp(a_r2)")
                        zzz = ne.evaluate("z * z * z")
                    else:
                        e_r2 = np.exp(np.outer(-alpha, r2))
                        zzz = z * z * z
                    s_val = np.dot(con_coeff * norms, e_r2)
                    return s_val * zzz
                def fxyy_func(r2, x, y, z, alpha=exponents, con_coeff=con_coeff, norms=norms):
                    if _WITH_NE:
                        a_r2 = np.outer(-alpha, r2)
                        e_r2 = ne.evaluate("exp(a_r2)")
                        xyy = ne.evaluate("sqrt(5) * x * y * y")
                    else:
                        e_r2 = np.exp(np.outer(-alpha, r2))
                        xyy = np.sqrt(5) * x * y * y
                    s_val = np.dot(con_coeff * norms, e_r2)
                    return s_val * xyy
                def fxxy_func(r2, x, y, z, alpha=exponents, con_coeff=con_coeff, norms=norms):
                    if _WITH_NE:
                        a_r2 = np.outer(-alpha, r2)
                        e_r2 = ne.evaluate("exp(a_r2)")
                        xxy = ne.evaluate("sqrt(5) * x * x * y")
                    else:
                        e_r2 = np.exp(np.outer(-alpha, r2))
                        xxy = np.sqrt(5) * x * x * y
                    s_val = np.dot(con_coeff * norms, e_r2)
                    return s_val * xxy
                def fxxz_func(r2, x, y, z, alpha=exponents, con_coeff=con_coeff, norms=norms):
                    if _WITH_NE:
                        a_r2 = np.outer(-alpha, r2)
                        e_r2 = ne.evaluate("exp(a_r2)")
                        xxz = ne.evaluate("sqrt(5) * x * x * z")
                    else:
                        e_r2 = np.exp(np.outer(-alpha, r2))
                        xxz = np.sqrt(5) * x * x * z
                    s_val = np.dot(con_coeff * norms, e_r2)
                    return s_val * xxz
                def fxzz_func(r2, x, y, z, alpha=exponents, con_coeff=con_coeff, norms=norms):
                    if _WITH_NE:
                        a_r2 = np.outer(-alpha, r2)
                        e_r2 = ne.evaluate("exp(a_r2)")
                        xzz = ne.evaluate("sqrt(5) * x * z * z")
                    else:
                        e_r2 = np.exp(np.outer(-alpha, r2))
                        xzz = np.sqrt(5) * x * z * z
                    s_val = np.dot(con_coeff * norms, e_r2)
                    return s_val * xzz
                def fyzz_func(r2, x, y, z, alpha=exponents, con_coeff=con_coeff, norms=norms):
                    if _WITH_NE:
                        a_r2 = np.outer(-alpha, r2)
                        e_r2 = ne.evaluate("exp(a_r2)")
                        yzz = ne.evaluate("sqrt(5) * y * z * z")
                    else:
                        e_r2 = np.exp(np.outer(-alpha, r2))
                        yzz = np.sqrt(5) * y * z * z
                    s_val = np.dot(con_coeff * norms, e_r2)
                    return s_val * yzz
                def fyyz_func(r2, x, y, z, alpha=exponents, con_coeff=con_coeff, norms=norms):
                    if _WITH_NE:
                        a_r2 = np.outer(-alpha, r2)
                        e_r2 = ne.evaluate("exp(a_r2)")
                        yyz = ne.evaluate("sqrt(5) * y * y * z")
                    else:
                        e_r2 = np.exp(np.outer(-alpha, r2))
                        yyz = np.sqrt(5) * y * y * z
                    s_val = np.dot(con_coeff * norms, e_r2)
                    return s_val * yyz
                def fxyz_func(r2, x, y, z, alpha=exponents, con_coeff=con_coeff, norms=norms):
                    if _WITH_NE:
                        a_r2 = np.outer(-alpha, r2)
                        e_r2 = ne.evaluate("exp(a_r2)")
                        xyz = ne.evaluate("sqrt(15) * x * y * z")
                    else:
                        e_r2 = np.exp(np.outer(-alpha, r2))
                        xyz = np.sqrt(15) * x * y * z
                    s_val = np.dot(con_coeff * norms, e_r2)
                    return s_val * xyz
                self.basis_functions.append([
                    fxxx_func, fyyy_func, fzzz_func,
                    fxyy_func, fxxy_func, fxxz_func, fxzz_func, fyzz_func, fyyz_func,
                    fxyz_func,
                ])
        
            elif shell == -3:
                # pure f functions
                self.shell_types.append("7f")
                self.n_mos += 7
                norms = f_norm(exponents)
                def fz3zr2_func(r2, x, y, z, alpha=exponents, con_coeff=con_coeff, norms=norms):
                    if _WITH_NE:
                        a_r2 = np.outer(-alpha, r2)
                        e_r2 = ne.evaluate("exp(a_r2)")
                        z3zr2 = ne.evaluate("z * (5 * z * z - 3 * r2) / 2")
                    else:
                        e_r2 = np.exp(np.outer(-alpha, r2))
                        z3zr2 = z * (5 * z * z - 3 * r2) / 2
                    s_val = np.dot(con_coeff * norms, e_r2)
                    return s_val * z3zr2
                def fxz2xr2_func(r2, x, y, z, alpha=exponents, con_coeff=con_coeff, norms=norms):
                    if _WITH_NE:
                        a_r2 = np.outer(-alpha, r2)
                        e_r2 = ne.evaluate("exp(a_r2)")
                    else:
                        e_r2 = np.exp(np.outer(-alpha, r2))
                    s_val = np.dot(con_coeff * norms, e_r2)
                    xz2xr2 = np.sqrt(3) * x * (5 * z ** 2 - r2) / (2 * np.sqrt(2))
                    return s_val * xz2xr2
                def fyz2yr2_func(r2, x, y, z, alpha=exponents, con_coeff=con_coeff, norms=norms):
                    if _WITH_NE:
                        a_r2 = np.outer(-alpha, r2)
                        e_r2 = ne.evaluate("exp(a_r2)")
                        yz2yr2 = ne.evaluate("sqrt(3) * y * (5 * z * z - r2) / (2 * sqrt(2))")
                    else:
                        e_r2 = np.exp(np.outer(-alpha, r2))
                        yz2yr2 = np.sqrt(3) * y * (5 * z ** 2 - r2) / (2 * np.sqrt(2))
                    s_val = np.dot(con_coeff * norms, e_r2)
                    return s_val * yz2yr2
                def fx2zy2z_func(r2, x, y, z, alpha=exponents, con_coeff=con_coeff, norms=norms):
                    if _WITH_NE:
                        a_r2 = np.outer(-alpha, r2)
                        e_r2 = ne.evaluate("exp(a_r2)")
                        x2zr2z = ne.evaluate("sqrt(15) * z * (x * x - y * y) / 2")
                    else:
                        e_r2 = np.exp(np.outer(-alpha, r2))
                        x2zr2z = np.sqrt(15) * z * (x ** 2 - y ** 2) / 2
                    s_val = np.dot(con_coeff * norms, e_r2)
                    return s_val * x2zr2z
                def fxyz_func(r2, x, y, z, alpha=exponents, con_coeff=con_coeff, norms=norms):
                    if _WITH_NE:
                        a_r2 = np.outer(-alpha, r2)
                        e_r2 = ne.evaluate("exp(a_r2)")
                        xyz = ne.evaluate("sqrt(15) * x * y * z")
                    else:
                        e_r2 = np.exp(np.outer(-alpha, r2))
                        xyz = np.sqrt(15) * x * y * z
                    s_val = np.dot(con_coeff * norms, e_r2)
                    return s_val * xyz
                def fx3y2x_func(r2, x, y, z, alpha=exponents, con_coeff=con_coeff, norms=norms):
                    if _WITH_NE:
                        a_r2 = np.outer(-alpha, r2)
                        e_r2 = ne.evaluate("exp(a_r2)")
                        x3r2x = ne.evaluate("sqrt(5) * x * (x * x - 3 * y * y) / (2 * sqrt(2))")
                    else:
                        e_r2 = np.exp(np.outer(-alpha, r2))
                        x3r2x = np.sqrt(5) * x * (x ** 2 - 3 * y ** 2) / (2 * np.sqrt(2))
                    s_val = np.dot(con_coeff * norms, e_r2)
                    return s_val * x3r2x
                def fx2yy3_func(r2, x, y, z, alpha=exponents, con_coeff=con_coeff, norms=norms):
                    if _WITH_NE:
                        a_r2 = np.outer(-alpha, r2)
                        e_r2 = ne.evaluate("exp(a_r2)")
                        x2yy3 = ne.evaluate("sqrt(5) * y * (3 * x * x - y * y) / (2 * sqrt(2))")
                    else:
                        e_r2 = np.exp(np.outer(-alpha, r2))
                        x2yy3 = np.sqrt(5) * y * (3 * x ** 2 - y ** 2) / (2 * np.sqrt(2))
                    s_val = np.dot(con_coeff * norms, e_r2)
                    return s_val * x2yy3
        
                self.basis_functions.append([
                    fz3zr2_func, fxz2xr2_func, fyz2yr2_func, fx2zy2z_func,
                    fxyz_func, fx3y2x_func, fx2yy3_func,
                ])
        
            else:
                self.LOG.warning("cannot parse shell with type %i" % shell)
    
            shell_i += n_prim
                
        self.alpha_coefficients = np.reshape(
            filereader.other["Alpha MO coefficients"], (self.n_mos, self.n_mos),
        )
        if "Beta MO coefficients" in filereader.other:
            self.beta_coefficients = np.reshape(
                filereader.other["Beta MO coefficients"], (self.n_mos, self.n_mos),
            )
        self.n_alpha = filereader.other["Number of alpha electrons"]
        if "Number of beta electrons" in filereader.other:
            self.n_beta = filereader.other["Number of beta electrons"]

    def _load_orca_out_data(self, filereader):
        from scipy.special import factorial2
        self.shell_coords = []
        self.basis_functions = []
        self.alpha_nrgs = np.array(filereader.other["mo_nrgs"])
        self.alpha_coefficients = np.array(filereader.other["mo_coefficients"])
        self.beta_coefficients = None
        self.beta_nrgs = None
        self.shell_types = []
        self.n_mos = 0
        
        def gau_norm(a, l):
            """
            normalization for gaussian primitives that depends on
            the exponential (a) and the total angular momentum (l)
            """
            t1 = np.sqrt((2 * a) ** (l + 3 / 2)) / (np.pi ** (3. / 4))
            t2 = np.sqrt(2 ** l / factorial2(2 * l - 1))
            return t1 * t2
        # get functions for norm of s, p, 5d, and 7f
        s_norm = lambda a, l=0: gau_norm(a, l)
        p_norm = lambda a, l=1: gau_norm(a, l)
        d_norm = lambda a, l=2: gau_norm(a, l)
        f_norm = lambda a, l=3: gau_norm(a, l)
        
        # ORCA order differs from FCHK in a few places:
        # pz, px, py instead of ox, py, pz
        # f(3xy^2 - x^3) instead of f(x^3 - 3xy^2)
        # f(y^3 - 3x^2y) instead of f(3x^2y - y^3)
        for atom in filereader.atoms:
            ele = atom.element
            for shell_type, n_prim, exponents, con_coeff in filereader.other["basis_set_by_ele"][ele]:
                self.shell_coords.append(atom.coords)
                exponents = np.array(exponents)
                con_coeff = np.array(con_coeff)
                if shell_type.lower() == "s":
                    self.shell_types.append("s")
                    self.n_mos += 1
                    norms = s_norm(exponents)
                    def s_func(
                        r2, x, y, z,
                        alpha=exponents,
                        con_coeff=con_coeff[:,0],
                        norms=norms
                    ):
                        if _WITH_NE:
                            a_r2 = np.outer(-alpha, r2)
                            e_r2 = ne.evaluate("exp(a_r2)")
                        else:
                            e_r2 = np.exp(np.outer(-alpha, r2))
                        return np.dot(con_coeff * norms, e_r2)
                    self.basis_functions.append([s_func])
                elif shell_type.lower() == "p":
                    self.shell_types.append("p")
                    self.n_mos += 3
                    norms = p_norm(exponents)
                    def pz_func(
                        r2, x, y, z,
                        alpha=exponents,
                        con_coeff=con_coeff[:,0],
                        norms=norms
                    ):
                        if _WITH_NE:
                            a_r2 = np.outer(-alpha, r2)
                            e_r2 = ne.evaluate("exp(a_r2)")
                        else:
                            e_r2 = np.exp(np.outer(-alpha, r2))
                        s_val = np.dot(con_coeff * norms, e_r2)
                        return s_val * z
                    def px_func(
                        r2, x, y, z,
                        alpha=exponents,
                        con_coeff=con_coeff[:,0],
                        norms=norms
                     ):
                        if _WITH_NE:
                            a_r2 = np.outer(-alpha, r2)
                            e_r2 = ne.evaluate("exp(a_r2)")
                        else:
                            e_r2 = np.exp(np.outer(-alpha, r2))
                        s_val = np.dot(con_coeff * norms, e_r2)
                        return s_val * x
                    def py_func(
                        r2, x, y, z,
                        alpha=exponents,
                        con_coeff=con_coeff[:,0],
                        norms=norms
                    ):
                        if _WITH_NE:
                            a_r2 = np.outer(-alpha, r2)
                            e_r2 = ne.evaluate("exp(a_r2)")
                        else:
                            e_r2 = np.exp(np.outer(-alpha, r2))
                        s_val = np.dot(con_coeff * norms, e_r2)
                        return s_val * y
                    self.basis_functions.append([pz_func, px_func, py_func])
                elif shell_type.lower() == "d":
                    self.shell_types.append("5d")
                    self.n_mos += 5
                    norms = d_norm(exponents)
                    def dz2r2_func(
                        r2, x, y, z,
                        alpha=exponents,
                        con_coeff=con_coeff[:,0],
                        norms=norms
                    ):
                        if _WITH_NE:
                            a_r2 = np.outer(-alpha, r2)
                            e_r2 = ne.evaluate("exp(a_r2)")
                            z2r2 = ne.evaluate("0.5 * (3 * z * z - r2)")
                        else:
                            e_r2 = np.exp(np.outer(-alpha, r2))
                            z2r2 = 0.5 * (3 * z * z - r2)
                        s_val = np.dot(con_coeff * norms, e_r2)
                        return s_val * z2r2
                    def dxz_func(
                        r2, x, y, z,
                        alpha=exponents,
                        con_coeff=con_coeff[:,0],
                        norms=norms
                    ):
                        if _WITH_NE:
                            a_r2 = np.outer(-alpha, r2)
                            e_r2 = ne.evaluate("exp(a_r2)")
                            xz = ne.evaluate("sqrt(3) * x * z")
                        else:
                            e_r2 = np.exp(np.outer(-alpha, r2))
                            xz = np.sqrt(3) * x * z
                        s_val = np.dot(con_coeff * norms, e_r2)
                        return s_val * xz
                    def dyz_func(
                        r2, x, y, z,
                        alpha=exponents,
                        con_coeff=con_coeff[:,0],
                        norms=norms
                    ):
                        if _WITH_NE:
                            a_r2 = np.outer(-alpha, r2)
                            e_r2 = ne.evaluate("exp(a_r2)")
                        else:
                            e_r2 = np.exp(np.outer(-alpha, r2))
                        s_val = np.dot(con_coeff * norms, e_r2)
                        yz = np.sqrt(3) * y * z
                        return s_val * yz
                    def dx2y2_func(
                        r2, x, y, z,
                        alpha=exponents,
                        con_coeff=con_coeff[:,0],
                        norms=norms
                    ):
                        if _WITH_NE:
                            a_r2 = np.outer(-alpha, r2)
                            e_r2 = ne.evaluate("exp(a_r2)")
                            x2y2 = ne.evaluate("sqrt(3) * (x * x - y * y) / 2")
                        else:
                            e_r2 = np.exp(np.outer(-alpha, r2))
                            x2y2 = np.sqrt(3) * (x ** 2 - y ** 2) / 2
                        s_val = np.dot(con_coeff * norms, e_r2)
                        return s_val * x2y2
                    def dxy_func(
                        r2, x, y, z,
                        alpha=exponents,
                        con_coeff=con_coeff[:,0],
                        norms=norms
                    ):
                        if _WITH_NE:
                            a_r2 = np.outer(-alpha, r2)
                            e_r2 = ne.evaluate("exp(a_r2)")
                            xy = ne.evaluate("sqrt(3) * x * y")
                        else:
                            e_r2 = np.exp(np.outer(-alpha, r2))
                            xy = np.sqrt(3) * x * y
                        s_val = np.dot(con_coeff * norms, e_r2)
                        return s_val * xy
                
                    self.basis_functions.append(
                        [dz2r2_func, dxz_func, dyz_func, dx2y2_func, dxy_func]
                    )
                elif shell_type.lower() == "f":
                    self.shell_types.append("7f")
                    self.n_mos += 7
                    norms = f_norm(exponents)
                    def fz3zr2_func(
                        r2, x, y, z,
                        alpha=exponents,
                        con_coeff=con_coeff[:,0],
                        norms=norms
                    ):
                        if _WITH_NE:
                            a_r2 = np.outer(-alpha, r2)
                            e_r2 = ne.evaluate("exp(a_r2)")
                            z3zr2 = ne.evaluate("z * (5 * z * z - 3 * r2) / 2")
                        else:
                            e_r2 = np.exp(np.outer(-alpha, r2))
                            z3zr2 = z * (5 * z ** 2 - 3 * r2) / 2
                        s_val = np.dot(con_coeff * norms, e_r2)
                        return s_val * z3zr2
                    def fxz2xr2_func(
                        r2, x, y, z,
                        alpha=exponents,
                        con_coeff=con_coeff[:,0],
                        norms=norms
                    ):
                        if _WITH_NE:
                            a_r2 = np.outer(-alpha, r2)
                            e_r2 = ne.evaluate("exp(a_r2)")
                            xz2xr2 = ne.evaluate(
                                "sqrt(3) * x * (5 * z * z - r2) / (2 * sqrt(2))"
                            )
                        else:
                            e_r2 = np.exp(np.outer(-alpha, r2))
                            xz2xr2 = np.sqrt(3) * x * (5 * z ** 2 - r2) / (2 * np.sqrt(2))
                        s_val = np.dot(con_coeff * norms, e_r2)
                        return s_val * xz2xr2
                    def fyz2yr2_func(
                        r2, x, y, z,
                        alpha=exponents,
                        con_coeff=con_coeff[:,0],
                        norms=norms
                    ):
                        if _WITH_NE:
                            a_r2 = np.outer(-alpha, r2)
                            e_r2 = ne.evaluate("exp(a_r2)")
                            yz2yr2 = ne.evaluate(
                                "sqrt(3) * y * (5 * z * z - r2) / (2 * sqrt(2))"
                            )
                        else:
                            e_r2 = np.exp(np.outer(-alpha, r2))
                            yz2yr2 = np.sqrt(3) * y * (5 * z ** 2 - r2) / (2 * np.sqrt(2))
                        s_val = np.dot(con_coeff * norms, e_r2)
                        return s_val * yz2yr2
                    def fx2zy2z_func(
                        r2, x, y, z,
                        alpha=exponents,
                        con_coeff=con_coeff[:,0],
                        norms=norms
                    ):
                        if _WITH_NE:
                            a_r2 = np.outer(-alpha, r2)
                            e_r2 = ne.evaluate("exp(a_r2)")
                            x2zr2z = ne.evaluate("sqrt(15) * z * (x * x - y * y) / 2")
                        else:
                            e_r2 = np.exp(np.outer(-alpha, r2))
                            x2zr2z = np.sqrt(15) * z * (x ** 2 - y ** 2) / 2
                        s_val = np.dot(con_coeff * norms, e_r2)
                        return s_val * x2zr2z
                    def fxyz_func(
                        r2, x, y, z,
                        alpha=exponents,
                        con_coeff=con_coeff[:,0],
                        norms=norms
                    ):
                        if _WITH_NE:
                            a_r2 = np.outer(-alpha, r2)
                            e_r2 = ne.evaluate("exp(a_r2)")
                            xyz = ne.evaluate("sqrt(15) * x * y * z")
                        else:
                            e_r2 = np.exp(np.outer(-alpha, r2))
                            xyz = np.sqrt(15) * x * y * z
                        s_val = np.dot(con_coeff * norms, e_r2)
                        return s_val * xyz
                    def fx3y2x_func(
                        r2, x, y, z,
                        alpha=exponents,
                        con_coeff=con_coeff[:,0],
                        norms=norms
                    ):
                        if _WITH_NE:
                            a_r2 = np.outer(-alpha, r2)
                            e_r2 = ne.evaluate("exp(a_r2)")
                            x3r2x = ne.evaluate(
                                "sqrt(5) * x * (3 * y * y - x * x) / (2 * sqrt(2))"
                            )
                        else:
                            e_r2 = np.exp(np.outer(-alpha, r2))
                            x3r2x = np.sqrt(5) * x * (3 * y ** 2 - x ** 2) / (2 * np.sqrt(2))
                        s_val = np.dot(con_coeff * norms, e_r2)
                        x3r2x = np.sqrt(5) * x * (3 * y ** 2 - x ** 2) / (2 * np.sqrt(2))
                        return s_val * x3r2x
                    def fx2yy3_func(
                        r2, x, y, z,
                        alpha=exponents,
                        con_coeff=con_coeff[:,0],
                        norms=norms
                    ):
                        if _WITH_NE:
                            a_r2 = np.outer(-alpha, r2)
                            e_r2 = ne.evaluate("exp(a_r2)")
                            x2yy3 = ne.evaluate(
                                "sqrt(5) * y * (y * y - 3 * x * x) / (2 * sqrt(2))"
                            )
                        else:
                            e_r2 = np.exp(np.outer(-alpha, r2))
                            x2yy3 = np.sqrt(5) * y * (y ** 2 - 3 * x ** 2) / (2 * np.sqrt(2))
                        s_val = np.dot(con_coeff * norms, e_r2)
                        return s_val * x2yy3

                    self.basis_functions.append([
                        fz3zr2_func,
                        fxz2xr2_func, fyz2yr2_func,
                        fx2zy2z_func, fxyz_func,
                        fx3y2x_func, fx2yy3_func,
                    ])
                else:
                    self.LOG.warning("cannot handle shell of type %s" % shell_type)
        
        self.shell_coords = np.array(self.shell_coords) / UNIT.A0_TO_BOHR
        if "n_alpha" not in filereader.other:
            tot_electrons = sum(ELEMENTS.index(atom.element) for atom in filereader.atoms)
            self.n_beta = tot_electrons // 2
            self.n_alpha = tot_electrons - self.n_beta
        else:
            self.n_alpha = filereader.other["n_alpha"]
            self.n_beta = filereader.other["n_beta"]

    def mo_value(self, mo, coords, alpha=True, n_jobs=1):
        """
        get the MO evaluated at the specified coords
        m - index of molecular orbital or an array of MO coefficients
        coords - numpy array of points (N,3) or (3,)
        alpha - use alpha coefficients (default)
        n_jobs - number of parallel threads to use
                 this is on top of NumPy's and NumExpr's multithreading, so
                 if NumPy/NumExpr use 8 threads and n_jobs=2, you can
                 expect to see 16 threads in use
                 the peak memory used will also increase linearly
                 with n_jobs
                 if the joblib module is not available or n_jobs <= 1,
                 no parallelization will be attempted
        """
        # val is the running sum of MO values
        if alpha:
            coeff = self.alpha_coefficients
        else:
            coeff = self.beta_coefficients
        
        if isinstance(mo, int):
            coeff = coeff[mo]
        else:
            coeff = mo

        # calculate AO values for each shell at each point
        # multiply by the MO coefficient and add to val
        def get_value(arr):
            ao = 0
            prev_center = None
            if coords.ndim == 1:
                val = 0
            else:
                val = np.zeros(len(coords))
            for coord, shell_funcs in zip(self.shell_coords, self.basis_functions):
                # don't calculate distances until we find an AO
                # in this shell that has a non-zero MO coefficient
                calced_dist = False
                for func in shell_funcs:
                    if arr[ao] == 0:
                        ao += 1
                        continue
                    if not calced_dist:
                        calced_dist = True
                        if prev_center is None or np.linalg.norm(coord - prev_center) > 1e-13:
                            prev_center = coord
                            if _WITH_NE:
                                d_coord = ne.evaluate("coords - coord")
                            else:
                                d_coord = coords - coord
                            if coords.ndim == 1:
                                r2 = np.dot(d_coord, d_coord)
                            else:
                                if _WITH_NE:
                                    r2 = ne.evaluate("sum(d_coord * d_coord, axis=1)")
                                else:
                                    r2 = np.sum(d_coord * d_coord, axis=1)
                    if coords.ndim == 1:
                        res = func(r2, d_coord[0], d_coord[1], d_coord[2])
                    else:
                        res = func(r2, d_coord[:,0], d_coord[:,1], d_coord[:,2])
                    val += arr[ao] * res
                    ao += 1
            return val
        
        if not _WITH_JOBLIB and n_jobs > 1:
            self.LOG.warning(
                "multithreading requested but joblib could not be imported\n"
                "basis functions will not be evaluated in parallel"
            )
        
        if _WITH_JOBLIB and n_jobs > 1:
            # get all shells grouped by coordinates
            # this reduces the number of times we will need to
            # calculate the distance from all the coords to
            # a shell's center
            prev_coords = None
            arrays = [np.zeros(self.n_mos) for i in range(0, n_jobs)]
            counts = np.zeros(n_jobs, dtype=int)
            ndx = 0
            add_to = 0
            for i, coord in enumerate(self.shell_coords):
                if prev_coords is None or np.linalg.norm(coord - prev_coords) > 1e-13:
                    prev_coords = coord
                    add_to = np.argmin(counts)
                    counts[add_to] += 1
                arrays[add_to][ndx:ndx + len(self.basis_functions[i])] = coeff[
                    ndx:ndx + len(self.basis_functions[i])
                ]
                ndx += len(self.basis_functions[i])

            # prefer="threads" is used b/c numpy/numexpr leave
            # GIL or something
            # this is typically significantly faster than
            # prefer="processes"
            out = Parallel(n_jobs=n_jobs, prefer="threads")(
                delayed(get_value)(arr) for arr in arrays
            )            
            return sum(out)
        return get_value(coeff)<|MERGE_RESOLUTION|>--- conflicted
+++ resolved
@@ -216,11 +216,14 @@
             if "theory" in kwargs:
                 theory = kwargs["theory"]
                 del kwargs["theory"]
-                out = cls.write_com(geom, theory, outfile, **kwargs)
             else:
                 raise TypeError(
                     "when writing 'com/gjf' files, **kwargs must include: theory=Aaron.Theory() (or AaronTools.Theory())"
                 )
+            if "oniom" in kwargs:
+                out = cls.write_oniom_com(geom, step, theory, outfile, **kwargs)
+            elif "oniom" not in kwargs:
+                out = cls.write_com(geom, step, theory, outfile, **kwargs)
         elif style.lower() == "inp":
             if "theory" in kwargs:
                 theory = kwargs["theory"]
@@ -239,13 +242,6 @@
                 raise TypeError(
                     "when writing 'in' files, **kwargs must include: theory=Aaron.Theory() (or AaronTools.Theory())"
                 )
-<<<<<<< HEAD
-#todo work on integrating oniom into theory objects
-            if "oniom" in kwargs:
-                out = cls.write_oniom_com(geom, step, theory, outfile, **kwargs)
-            elif "oniom" not in kwargs:
-                out = cls.write_com(geom, step, theory, outfile, **kwargs)
-=======
         elif style.lower() == "sqmin":
             if "theory" in kwargs:
                 theory = kwargs["theory"]
@@ -257,7 +253,6 @@
                 )
         elif style.lower() == "cube":
             out = cls.write_cube(geom, outfile=outfile, **kwargs)
->>>>>>> ef3111b0
 
         return out
 
