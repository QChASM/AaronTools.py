--- conflicted
+++ resolved
@@ -654,7 +654,6 @@
 
                     self.other["forces"] = -gradient
 
-<<<<<<< HEAD
                 elif "SAPT Results" in line:
                     self.skip_lines(f, 1)
                     n += 1
@@ -695,14 +694,13 @@
                         self.other[item] = float(line.split()[-1])
                     else:
                         self.other[item] = float(line.split()[-2])
-=======
+
                 if "error" not in self.other:
                     for err in ERROR.values():
                         if err in ERROR_PSI4 and ERROR_PSI4[err] in line:
                             self.other["error"] = ERRORS[err]
                             self.other["error_msg"] = line.strip()
                             break
->>>>>>> b590d4a3
 
                 line = f.readline()
                 n += 1
