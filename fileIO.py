--- conflicted
+++ resolved
@@ -831,12 +831,8 @@
         # Fill in attributes with geometry information
         if self.content is None:
             self.read_file(
-<<<<<<< HEAD
-                get_all, just_geom, oniom, freq_name=freq_name, conf_name=conf_name 
-=======
                 get_all, just_geom,
-                freq_name=freq_name, conf_name=conf_name, nbo_name=nbo_name
->>>>>>> 1745577c
+                freq_name=freq_name, conf_name=conf_name, nbo_name=nbo_name, oniom
             )
         elif isinstance(self.content, str):
             f = StringIO(self.content)
@@ -870,12 +866,8 @@
                 self.read_nbo_47(f, nbo_name=nbo_name)
 
     def read_file(
-<<<<<<< HEAD
-        self, get_all=False, just_geom=True, oniom=False, freq_name=None, conf_name=None 
-=======
         self, get_all=False, just_geom=True,
-        freq_name=None, conf_name=None, nbo_name=None,
->>>>>>> 1745577c
+        freq_name=None, conf_name=None, nbo_name=None, oniom=False
     ):
         """
         Reads geometry information from fname.
