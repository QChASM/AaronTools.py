"""For parsing input/output files"""
import concurrent.futures
import os
import re
from copy import deepcopy
from io import IOBase, StringIO

import numpy as np
from scipy.special import factorial2

from AaronTools import addlogger
from AaronTools.atoms import Atom
from AaronTools.const import ELEMENTS, PHYSICAL, UNIT
from AaronTools.theory import *

read_types = [
    "xyz",
    "log",
    "com",
    "gjf",
    "sd",
    "sdf",
    "mol",
    "mol2",
    "out",
    "dat",
    "fchk",
    "crest",
    "xtb",
    "sqmout",
]
write_types = ["xyz", "com", "inp", "in", "sqmin", "cube"]
file_type_err = "File type not yet implemented: {}"
float_num = re.compile("[-+]?\d+\.?\d*")
NORM_FINISH = "Normal termination"
ORCA_NORM_FINISH = "****ORCA TERMINATED NORMALLY****"
PSI4_NORM_FINISH = "*** Psi4 exiting successfully. Buy a developer a beer!"
ERROR = {
    "Convergence failure -- run terminated.": "SCF_CONV",
    "Inaccurate quadrature in CalDSu": "CONV_CDS",
    "Error termination request processed by link 9999": "CONV_LINK",
    "FormBX had a problem": "FBX",
    "NtrErr Called from FileIO": "CHK",
    "Wrong number of Negative eigenvalues": "EIGEN",
    "Erroneous write": "QUOTA",
    "Atoms too close": "CLASH",
    "The combination of multiplicity": "CHARGEMULT",
    "Bend failed for angle": "REDUND",
    "Linear angle in Bend": "REDUND",
    "Error in internal coordinate system": "COORD",
    "galloc: could not allocate memory": "GALLOC",
    "Error imposing constraints": "CONSTR",
    "End of file reading basis center.": "BASIS_READ",
    "Atomic number out of range for .* basis set.": "BASIS",
    "Unrecognized atomic symbol": "ATOM",
    "malloc failed.": "MEM",
    "A syntax error was detected in the input line": "SYNTAX",
    "Unknown message": "UNKNOWN",
}

ERROR_ORCA = {
    "SCF NOT CONVERGED AFTER": "SCF_CONV",
    # ORCA doesn't actually exit if the SCF doesn't converge...
    # "CONV_CDS": "",
    "The optimization did not converge but reached the maximum number": "OPT_CONV",
    # ORCA still prints the normal finish line if opt doesn't converge...
    # "FBX": "",
    # "CHK": "",
    # "EIGEN": "", <- ORCA doesn't seem to have this
    # "QUOTA": "",
    "Zero distance between atoms": "CLASH",  # <- only get an error if atoms are literally on top of each other
    "Error : multiplicity": "CHARGEMULT",
    # "REDUND": "",
    # "REDUND": "",
    # "GALLOC": "",
    # "CONSTR": "",
    "The basis set was either not assigned or not available for this element": "BASIS",
    "Element name/number, dummy atom or point charge expected": "ATOM",
    "Error  (ORCA_SCF): Not enough memory available!": "MEM",
    "WARNING: Analytical MP2 frequency calculations": "NUMFREQ",
    "WARNING: Analytical Hessians are not yet implemented for meta-GGA functionals": "NUMFREQ",
    "ORCA finished with error return": "UNKNOWN",
    "UNRECOGNIZED OR DUPLICATED KEYWORD(S) IN SIMPLE INPUT LINE": "TYPO",
}

# some exceptions are listed in https://psicode.org/psi4manual/master/_modules/psi4/driver/p4util/exceptions.html
ERROR_PSI4 = {
    "PsiException: Could not converge SCF iterations": "SCF_CONV",
    "psi4.driver.p4util.exceptions.SCFConvergenceError: Could not converge SCF iterations": "SCF_CONV",
    "OptimizationConvergenceError": "OPT_CONV",
    "TDSCFConvergenceError": "TDCF_CONV",
    "The INTCO_EXCEPTion handler": "INT_COORD",
    # ^ this is basically psi4's FBX
    # "CONV_CDS": "",
    # "CONV_LINK": "",
    # "FBX": "",
    # "CHK": "",
    # "EIGEN": "", <- psi4 doesn't seem to have this
    # "QUOTA": "",
    # "ValidationError:": "INPUT", <- generic input error, CHARGEMULT and CLASH would also get caught by this
    "qcelemental.exceptions.ValidationError: Following atoms are too close:": "CLASH",
    "qcelemental.exceptions.ValidationError: Inconsistent or unspecified chg/mult": "CHARGEMULT",
    "MissingMethodError": "INVALID_METHOD",
    # "REDUND": "",
    # "REDUND": "",
    # "GALLOC": "",
    # "CONSTR": "",
    "psi4.driver.qcdb.exceptions.BasisSetNotFound: BasisSet::construct: Unable to find a basis set for": "BASIS",
    "qcelemental.exceptions.NotAnElementError": "ATOM",
    "psi4.driver.p4util.exceptions.ValidationError: set_memory()": "MEM",
    # ERROR_PSI4[""] = "UNKNOWN",
}


def is_alpha(test):
    rv = re.search("^[a-zA-Z]+$", test)
    return bool(rv)


def is_int(test):
    rv = re.search("^[+-]?\d+$", test)
    return bool(rv)


def is_num(test):
    rv = re.search("^[+-]?\d+\.?\d*", test)
    return bool(rv)


def step2str(step):
    if int(step) == step:
        return str(int(step))
    else:
        return str(step).replace(".", "-")


def str2step(step_str):
    if "-" in step_str:
        return float(step_str.replace("-", "."))
    else:
        return float(step_str)


class FileWriter:
    @classmethod
    def write_file(
        cls, geom, style=None, append=False, outfile=None, *args, **kwargs
    ):
        """
        Writes file from geometry in the specified style

        :geom: the Geometry to use
        :style: the file type style to generate
            Currently supported options: xyz (default), com, inp, in
            if outfile has one of these extensions, default is that style
        :append: for *.xyz, append geometry to the same file
        :outfile: output destination - default is
                  [geometry name] + [extension] or [geometry name] + [step] + [extension]
                  if outfile is False, no output file will be written, but the contents will be returned
        :theory: for com, inp, and in files, an object with a get_header and get_footer method
        """
        if isinstance(outfile, str) and style is None:
            name, ext = os.path.splitext(outfile)
            style = ext.strip(".")

        elif style is None:
            style = "xyz"

        if style.lower() not in write_types:
            if style.lower() == "gaussian":
                style = "com"
            elif style.lower() == "orca":
                style = "inp"
            elif style.lower() == "psi4":
                style = "in"
            elif style.lower() == "sqm":
                style = "sqmin"
            else:
                raise NotImplementedError(file_type_err.format(style))

        if (
            outfile is None
            and os.path.dirname(geom.name)
            and not os.access(os.path.dirname(geom.name), os.W_OK)
        ):
            os.makedirs(os.path.dirname(geom.name))
        if style.lower() == "xyz":
            out = cls.write_xyz(geom, append, outfile)
        elif style.lower() == "com":
            if "theory" in kwargs:
                theory = kwargs["theory"]
                del kwargs["theory"]
                out = cls.write_com(geom, theory, outfile, **kwargs)
            else:
                raise TypeError(
                    "when writing 'com/gjf' files, **kwargs must include: theory=Aaron.Theory() (or AaronTools.Theory())"
                )
        elif style.lower() == "inp":
            if "theory" in kwargs:
                theory = kwargs["theory"]
                del kwargs["theory"]
                out = cls.write_inp(geom, theory, outfile, **kwargs)
            else:
                raise TypeError(
                    "when writing 'inp' files, **kwargs must include: theory=Aaron.Theory() (or AaronTools.Theory())"
                )
        elif style.lower() == "in":
            if "theory" in kwargs:
                theory = kwargs["theory"]
                del kwargs["theory"]
                out = cls.write_in(geom, theory, outfile, **kwargs)
            else:
                raise TypeError(
                    "when writing 'in' files, **kwargs must include: theory=Aaron.Theory() (or AaronTools.Theory())"
                )
        elif style.lower() == "sqmin":
            if "theory" in kwargs:
                theory = kwargs["theory"]
                del kwargs["theory"]
                out = cls.write_sqm(geom, theory, outfile, **kwargs)
            else:
                raise TypeError(
                    "when writing 'sqmin' files, **kwargs must include: theory=Aaron.Theory() (or AaronTools.Theory())"
                )
        elif style.lower() == "cube":
            out = cls.write_cube(geom, outfile=outfile, **kwargs)

        return out

    @classmethod
    def write_xyz(cls, geom, append, outfile=None):
        mode = "a" if append else "w"
        fmt = "{:3s} {: 10.5f} {: 10.5f} {: 10.5f}\n"
        s = "%i\n" % len(geom.atoms)
        s += "%s\n" % geom.comment
        for atom in geom.atoms:
            s += fmt.format(atom.element, *atom.coords)

        if outfile is None:
            # if no output file is specified, use the name of the geometry
            with open(geom.name + ".xyz", mode) as f:
                f.write(s)
        elif outfile is False:
            # if no output file is desired, just return the file contents
            return s.strip()
        else:
            # write output to the requested destination
            with open(outfile, mode) as f:
                f.write(s)

        return

    @classmethod
    def write_com(
        cls, geom, theory, outfile=None, return_warnings=False, **kwargs
    ):
        # get file content string
        header, header_warnings = theory.make_header(
            geom, return_warnings=True, **kwargs
        )
        mol, mol_warnings = theory.make_molecule(
            geom, return_warnings=True, **kwargs
        )
        footer, footer_warnings = theory.make_footer(
            geom, return_warnings=True, **kwargs
        )

        s = header + mol + footer
        warnings = header_warnings + mol_warnings + footer_warnings

        if outfile is None:
            # if outfile is not specified, name file in Aaron format
            if "step" in kwargs:
                outfile = "{}.{}.com".format(geom.name, step2str(kwargs["step"]))
            else:
                outfile = "{}.com".format(geom.name)
        if outfile is False:
            if return_warnings:
                return s, warnings
            return s
        else:
            fname = os.path.basename(outfile)
            name, ext = os.path.splitext(fname)
            # could use jinja, but it's one thing...
            s = s.replace("{ name }", name)
            with open(outfile, "w") as f:
                f.write(s)

        if return_warnings:
            return warnings
        return

    @classmethod
    def write_inp(
        cls, geom, theory, outfile=None, return_warnings=False, **kwargs
    ):
        fmt = "{:<3s} {: 9.5f} {: 9.5f} {: 9.5f}\n"
        s, warnings = theory.make_header(
            geom, style="orca", return_warnings=True, **kwargs
        )
        for atom in geom.atoms:
            s += fmt.format(atom.element, *atom.coords)

        s += "*\n"

        if outfile is None:
            # if outfile is not specified, name file in Aaron format
            if "step" in kwargs:
                outfile = "{}.{}.com".format(geom.name, step2str(kwargs["step"]))
            else:
                outfile = "{}.com".format(geom.name)
        if outfile is False:
            if return_warnings:
                return s, warnings
            return s
        else:
            fname = os.path.basename(outfile)
            name, ext = os.path.splitext(fname)
            # could use jinja, but it's one thing...
            s = s.replace("{ name }", name)
            with open(outfile, "w") as f:
                f.write(s)

    @classmethod
    def write_in(
        cls, geom, theory, outfile=None, return_warnings=False, **kwargs
    ):
        """
        can accept "monomers" as a kwarg
        this should be a list of lists of atoms corresponding to the
        separate monomers in a sapt calculation
        this will only be used if theory.method.sapt is True
        if a sapt method is used but no monoers are given,
        geom's components attribute will be used intead
        """
        if "monomers" in kwargs:
            monomers = kwargs["monomers"]
            del kwargs["monomers"]
        else:
            monomers = None

        header, header_warnings = theory.make_header(
            geom, style="psi4", return_warnings=True, **kwargs
        )
        mol, mol_warnings = theory.make_molecule(
            geom, style="psi4", return_warnings=True, **kwargs
        )
        footer, footer_warnings = theory.make_footer(
            geom, style="psi4", return_warnings=True, **kwargs
        )

        s = header + mol + footer
        warnings = header_warnings + mol_warnings + footer_warnings

        if outfile is None:
            # if outfile is not specified, name file in Aaron format
            if "step" in kwargs:
                outfile = "{}.{}.com".format(geom.name, step2str(kwargs["step"]))
            else:
                outfile = "{}.com".format(geom.name)
        if outfile is False:
            if return_warnings:
                return s, warnings
            return s
        else:
            fname = os.path.basename(outfile)
            name, ext = os.path.splitext(fname)
            # could use jinja, but it's one thing...
            s = s.replace("{ name }", name)
            with open(outfile, "w") as f:
                f.write(s)

    @classmethod
    def write_sqm(
        cls, geom, theory, outfile=None, return_warnings=False, **kwargs
    ):
        header, header_warnings = theory.make_header(
            geom, style="sqm", return_warnings=True, **kwargs
        )
        mol, mol_warnings = theory.make_molecule(
            geom, style="sqm", return_warnings=True, **kwargs
        )

        s = header + mol
        warnings = header_warnings + mol_warnings

        if outfile is None:
            # if outfile is not specified, name file in Aaron format
            if "step" in kwargs:
<<<<<<< HEAD
                outfile = "{}.{}.com".format(geom.name, step2str(kwargs["step"]))
=======
                fname = "{}.{}.sqmin".format(
                    geom.name, step2str(kwargs["step"])
                )
>>>>>>> 15b334e4
            else:
                outfile = "{}.com".format(geom.name)
        if outfile is False:
            if return_warnings:
                return s, warnings
            return s
        else:
            fname = os.path.basename(outfile)
            name, ext = os.path.splitext(fname)
            # could use jinja, but it's one thing...
            s = s.replace("{ name }", name)
            with open(outfile, "w") as f:
                f.write(s)

        if return_warnings:
            return warnings

    @classmethod
    def write_cube(
        cls,
        geom,
        orbitals=None,
        outfile=None,
        mo=None,
        ao=None,
        padding=4.0,
        spacing=0.2,
        alpha=True,
        xyz=False,
        n_jobs=1,
        **kwargs,
    ):
        """
        write a cube file for a molecular orbital
        geom - geometry
        orbitals - Orbitals()
        outfile - output destination
        mo - index of molecular orbital or "homo" for ground state
             highest occupied molecular orbital or "lumo" for first
             ground state unoccupied MO
             can also be an array of MO coefficients
        ao - index of atomic orbital to print
        padding - padding around geom's coordinates
        spacing - targeted spacing between points
        n_jobs - number of parallel threads to use
                 this is on top of NumPy's multithreading, so
                 if NumPy uses 8 threads and n_jobs=2, you can
                 expect to see 16 threads in use
        """
        if orbitals is None:
            raise RuntimeError(
                "no Orbitals() instance given to FileWriter.write_cube"
            )

        def get_standard_axis():
            """returns info to set up a grid along the x, y, and z axes"""
            geom_coords = geom.coords

            # get range of geom's coordinates
            x_min = np.min(geom_coords[:, 0])
            x_max = np.max(geom_coords[:, 0])
            y_min = np.min(geom_coords[:, 1])
            y_max = np.max(geom_coords[:, 1])
            z_min = np.min(geom_coords[:, 2])
            z_max = np.max(geom_coords[:, 2])

            # add padding, figure out vectors
            r1 = 2 * padding + x_max - x_min
            n_pts1 = int(r1 // spacing) + 1
            d1 = r1 / (n_pts1 - 1)
<<<<<<< HEAD
            v1 = np.array((d1, 0., 0.))
            r2 = 2 * padding + y_max - y_min
            n_pts2 = int(r2 // spacing) + 1
            d2 = r2 / (n_pts2 - 1)
            v2 = np.array((0., d2, 0.))
            r3 = 2 * padding + z_max - z_min
            n_pts3 = int(r3 // spacing) + 1
            d3 = r3 / (n_pts3 - 1)
            v3 = np.array((0., 0., d3))
=======
            v1 = (d1, 0.0, 0.0)
            r2 = 2 * padding + y_max - y_min
            n_pts2 = int(r2 // spacing) + 1
            d2 = r2 / (n_pts2 - 1)
            v2 = (0.0, d2, 0.0)
            r3 = 2 * padding + z_max - z_min
            n_pts3 = int(r3 // spacing) + 1
            d3 = r3 / (n_pts3 - 1)
            v3 = (0.0, 0.0, d3)
>>>>>>> 15b334e4
            com = np.array([x_min, y_min, z_min]) - padding
            return n_pts1, n_pts2, n_pts3, v1, v2, v3, com

        if xyz:
            n_pts1, n_pts2, n_pts3, v1, v2, v3, com = get_standard_axis()
        else:
            test_coords = geom.coords - geom.COM()
            covar = np.dot(test_coords.T, test_coords)
            try:
                # use SVD on the coordinate covariance matrix
                # this decreases the volume of the box we're making
                # that means less work for higher resolution
                # for many structures, this only decreases the volume
                # by like 5%
                u, s, vh = np.linalg.svd(covar)
                v1 = u[:, 0]
                v2 = u[:, 1]
                v3 = u[:, 2]
                # change basis of coordinates to the singular vectors
                # this is how we determine the range + padding
                new_coords = np.dot(test_coords, u)
                x1 = np.dot(test_coords, v1)
                x2 = np.dot(test_coords, v2)
                x3 = np.dot(test_coords, v3)
                xr_max = np.max(new_coords[:, 0])
                xr_min = np.min(new_coords[:, 0])
                yr_max = np.max(new_coords[:, 1])
                yr_min = np.min(new_coords[:, 1])
                zr_max = np.max(new_coords[:, 2])
                zr_min = np.min(new_coords[:, 2])
                com = np.array([xr_min, yr_min, zr_min]) - padding
                # move the COM back to the xyz space of the original molecule
                com = np.dot(u, com)
                com += geom.COM()
                r1 = 2 * padding + np.linalg.norm(xr_max - xr_min)
                r2 = 2 * padding + np.linalg.norm(yr_max - yr_min)
                r3 = 2 * padding + np.linalg.norm(zr_max - zr_min)
                n_pts1 = int(r1 // spacing) + 1
                n_pts2 = int(r2 // spacing) + 1
                n_pts3 = int(r3 // spacing) + 1
                v1 *= r1 / (n_pts1 - 1)
                v2 *= r2 / (n_pts2 - 1)
                v3 *= r3 / (n_pts3 - 1)
            except np.linalg.LinAlgError:
                n_pts1, n_pts2, n_pts3, v1, v2, v3, com = get_standard_axis()

        # default to HOMO
        if mo is None and ao is None:
            mo = "homo"

        # an atomic orbital was requested
        # set up an array of zeros, but 1 for that AO
        if ao is not None:
            mo = np.zeros(orbitals.n_mos)
            mo[ao] = 1.0

        if isinstance(mo, str):
            if mo.lower() == "homo":
                mo = max(orbitals.n_alpha, orbitals.n_beta) - 1
            elif mo.lower() == "lumo":
                mo = max(orbitals.n_alpha, orbitals.n_beta)
            else:
                raise TypeError('mo should be an integer, "homo", or "lumo"')
            if mo < 0:
                mo = 0
        s = ""
        s += " %s\n" % geom.comment
        if ao is None:
            s += " mo index: %i\n" % mo
        else:
            s += " ao inedx: %i\n" % ao
        # the '-' in front of the number of atoms indicates that this is
        # MO info so there's an extra data entry between the molecule
        # and the function values
        bohr_com = com / UNIT.A0_TO_BOHR
        s += " -%i %13.5f %13.5f %13.5f 1\n" % (
<<<<<<< HEAD
            len(geom.atoms), *bohr_com,
=======
            len(geom.atoms),
            *com,
>>>>>>> 15b334e4
        )

        # the basis vectors of cube files are ordered based on the
        # spacing between points along that axis
        # or maybe it's the number of points?
        # we use the first one
        arr = []
        v_list = []
        n_list = []
        for n, v in sorted(
            zip([n_pts1, n_pts2, n_pts3], [v1, v2, v3]),
            key=lambda p: np.linalg.norm(p[1]),
        ):
<<<<<<< HEAD
            bohr_v = v / UNIT.A0_TO_BOHR
            s += " %5i %13.5f %13.5f %13.5f\n" % (
                n, *bohr_v
            )
=======
            s += " %5i %13.5f %13.5f %13.5f\n" % (n, *v)
>>>>>>> 15b334e4
            arr.append(np.linspace(0, n - 1, num=n, dtype=int))
            v_list.append(v)
            n_list.append(n)
        # contruct an array of points for the grid
        ndx = (
            np.vstack(np.mgrid[0 : n_list[0], 0 : n_list[1], 0 : n_list[2]])
            .reshape(3, np.prod(n_list))
            .T
        )
        coords = np.matmul(ndx, v_list)
        del ndx
        coords += com

        # write the structure in bohr
        for atom in geom.atoms:
            s += " %5i %13.5f %13.5f %13.5f %13.5f\n" % (
                ELEMENTS.index(atom.element),
                ELEMENTS.index(atom.element),
                atom.coords[0] / UNIT.A0_TO_BOHR,
                atom.coords[1] / UNIT.A0_TO_BOHR,
                atom.coords[2] / UNIT.A0_TO_BOHR,
            )

        # extra section - only for MO data
        if ao is None:
            s += " %5i %5i\n" % (1, mo + 1)
        else:
            s += " %5i %5i\n" % (1, ao + 1)

        # get values for this MO
        mo_val = orbitals.mo_value(mo, coords, n_jobs=n_jobs)

        # write to a file
        for n1 in range(0, n_list[0]):
            for n2 in range(0, n_list[1]):
                val_ndx = n1 * n_list[2] * n_list[1] + n2 * n_list[2]
                val_subset = mo_val[val_ndx : val_ndx + n_list[2]]
                for i, val in enumerate(val_subset):
                    if abs(val) < 1e-30:
                        val = 0
                    s += "%13.5e" % val
                    if (i + 1) % 6 == 0:
                        s += "\n"
                s += "\n"

        if outfile is None:
            # if no output file is specified, use the name of the geometry
            with open(geom.name + ".cube", "w") as f:
                f.write(s)
        elif outfile is False:
            # if no output file is desired, just return the file contents
            return s
        else:
            # write output to the requested destination
            with open(outfile, "w") as f:
                f.write(s)
        return


@addlogger
class FileReader:
    """
    Attributes:
        name ''
        file_type ''
        comment ''
        atoms [Atom]
        other {}
    """

    LOG = None
    LOGLEVEL = "DEBUG"

    def __init__(
        self,
        fname,
        get_all=False,
        just_geom=True,
        freq_name=None,
        conf_name=None,
    ):
        """
        :fname: either a string specifying the file name of the file to read
            or a tuple of (str(name), str(file_type), str(content))
        :get_all: if true, optimization steps are  also saved in
            self.all_geom; otherwise only saves last geometry
        :just_geom: if true, does not store other information, such as
            frequencies, only what is needed to construct a Geometry() obj
        :freq_name: Name of the file containing the frequency output. Only use
            if this information is in a different file than `fname` (eg: xtb runs
            using the --hess runtype option)
        """
        # Initialization
        self.name = ""
        self.file_type = ""
        self.comment = ""
        self.atoms = []
        self.other = {}
        self.content = None
        self.all_geom = None

        # get file name and extention
        if isinstance(fname, str):
            self.name, self.file_type = os.path.splitext(fname)
            self.file_type = self.file_type.lower()[1:]
        elif isinstance(fname, (tuple, list)):
            self.name = fname[0]
            self.file_type = fname[1]
            self.content = fname[2]
        if self.file_type not in read_types:
            raise NotImplementedError(file_type_err.format(self.file_type))

        # Fill in attributes with geometry information
        if self.content is None:
            self.read_file(
                get_all, just_geom, freq_name=freq_name, conf_name=conf_name
            )
        elif isinstance(self.content, str):
            f = StringIO(self.content)
        elif isinstance(self.content, IOBase):
            f = self.content

        if self.content is not None:
            if self.file_type == "log":
                self.read_log(f, get_all, just_geom)
            elif any(self.file_type == ext for ext in ["sd", "sdf", "mol"]):
                self.read_sd(f)
            elif self.file_type == "xyz":
                self.read_xyz(f, get_all)
            elif self.file_type == "mol2":
                self.read_mol2(f, get_all)
            elif any(self.file_type == ext for ext in ["com", "gjf"]):
                self.read_com(f)
            elif self.file_type == "out":
                self.read_orca_out(f, get_all, just_geom)
            elif self.file_type == "dat":
                self.read_psi4_out(f, get_all, just_geom)
            elif self.file_type == "fchk":
                self.read_fchk(f, just_geom)
            elif self.file_type == "crest":
                self.read_crest(f, conf_name=conf_name)
            elif self.file_type == "xtb":
                self.read_xtb(f, freq_name=freq_name)
            elif self.file_type == "sqmout":
                self.read_sqm(f)

    def read_file(
        self, get_all=False, just_geom=True, freq_name=None, conf_name=None
    ):
        """
        Reads geometry information from fname.
        Parameters:
            get_all     If false (default), only keep the last geom
                        If true, self is last geom, but return list
                            of all others encountered
        """
        if os.path.isfile(self.name):
            f = open(self.name)
        else:
            fname = ".".join([self.name, self.file_type])
            fname = os.path.expanduser(fname)
            if os.path.isfile(fname):
                f = open(fname)
            else:
                raise FileNotFoundError(
                    "Error while looking for %s: could not find %s or %s in %s"
                    % (self.name, fname, self.name, os.getcwd())
                )

        if self.file_type == "xyz":
            self.read_xyz(f, get_all)
        elif self.file_type == "log":
            self.read_log(f, get_all, just_geom)
        elif any(self.file_type == ext for ext in ["com", "gjf"]):
            self.read_com(f)
        elif any(self.file_type == ext for ext in ["sd", "sdf", "mol"]):
            self.read_sd(f)
        elif self.file_type == "mol2":
            self.read_mol2(f)
        elif self.file_type == "out":
            self.read_orca_out(f, get_all, just_geom)
        elif self.file_type == "dat":
            self.read_psi4_out(f, get_all, just_geom)
        elif self.file_type == "fchk":
            self.read_fchk(f, just_geom)
        elif self.file_type == "crest":
            self.read_crest(f, conf_name=conf_name)
        elif self.file_type == "xtb":
            self.read_xtb(f, freq_name=freq_name)
        elif self.file_type == "sqmout":
            self.read_sqm(f)

        f.close()
        return

    def skip_lines(self, f, n):
        for i in range(n):
            f.readline()
        return

    def read_xyz(self, f, get_all=False):
        self.all_geom = []
        # number of atoms
        f.readline()
        # comment
        self.comment = f.readline().strip()
        # atom info
        for line in f:
            line = line.strip()
            if line == "":
                continue
            try:
                int(line)
                if get_all:
                    self.all_geom += [
                        (deepcopy(self.comment), deepcopy(self.atoms))
                    ]
                self.comment = f.readline().strip()
                self.atoms = []
            except ValueError:
                line = line.split()
                self.atoms += [Atom(element=line[0], coords=line[1:4])]
                for i, a in enumerate(self.atoms):
                    a.name = str(i + 1)
        if get_all:
            self.all_geom += [(deepcopy(self.comment), deepcopy(self.atoms))]

    def read_sd(self, f, get_all=False):
        self.all_geom = []
        lines = f.readlines()
        progress = 0
        for i, line in enumerate(lines):
            progress += 1
            if "$$$$" in line:
                progress = 0
                if get_all:
                    self.all_geom.append(
                        [deepcopy(self.comment), deepcopy(self.atoms)]
                    )

                continue

            if progress == 3:
                self.comment = line.strip()

            if progress == 4:
                counts = line.split()
                natoms = int(counts[0])
                nbonds = int(counts[1])

            if progress == 5:
                self.atoms = []
                for line in lines[i : i + natoms]:
                    atom_info = line.split()
                    self.atoms += [
                        Atom(element=atom_info[3], coords=atom_info[0:3])
                    ]

                for line in lines[i + natoms : i + natoms + nbonds]:
                    a1, a2 = [int(x) - 1 for x in line.split()[0:2]]
                    self.atoms[a1].connected.add(self.atoms[a2])
                    self.atoms[a2].connected.add(self.atoms[a1])

                for j, a in enumerate(self.atoms):
                    a.name = str(j + 1)

    def read_mol2(self, f, get_all=False):
        """
        read TRIPOS mol2
        """
        atoms = []

        lines = f.readlines()
        i = 0
        while i < len(lines):
            if lines[i].startswith("@<TRIPOS>MOLECULE"):
                self.comment = lines[i + 1]
                info = lines[i + 2].split()
                n_atoms = int(info[0])
                n_bonds = int(info[1])
                i += 3

            elif lines[i].startswith("@<TRIPOS>ATOM"):
                for j in range(0, n_atoms):
                    i += 1
                    info = lines[i].split()
                    # name = info[1]
                    coords = np.array([float(x) for x in info[2:5]])
                    element = re.match("([A-Za-z]+)", info[5]).group(1)
                    atoms.append(
                        Atom(element=element, coords=coords, name=str(j + 1))
                    )

                self.atoms = atoms

            elif lines[i].startswith("@<TRIPOS>BOND"):
                for j in range(0, n_bonds):
                    i += 1
                    info = lines[i].split()
                    a1, a2 = [int(ndx) - 1 for ndx in info[1:3]]
                    self.atoms[a1].connected.add(self.atoms[a2])
                    self.atoms[a2].connected.add(self.atoms[a1])

            i += 1

    def read_psi4_out(self, f, get_all=False, just_geom=True):
        def get_atoms(f, n):
            rv = []
            self.skip_lines(f, 1)
            n += 2
            line = f.readline()
            i = 0
            mass = 0
            while line.strip():
                i += 1
                line = line.strip()
                atom_info = line.split()
                element = atom_info[0]
                # might be a ghost atom - like for sapt
                if "Gh" in element:
                    element = element.strip("Gh(").strip(")")
                coords = np.array([float(x) for x in atom_info[1:-1]])
                rv += [Atom(element=element, coords=coords, name=str(i))]
                mass += float(atom_info[-1])

                line = f.readline()
                n += 1

            return rv, mass, n

        line = f.readline()
        n = 1
        read_geom = False
        while line != "":
            if "* O   R   C   A *" in line:
                self.file_type = "out"
                return self.read_orca_out(
                    f, get_all=get_all, just_geom=just_geom
                )
            if line.startswith("    Geometry (in Angstrom), charge"):
                if not just_geom:
                    self.other["charge"] = int(line.split()[5].strip(","))
                    self.other["multiplicity"] = int(
                        line.split()[8].strip(":")
                    )

            elif line.strip() == "SCF":
                read_geom = True

            elif line.strip().startswith("Center") and read_geom:
                read_geom = False
                if get_all and len(self.atoms) > 0:
                    if self.all_geom is None:
                        self.all_geom = []

                    self.all_geom += [
                        (deepcopy(self.atoms), deepcopy(self.other))
                    ]

                self.atoms, mass, n = get_atoms(f, n)
                if not just_geom:
                    self.other["mass"] = mass
                    self.other["mass"] *= UNIT.AMU_TO_KG

            if just_geom:
                line = f.readline()
                n += 1
                continue
            else:
                if line.strip().startswith("Total Energy ="):
                    self.other["energy"] = float(line.split()[-1])

                elif line.strip().startswith("Total E0"):
                    self.other["energy"] = float(line.split()[-2])

                elif line.strip().startswith("Correction ZPE"):
                    self.other["ZPVE"] = float(line.split()[-4])

                elif line.strip().startswith("Total ZPE"):
                    self.other["E_ZPVE"] = float(line.split()[-2])

                elif line.strip().startswith("Total H, Enthalpy"):
                    self.other["enthalpy"] = float(line.split()[-2])

                elif line.strip().startswith("Total G, Free"):
                    self.other["free_energy"] = float(line.split()[-2])
                    self.other["temperature"] = float(line.split()[-4])

                elif "symmetry no. =" in line:
                    self.other["rotational_symmetry_number"] = int(
                        line.split()[-1].strip(")")
                    )

                elif (
                    line.strip().startswith("Rotational constants:")
                    and line.strip().endswith("[cm^-1]")
                    and "rotational_temperature" not in self.other
                ):
                    self.other["rotational_temperature"] = [
                        float(x) if is_num(x) else 0
                        for x in line.split()[-8:-1:3]
                    ]
                    self.other["rotational_temperature"] = [
                        x
                        * PHYSICAL.SPEED_OF_LIGHT
                        * PHYSICAL.PLANCK
                        / PHYSICAL.KB
                        for x in self.other["rotational_temperature"]
                    ]

                elif line.startswith("  Vibration "):
                    freq_str = ""
                    while not line.strip().startswith("=="):
                        freq_str += line
                        line = f.readline()
                        n += 1

                    self.other["frequency"] = Frequency(
                        freq_str, hpmodes=False, style="dat"
                    )

                elif PSI4_NORM_FINISH in line:
                    self.other["finished"] = True

                elif line.startswith("    Convergence Criteria"):
                    # for tolerances:
                    # psi4 puts '*' next to converged values and 'o' in place of things that aren't monitored
                    grad = {}

                    dE_tol = line[24:38]
                    if "o" in dE_tol:
                        dE_tol = None
                    else:
                        dE_tol = dE_tol.split()[0]

                    max_f_tol = line[38:52]
                    if "o" in max_f_tol:
                        max_f_tol = None
                    else:
                        max_f_tol = max_f_tol.split()[0]

                    rms_f_tol = line[52:66]
                    if "o" in rms_f_tol:
                        rms_f_tol = None
                    else:
                        rms_f_tol = rms_f_tol.split()[0]

                    max_d_tol = line[66:80]
                    if "o" in max_d_tol:
                        max_d_tol = None
                    else:
                        max_d_tol = max_d_tol.split()[0]

                    rms_d_tol = line[80:94]
                    if "o" in rms_d_tol:
                        rms_d_tol = None
                    else:
                        rms_d_tol = rms_d_tol.split()[0]

                    line = f.readline()
                    line = f.readline()
                    n += 2

                    # for convergence:
                    # psi4 puts '*' next to converged values and 'o' next to things that aren't monitored
                    if dE_tol is not None:
                        dE_conv = line[24:38]
                        dE = float(dE_conv.split()[0])
                        grad["Delta E"] = {}
                        grad["Delta E"]["value"] = dE
                        grad["Delta E"]["converged"] = "*" in dE_conv

                    if max_f_tol is not None:
                        max_f_conv = line[38:52]
                        max_f = float(max_f_conv.split()[0])
                        grad["Max Force"] = {}
                        grad["Max Force"]["value"] = max_f
                        grad["Max Force"]["converged"] = "*" in max_f_conv

                    if rms_f_tol is not None:
                        rms_f_conv = line[52:66]
                        rms_f = float(rms_f_conv.split()[0])
                        grad["RMS Force"] = {}
                        grad["RMS Force"]["value"] = rms_f
                        grad["RMS Force"]["converged"] = "*" in rms_f_conv

                    if max_d_tol is not None:
                        max_d_conv = line[66:80]
                        max_d = float(max_d_conv.split()[0])
                        grad["Max Disp"] = {}
                        grad["Max Disp"]["value"] = max_d
                        grad["Max Disp"]["converged"] = "*" in max_d_conv

                    if rms_d_tol is not None:
                        rms_d_conv = line[80:94]
                        rms_d = float(rms_d_conv.split()[0])
                        grad["RMS Disp"] = {}
                        grad["RMS Disp"]["value"] = rms_d
                        grad["RMS Disp"]["converged"] = "*" in max_d_conv

                    self.other["gradient"] = grad

                elif "Total Gradient" in line:
                    gradient = np.zeros((len(self.atoms), 3))
                    self.skip_lines(f, 2)
                    n += 2
                    for i in range(0, len(self.atoms)):
                        n += 1
                        line = f.readline()
                        info = line.split()
                        gradient[i] = np.array([float(x) for x in info[1:]])

                    self.other["forces"] = -gradient

                elif "SAPT Results" in line:
                    self.skip_lines(f, 1)
                    n += 1
                    while "Total sSAPT" not in line:
                        n += 1
                        line = f.readline()
                        if "---" in line:
                            break
                        if len(line.strip()) > 0:
                            if "Special recipe" in line:
                                continue
                            item = line[:26].strip()
                            val = 1e-3 * float(line[34:47])
                            self.other[item] = val

                elif "SCF energy" in line:
                    self.other["SCF energy"] = float(line.split()[-1])

                elif "correlation energy" in line and "=" in line:
                    item = line.split("=")[0].strip()
                    self.other[item] = float(line.split()[-1])

                elif "Full point group" in line:
                    self.other["full_point_group"] = line.split()[-1]

                elif "Molecular point group" in line:
                    self.other["molecular_point_group"] = line.split()[-1]

                elif (
                    "total energy" in line
                    and "=" in line
                    or re.search("\(.\) energy", line)
                ):
                    item = line.split("=")[0].strip().strip("*").strip()
                    self.other[item] = float(line.split()[-1])
                    # hopefully the highest level energy gets printed last
                    self.other["energy"] = self.other[item]

                elif "Total Energy" in line and "=" in line:
                    item = line.split("=")[0].strip().strip("*").strip()
                    self.other[item] = float(line.split()[-2])
                    # hopefully the highest level energy gets printed last
                    self.other["energy"] = self.other[item]

                elif "Correlation Energy" in line and "=" in line:
                    item = line.split("=")[0].strip().strip("*").strip()
                    if "DFT Exchange-Correlation" in item:
                        self.other[item] = float(line.split()[-1])
                    else:
                        self.other[item] = float(line.split()[-2])

                if "error" not in self.other:
                    for err in ERROR_PSI4:
                        if err in line:
                            self.other["error"] = ERROR_PSI4[err]
                            self.other["error_msg"] = line.strip()

                line = f.readline()
                n += 1

    def read_orca_out(self, f, get_all=False, just_geom=True):
        """read orca output file"""

        nrg_regex = re.compile("(?:[A-Za-z]+\s+)?E\((.*)\)\s*\.\.\.\s*(.*)$")

        def add_grad(grad, name, line):
            grad[name] = {}
            grad[name]["value"] = line.split()[-3]
            grad[name]["converged"] = line.split()[-1] == "YES"

        def get_atoms(f, n):
            """parse atom info"""
            rv = []
            self.skip_lines(f, 1)
            n += 2
            line = f.readline()
            i = 0
            while line.strip():
                i += 1
                line = line.strip()
                atom_info = line.split()
                element = atom_info[0]
                coords = np.array([float(x) for x in atom_info[1:]])
                rv += [Atom(element=element, coords=coords, name=str(i))]

                line = f.readline()
                n += 1

            return rv, n

        line = f.readline()
        n = 1
        while line != "":
            if (
                "Psi4: An Open-Source Ab Initio Electronic Structure Package"
                in line
            ):
                self.file_type = "dat"
                return self.read_psi4_out(
                    f, get_all=get_all, just_geom=just_geom
                )
            if line.startswith("CARTESIAN COORDINATES (ANGSTROEM)"):
                if get_all and len(self.atoms) > 0:
                    if self.all_geom is None:
                        self.all_geom = []
                    self.all_geom += [
                        (deepcopy(self.atoms), deepcopy(self.other))
                    ]

                self.atoms, n = get_atoms(f, n)

            if just_geom:
                line = f.readline()
                n += 1
                continue
            else:
                nrg = nrg_regex.match(line)
                if nrg is not None:
                    nrg_type = nrg.group(1)
                    # for some reason, ORCA prints MP2 correlation energy
                    # as E(MP2) for CC jobs
                    if nrg_type == "MP2":
                        nrg_type = "MP2 CORR"
                    self.other["E(%s)" % nrg_type] = float(nrg.group(2))

                if line.startswith("FINAL SINGLE POINT ENERGY"):
                    # if the wavefunction doesn't converge, ORCA prints a message next
                    # to the energy so we can't use line.split()[-1]
                    self.other["energy"] = float(line.split()[4])

                if line.startswith("TOTAL SCF ENERGY"):
                    self.skip_lines(f, 2)
                    line = f.readline()
                    n += 3
                    self.other["SCF energy"] = float(line.split()[3])

                elif "TOTAL ENERGY:" in line:
                    item = line.split()[-5] + " energy"
                    self.other[item] = float(line.split()[-2])

                elif "CORRELATION ENERGY" in line and "Eh" in line:
                    item = line.split()[-6] + " correlation energy"
                    self.other[item] = float(line.split()[-2])

                elif line.startswith("CARTESIAN GRADIENT"):
                    gradient = np.zeros((len(self.atoms), 3))
                    self.skip_lines(f, 2)
                    n += 2
                    for i in range(0, len(self.atoms)):
                        n += 1
                        line = f.readline()
                        # orca prints a warning before gradient if some
                        # coordinates are constrained
                        if line.startswith("WARNING:"):
                            continue
                        info = line.split()
                        gradient[i] = np.array([float(x) for x in info[3:]])

                    self.other["forces"] = -gradient

                elif line.startswith("VIBRATIONAL FREQUENCIES"):
                    stage = "frequencies"
                    freq_str = "VIBRATIONAL FREQUENCIES\n"
                    self.skip_lines(f, 4)
                    n += 5
                    line = f.readline()
                    while not (stage == "IR" and line == "\n") and line:
                        if "--" not in line and line != "\n":
                            freq_str += line

                        if "NORMAL MODES" in line:
                            stage = "modes"
                            self.skip_lines(f, 6)
                            n += 6

                        if "IR SPECTRUM" in line:
                            stage = "IR"
                            self.skip_lines(f, 2)
                            n += 2

                        n += 1
                        line = f.readline()

                    self.other["frequency"] = Frequency(
                        freq_str, hpmodes=False, style="out"
                    )

                elif line.startswith("Temperature"):
                    self.other["temperature"] = float(line.split()[2])

                elif line.startswith("Total Mass"):
                    # this may only get printed for freq jobs
                    self.other["mass"] = float(line.split()[3])
                    self.other["mass"] *= UNIT.AMU_TO_KG

                elif line.startswith(" Total Charge"):
                    self.other["charge"] = int(line.split()[-1])

                elif line.startswith(" Multiplicity"):
                    self.other["multiplicity"] = int(line.split()[-1])

                elif "rotational symmetry number" in line:
                    # TODO: make this cleaner
                    self.other["rotational_symmetry_number"] = int(
                        line.split()[-2]
                    )

                elif "Symmetry Number:" in line:
                    self.other["rotational_symmetry_number"] = int(
                        line.split()[-1]
                    )

                elif line.startswith("Zero point energy"):
                    self.other["ZPVE"] = float(line.split()[4])

                elif line.startswith("Total Enthalpy"):
                    self.other["enthalpy"] = float(line.split()[3])

                elif line.startswith("Final Gibbs"):
                    # NOTE - Orca seems to only print Grimme's Quasi-RRHO free energy
                    # RRHO can be computed in AaronTool's CompOutput by setting the w0 to 0
                    self.other["free_energy"] = float(line.split()[5])

                elif line.startswith("Rotational constants in cm-1:"):
                    # orca doesn't seem to print rotational constants in older versions
                    self.other["rotational_temperature"] = [
                        float(x) for x in line.split()[-3:]
                    ]
                    self.other["rotational_temperature"] = [
                        x
                        * PHYSICAL.SPEED_OF_LIGHT
                        * PHYSICAL.PLANCK
                        / PHYSICAL.KB
                        for x in self.other["rotational_temperature"]
                    ]

                elif "Point Group:" in line:
                    self.other["full_point_group"] = line.split()[2][:-1]

                elif "Symmetry Number" in line:
                    self.other["rotational_symmetry_number"] = int(
                        line.split()[-1]
                    )

                elif "sn is the rotational symmetry number" in line:
                    # older versions of orca print this differently
                    self.other["rotational_symmetry_number"] = int(
                        line.split()[-2]
                    )

                elif "Geometry convergence" in line:
                    grad = {}
                    self.skip_lines(f, 2)
                    n += 3
                    line = f.readline()
                    while line and re.search("\w", line):
                        if re.search("Energy\schange", line):
                            add_grad(grad, "Delta E", line)
                        elif re.search("RMS\sgradient", line):
                            add_grad(grad, "RMS Force", line)
                        elif re.search("MAX\sgradient", line):
                            add_grad(grad, "Max Force", line)
                        elif re.search("RMS\sstep", line):
                            add_grad(grad, "RMS Disp", line)
                        elif re.search("MAX\sstep", line):
                            add_grad(grad, "Max Disp", line)

                        line = f.readline()
                        n += 1

                    self.other["gradient"] = grad

                elif "MAYER POPULATION ANALYSIS" in line:
                    self.skip_lines(f, 2)
                    n += 2
                    line = f.readline()
                    data = dict()
                    headers = []
                    while line.strip():
                        info = line.split()
                        header = info[0]
                        name = " ".join(info[2:])
                        headers.append(header)
                        data[header] = (name, [])
                        line = f.readline()
                    self.skip_lines(f, 1)
                    n += 1
                    for i in range(0, len(self.atoms)):
                        line = f.readline()
                        info = line.split()[2:]
                        for header, val in zip(headers, info):
                            data[header][1].append(float(val))

                    for header in headers:
                        self.other[data[header][0]] = np.array(data[header][1])

                elif line.startswith("LOEWDIN ATOMIC CHARGES"):
                    self.skip_lines(f, 1)
                    n += 1
                    charges = np.zeros(len(self.atoms))
                    for i in range(0, len(self.atoms)):
                        line = f.readline()
                        n += 1
                        charges[i] = float(line.split()[-1])
                    self.other["Löwdin Charges"] = charges

                elif line.startswith("BASIS SET IN INPUT FORMAT"):
                    # read basis set primitive info
                    self.skip_lines(f, 3)
                    n += 3
                    line = f.readline()
                    n += 1
                    self.other["basis_set_by_ele"] = dict()
                    while "--" not in line:
                        new_gto = re.search("NewGTO\s+(\S+)", line)
                        if new_gto:
                            ele = new_gto.group(1)
                            line = f.readline()
                            n += 1
                            primitives = []
                            while "end" not in line:
                                shell_type, n_prim = line.split()
                                n_prim = int(n_prim)
                                exponents = []
                                con_coeffs = []
                                for i in range(0, n_prim):
                                    line = f.readline()
                                    n += 1
                                    info = line.split()
                                    exponent = float(info[1])
                                    con_coeff = [float(x) for x in info[2:]]
                                    exponents.append(exponent)
                                    con_coeffs.extend(con_coeff)
                                primitives.append(
                                    (
                                        shell_type,
                                        n_prim,
                                        exponents,
                                        con_coeffs,
                                    )
                                )
                                line = f.readline()
                                n += 1
                            self.other["basis_set_by_ele"][ele] = primitives
                        line = f.readline()
                        n += 1

                elif line.startswith("MOLECULAR ORBITALS"):
                    # read molecular orbitals
                    self.skip_lines(f, 1)
                    n += 1
                    line = f.readline()
                    self.other["alpha_coefficients"] = []
                    self.other["beta_coefficients"] = []
                    self.other["alpha_nrgs"] = []
                    self.other["beta_nrgs"] = []
                    self.other["alpha_occupancies"] = []
                    self.other["beta_occupancies"] = []
                    at_info = re.compile(
                        "\s*(\d+)\S+\s+\d+(?:s|p[xyz]|d(?:z2|xz|yz|x2y2|xy)|[fghi][\+\-]?\d+)"
                    )
<<<<<<< HEAD
                    if self.other["multiplicity"] != 1:
                        args = [
                            ("alpha_coefficients", "beta_coefficients"),
                            ("alpha_nrgs", "beta_nrgs"),
                            ("alpha_occupancies", "beta_occupancies"),
                        ]
                    else:
                        args = [
                            ("alpha_coefficients",),
                            ("alpha_nrgs",),
                            ("alpha_occupancies",),
                        ]

                    for coeff_name, nrg_name, occ_name in zip(*args):
                        self.other["shell_to_atom"] = []
                        mo_coefficients = []
                        orbit_nrgs = []
                        occupancy = []
                        while line.strip() != "":
                            at_match = at_info.match(line)
                            if at_match:
                                ndx = int(at_match.group(1))
                                self.other["shell_to_atom"].append(ndx)
                                coeffs = []
                                # there might not always be a space between the coefficients
                                # so we can't just split(), but they are formatted(-ish)
                                for coeff in re.findall("-?\d+\.\d+", line[16:]):
                                    coeffs.append(float(coeff))
                                for coeff, mo in zip(coeffs, mo_coefficients):
                                    mo.append(coeff)
                            elif "--" not in line:
                                orbit_nrgs = occupancy
                                occupancy = [float(x) for x in line.split()]
                            elif "--" in line:
                                self.other[nrg_name].extend(orbit_nrgs)
                                self.other[occ_name].extend(occupancy)
                                if mo_coefficients:
                                    self.other[coeff_name].extend(mo_coefficients)
                                mo_coefficients = [[] for x in orbit_nrgs]
                                orbit_nrgs = []
                            line = f.readline()
                            n += 1
                        self.other[coeff_name].extend(mo_coefficients)
=======
                    mo_coefficients = []
                    orbit_nrgs = []
                    occupancy = []
                    while line.strip() != "":
                        at_match = at_info.match(line)
                        if at_match:
                            ndx = int(at_match.group(1))
                            self.other["shell_to_atom"].append(ndx)
                            coeffs = []
                            # there might not always be a space between the coefficients
                            # so we can't just split(), but they are formatted(-ish)
                            for coeff in re.findall("-?\d+\.\d+", line[16:]):
                                coeffs.append(float(coeff))
                            for coeff, mo in zip(coeffs, mo_coefficients):
                                mo.append(coeff)
                        elif "--" not in line:
                            orbit_nrgs = occupancy
                            occupancy = [float(x) for x in line.split()]
                        elif "--" in line:
                            self.other["mo_nrgs"].extend(orbit_nrgs)
                            self.other["mo_occupancies"].extend(occupancy)
                            if mo_coefficients:
                                self.other["mo_coefficients"].extend(
                                    mo_coefficients
                                )
                            mo_coefficients = [[] for x in orbit_nrgs]
>>>>>>> 15b334e4
                        line = f.readline()

                elif line.startswith("N(Alpha)  "):
                    self.other["n_alpha"] = int(
                        np.rint(float(line.split()[2]))
                    )

                elif line.startswith("N(Beta)  "):
                    self.other["n_beta"] = int(np.rint(float(line.split()[2])))

                elif ORCA_NORM_FINISH in line:
                    self.other["finished"] = True

                # TODO E_ZPVE
                if "error" not in self.other:
                    for err in ERROR_ORCA:
                        if err in line:
                            self.other["error"] = ERROR_ORCA[err]
                            self.other["error_msg"] = line.strip()
                            break

                line = f.readline()
                n += 1

        if not just_geom:
            if "finished" not in self.other:
                self.other["finished"] = False

<<<<<<< HEAD
            if "alpha_coefficients" in self.other and "basis_set_by_ele" in self.other:
=======
            if (
                "mo_coefficients" in self.other
                and "basis_set_by_ele" in self.other
            ):
>>>>>>> 15b334e4
                self.other["orbitals"] = Orbitals(self)

    def read_log(self, f, get_all=False, just_geom=True):
        def get_atoms(f, n):
            rv = []
            self.skip_lines(f, 4)
            line = f.readline()
            n += 5
            while "--" not in line:
                line = line.strip()
                line = line.split()
                for l in line:
                    try:
                        float(l)
                    except ValueError:
                        msg = "Error detected with log file on line {}"
                        raise IOError(msg.format(n))
                elem = ELEMENTS[int(line[1])]
                flag = not bool(line[2])
                rv += [Atom(element=elem, flag=flag, coords=line[3:])]
                line = f.readline()
                n += 1
            return rv, n

        def get_params(f, n):
            rv = []
            self.skip_lines(f, 2)
            n += 3
            line = f.readline()
            if "Definition" in line:
                definition = True
            else:
                definition = False
            self.skip_lines(f, 1)
            n += 2
            line = f.readline()
            while "--" not in line:
                line = line.split()
                param = line[1]
                if definition:
                    val = float(line[3])
                else:
                    val = float(line[2])
                rv.append((param, val))
                line = f.readline()
                n += 1
            return rv, n

        def get_modredundant(f, n):
            """read constraints for modredundant section"""
            rv = {}
            line = f.readline()
            n += 1
            while line.strip():
                atom_match = re.search("X\s+(\d+)\s+F", line)
                bond_match = re.search("B\s+(\d+)\s+(\d+)\s+F", line)
                angle_match = re.search("A\s+(\d+)\s+(\d+)\s+(\d+)\s+F", line)
                torsion_match = re.search(
                    "D\s+(\d+)\s+(\d+)\s+(\d+)\s+(\d+)\s+F", line
                )
                if atom_match:
                    if "atoms" not in rv:
                        rv["atoms"] = ""
                    else:
                        rv["atoms"] += ","
                    rv["atoms"] += atom_match.group(1)
                elif bond_match:
                    if "bonds" not in rv:
                        rv["bonds"] = []
                    rv["bonds"].append(
                        ",".join([bond_match.group(1), bond_match.group(2)])
                    )
                elif angle_match:
                    if "angles" not in rv:
                        rv["angles"] = []
                    rv["angles"].append(
                        ",".join(
                            [
                                angle_match.group(1),
                                angle_match.group(2),
                                angle_match.group(3),
                            ]
                        )
                    )
                elif torsion_match:
                    if "torsions" not in rv:
                        rv["torsions"] = []
                    rv["torsions"].append(
                        ",".join(
                            [
                                torsion_match.group(1),
                                torsion_match.group(2),
                                torsion_match.group(3),
                                torsion_match.group(4),
                            ]
                        )
                    )

                line = f.readline()
                n += 1

            return rv, n

        self.all_geom = []
        line = f.readline()
        self.other["archive"] = ""
        constraints = {}
        self.other["opt_steps"] = 0
        found_archive = False
        n = 1
        route = None
        while line != "":
            # route
            # we need to grab the route b/c sometimes 'hpmodes' can get split onto multiple lines:
            # B3LYP/genecp EmpiricalDispersion=GD3 int=(grid=superfinegrid) freq=(h
            # pmodes,noraman,temperature=313.15)
            if line.strip().startswith("#") and route is None:
                route = ""
                while "------" not in line:
                    route += line.strip()
                    n += 1
                    line = f.readline()
            # archive entry
            if line.strip().startswith("1\\1\\"):
                found_archive = True
                line = "@" + line.strip()[4:]
            if found_archive and line.strip().endswith("@"):
                self.other["archive"] = self.other["archive"][:-2] + "\\\\"
                found_archive = False
            elif found_archive:
                self.other["archive"] += line.strip()

            # geometry
            if re.search("(Standard|Input) orientation:", line):
                if get_all and len(self.atoms) > 0:
                    self.all_geom += [
                        (deepcopy(self.atoms), deepcopy(self.other))
                    ]
                self.atoms, n = get_atoms(f, n)
                self.other["opt_steps"] += 1

            if re.search(
                "The following ModRedundant input section has been read:", line
            ):
                constraints, n = get_modredundant(f, n)

            if just_geom:
                line = f.readline()
                n += 1
                continue
                # z-matrix parameters
            if re.search("Optimized Parameters", line):
                self.other["params"], n = get_params(f, n)
            if "Symbolic Z-matrix:" in line:
                line = f.readline()
                n += 1
                match = re.search(
                    "Charge\s*=\s*(-?\d+)\s*Multiplicity\s*=\s*(\d+)", line
                )
                if match is not None:
                    self.other["charge"] = int(match.group(1))
                    self.other["multiplicity"] = int(match.group(2))

            # status
            if NORM_FINISH in line:
                self.other["finished"] = True
            if "SCF Done" in line:
                tmp = [word.strip() for word in line.split()]
                idx = tmp.index("=")
                self.other["energy"] = float(tmp[idx + 1])
            if "Molecular mass:" in line:
                self.other["mass"] = float(float_num.search(line).group(0))
                self.other["mass"] *= UNIT.AMU_TO_KG

            # Frequencies
            if route is not None and "hpmodes" in route.lower():
                self.other["hpmodes"] = True
            if "Harmonic frequencies" in line:
                freq_str = line
                line = f.readline()
                while line != "\n":
                    n += 1
                    freq_str += line
                    line = f.readline()
                if "hpmodes" not in self.other:
                    self.other["hpmodes"] = False
                self.other["frequency"] = Frequency(
                    freq_str, self.other["hpmodes"]
                )

            if "Anharmonic Infrared Spectroscopy" in line:
                self.skip_lines(f, 5)
                n += 5
                anharm_str = ""
                combinations_read = False
                combinations = False
                line = f.readline()
                while not combinations_read:
                    n += 1
                    anharm_str += line
                    if "Combination Bands" in line:
                        combinations = True
                    line = f.readline()
                    if combinations and line == "\n":
                        combinations_read = True

                self.other["frequency"].parse_gaussian_anharm(
                    anharm_str.splitlines()
                )

            # X matrix for anharmonic
            if "Total Anharmonic X Matrix" in line:
                self.skip_lines(f, 1)
                n += 1
                n_freq = len(self.other["frequency"].data)
                n_sections = int(np.ceil(n_freq / 5))
                x_matrix = np.zeros((n_freq, n_freq))
                for section in range(0, n_sections):
                    header = f.readline()
                    n += 1
                    for j in range(5 * section, n_freq):
                        line = f.readline()
                        n += 1
                        ll = 5 * section
                        ul = 5 * section + min(j - ll + 1, 5)
                        x_matrix[j, ll:ul] = [
                            float(x.replace("D", "e"))
                            for x in line.split()[1:]
                        ]
                x_matrix += np.tril(x_matrix, k=-1).T
                self.other["X_matrix"] = x_matrix

            if "Total X0" in line:
                self.other["X0"] = float(line.split()[5])

            # Thermo
            if re.search("Temperature\s*\d+\.\d+", line):
                self.other["temperature"] = float(
                    float_num.search(line).group(0)
                )
            if "Rotational constants (GHZ):" in line:
                rot = float_num.findall(line)
                rot = [
                    float(r) * PHYSICAL.PLANCK * (10 ** 9) / PHYSICAL.KB
                    for r in rot
                ]
                self.other["rotational_temperature"] = rot

            # rotational constants from anharmonic frequency jobs
            if "Rotational Constants (in MHz)" in line:
                self.skip_lines(f, 2)
                n += 2
                equilibrium_rotational_temperature = np.zeros(3)
                ground_rotational_temperature = np.zeros(3)
                centr_rotational_temperature = np.zeros(3)
                for i in range(0, 3):
                    line = f.readline()
                    n += 1
                    info = line.split()
                    Be = float(info[1])
                    B00 = float(info[3])
                    B0 = float(info[5])
                    equilibrium_rotational_temperature[i] = Be
                    ground_rotational_temperature[i] = B00
                    centr_rotational_temperature[i] = B0
                equilibrium_rotational_temperature *= (
                    PHYSICAL.PLANCK * 1e6 / PHYSICAL.KB
                )
                ground_rotational_temperature *= (
                    PHYSICAL.PLANCK * 1e6 / PHYSICAL.KB
                )
                centr_rotational_temperature *= (
                    PHYSICAL.PLANCK * 1e6 / PHYSICAL.KB
                )
                self.other[
                    "equilibrium_rotational_temperature"
                ] = equilibrium_rotational_temperature
                self.other[
                    "ground_rotational_temperature"
                ] = ground_rotational_temperature
                self.other[
                    "centr_rotational_temperature"
                ] = centr_rotational_temperature

            if "Sum of electronic and zero-point Energies=" in line:
                self.other["E_ZPVE"] = float(float_num.search(line).group(0))
            if "Sum of electronic and thermal Enthalpies=" in line:
                self.other["enthalpy"] = float(float_num.search(line).group(0))
            if "Sum of electronic and thermal Free Energies=" in line:
                self.other["free_energy"] = float(
                    float_num.search(line).group(0)
                )
            if "Zero-point correction=" in line:
                self.other["ZPVE"] = float(float_num.search(line).group(0))
            if "Rotational symmetry number" in line:
                self.other["rotational_symmetry_number"] = int(
                    re.search("\d+", line).group(0)
                )

            # Gradient
            if re.search("Threshold\s+Converged", line) is not None:
                line = f.readline()
                n += 1
                grad = {}

                def add_grad(line, name, grad):
                    line = line.split()
                    grad[name] = {
                        "value": line[2],
                        "threshold": line[3],
                        "converged": True if line[4] == "YES" else False,
                    }
                    return grad

                while line != "":
                    if "Predicted change in Energy" in line:
                        break
                    if re.search("Maximum\s+Force", line) is not None:
                        grad = add_grad(line, "Max Force", grad)
                    if re.search("RMS\s+Force", line) is not None:
                        grad = add_grad(line, "RMS Force", grad)
                    if re.search("Maximum\s+Displacement", line) is not None:
                        grad = add_grad(line, "Max Disp", grad)
                    if re.search("RMS\s+Displacement", line) is not None:
                        grad = add_grad(line, "RMS Disp", grad)
                    line = f.readline()
                    n += 1
                self.other["gradient"] = grad

            # symmetry
            if "Full point group" in line:
                self.other["full_point_group"] = line.split()[-3]

            if "Largest Abelian subgroup" in line:
                self.other["abelian_subgroup"] = line.split()[-3]

            if "Largest concise Abelian subgroup" in line:
                self.other["concise_abelian_subgroup"] = line.split()[-3]

            # forces
            if "Forces (Hartrees/Bohr)" in line:
                gradient = np.zeros((len(self.atoms), 3))
                self.skip_lines(f, 2)
                n += 2
                for i in range(0, len(self.atoms)):
                    n += 1
                    line = f.readline()
                    info = line.split()
                    gradient[i] = np.array([float(x) for x in info[2:]])

                self.other["forces"] = gradient

            # atomic charges
            if "Mulliken charges:" in line:
                self.skip_lines(f, 1)
                n += 1
                charges = []
                for i in range(0, len(self.atoms)):
                    line = f.readline()
                    n += 1
                    charges.append(float(line.split()[2]))
                self.other["Mulliken Charges"] = charges

            if "APT charges:" in line:
                self.skip_lines(f, 1)
                n += 1
                charges = []
                for i in range(0, len(self.atoms)):
                    line = f.readline()
                    n += 1
                    charges.append(float(line.split()[2]))
                self.other["APT Charges"] = charges

            # capture errors
            # only keep first error, want to fix one at a time
            if "error" not in self.other:
                for err in ERROR:
                    if re.search(err, line):
                        self.other["error"] = ERROR[err]
                        self.other["error_msg"] = line.strip()
                        break

            line = f.readline()
            n += 1

        if not just_geom:
            if route is not None:
                other_kwargs = {GAUSSIAN_ROUTE: {}}
                route_spec = re.compile("(\w+)=?\((.*)\)")
                method_and_basis = re.search(
                    "#(?:[NnPpTt]\s+?)(\S+)|#\s*?(\S+)", route
                )
                if method_and_basis is not None:
                    if method_and_basis.group(2):
                        method_info = method_and_basis.group(2).split("/")
                    else:
                        method_info = method_and_basis.group(1).split("/")

                    method = method_info[0]
                    if len(method_info) > 1:
                        basis = method_info[1]
                    else:
                        basis = None

                    route_options = route.split()
                    job_type = []
                    grid = None
                    solvent = None
                    for option in route_options:
                        if option.startswith("#"):
                            continue
                        elif option.startswith(method):
                            continue

                        option_lower = option.lower()
                        if option_lower.startswith("opt"):
                            ts = False
                            match = route_spec.search(option)
                            if match:
                                options = match.group(2).split(",")
                            elif option_lower.startswith("opt="):
                                options = ["".join(option.split("=")[1:])]
                            else:
                                if not constraints:
                                    # if we didn't read constraints, try using flagged atoms instead
                                    from AaronTools.finders import FlaggedAtoms

                                    constraints = {"atoms": FlaggedAtoms}
                                job_type.append(
                                    OptimizationJob(constraints=constraints)
                                )
                                continue

                            other_kwargs[GAUSSIAN_ROUTE]["opt"] = []

                            for opt in options:
                                if opt.lower() == "ts":
                                    ts = True
                                else:
                                    other_kwargs[GAUSSIAN_ROUTE]["opt"].append(
                                        opt
                                    )

                            job_type.append(
                                OptimizationJob(
                                    transition_state=ts,
                                    constraints=constraints,
                                )
                            )

                        elif option_lower.startswith("freq"):
                            temp = 298.15
                            match = route_spec.search(option)
                            if match:
                                options = match.group(2).split(",")
                            elif option_lower.startswith("freq="):
                                options = "".join(option.split("=")[1:])
                            else:
                                job_type.append(FrequencyJob())
                                continue

                            other_kwargs[GAUSSIAN_ROUTE]["freq"] = []

                            for opt in options:
                                if opt.lower().startswith("temp"):
                                    temp = float(opt.split("=")[1])
                                else:
                                    other_kwargs[GAUSSIAN_ROUTE][
                                        "freq"
                                    ].append(opt)

                            job_type.append(FrequencyJob(temperature=temp))

                        elif option_lower == "sp":
                            job_type.append(SinglePointJob())

                        elif option_lower.startswith("int"):
                            match = route_spec.search(option)
                            if match:
                                options = match.group(2).split(",")
                            elif option_lower.startswith("freq="):
                                options = "".join(option.split("=")[1:])
                            else:
                                job_type.append(FrequencyJob())
                                continue

                            for opt in options:
                                if opt.lower().startswith("grid"):
                                    grid_name = opt.split("=")[1]
                                    grid = IntegrationGrid(grid_name)
                                else:
                                    if (
                                        "Integral"
                                        not in other_kwargs[GAUSSIAN_ROUTE]
                                    ):
                                        other_kwargs[GAUSSIAN_ROUTE][
                                            "Integral"
                                        ] = []
                                    other_kwargs[GAUSSIAN_ROUTE][
                                        "Integral"
                                    ].append(opt)

                        else:
                            # TODO: parse solvent
                            match = route_spec.search(option)
                            if match:
                                keyword = match.group(1)
                                options = match.group(2).split(",")
                                other_kwargs[GAUSSIAN_ROUTE][keyword] = options
                            elif "=" in option:
                                keyword = option.split("=")[0]
                                options = "".join(option.split("=")[1:])
                                other_kwargs[GAUSSIAN_ROUTE][keyword] = [
                                    options
                                ]
                            else:
                                other_kwargs[GAUSSIAN_ROUTE][option] = []
                                continue

                    self.other["other_kwargs"] = other_kwargs
                    try:
                        theory = Theory(
                            charge=self.other["charge"],
                            multiplicity=self.other["multiplicity"],
                            job_type=job_type,
                            basis=basis,
                            method=method,
                            grid=grid,
                            solvent=solvent,
                        )
                        self.other["theory"] = theory
                    except KeyError:
                        # if there is a serious error, too little info may be available
                        # to properly create the theory object
                        pass

        for i, a in enumerate(self.atoms):
            a.name = str(i + 1)

        if "finished" not in self.other:
            self.other["finished"] = False
        if "error" not in self.other:
            self.other["error"] = None
        return

    def read_com(self, f):
        found_atoms = False
        found_constraint = False
        atoms = []
        other = {}
        for line in f:
            # header
            if line.startswith("%"):
                continue
            if line.startswith("#"):
                method = re.search("^#([NnPpTt]\s+?)(\S+)|^#\s*?(\S+)", line)
                # route can be #n functional/basis ...
                # or #functional/basis ...
                # or # functional/basis ...
                if method.group(3):
                    other["method"] = method.group(3)
                else:
                    other["method"] = method.group(2)
                if "temperature=" in line:
                    other["temperature"] = re.search(
                        "temperature=(\d+\.?\d*)", line
                    ).group(1)
                if "solvent=" in line:
                    other["solvent"] = re.search(
                        "solvent=(\S+)\)", line
                    ).group(1)
                if "scrf=" in line:
                    # solvent model should be non-greedy b/c solvent name can have commas
                    other["solvent_model"] = re.search(
                        "scrf=\((\S+?),", line
                    ).group(1)
                if "EmpiricalDispersion=" in line:
                    other["emp_dispersion"] = re.search(
                        "EmpiricalDispersion=(\S+)", line
                    ).group(1)
                if "int=(grid" in line or "integral=(grid" in line.lower():
                    other["grid"] = re.search(
                        "(?:int||Integral)=\(grid[(=](\S+?)\)", line
                    ).group(1)
                # comments can be multiple lines long
                # but there should be a blank line between the route and the comment
                # and another between the comment and the charge+mult
                blank_lines = 0
                while blank_lines < 2:
                    line = f.readline().strip()
                    if len(line) == 0:
                        blank_lines += 1
                    else:
                        if "comment" not in other:
                            other["comment"] = ""
                        other["comment"] += "%s\n" % line
                other["comment"] = (
                    other["comment"].strip() if "comment" in other else ""
                )
                line = f.readline()
                if len(line.split()) > 1:
                    line = line.split()
                else:
                    line = line.split(",")
                other["charge"] = int(line[0])
                other["multiplicity"] = int(line[1])
                found_atoms = True
                continue
            # constraints
            if found_atoms and line.startswith("B") and line.endswith("F"):
                found_constraint = True
                if "constraint" not in other:
                    other["constraint"] = []
                other["constraint"] += [float_num.findall(line)]
                continue
            # footer
            if found_constraint:
                if "footer" not in other:
                    other["footer"] = ""
                other["footer"] += line
                continue
            # atom coords
            nums = float_num.findall(line)
            line = line.split()
            if len(line) == 5 and is_alpha(line[0]) and len(nums) == 4:
                if not is_int(line[1]):
                    continue
                a = Atom(element=line[0], coords=nums[1:], flag=nums[0])
                atoms += [a]
            elif len(line) == 4 and is_alpha(line[0]) and len(nums) == 3:
                a = Atom(element=line[0], coords=nums)
                atoms += [a]
            else:
                continue
        for i, a in enumerate(atoms):
            a.name = str(i + 1)
        self.atoms = atoms
        self.other = other
        return

    def read_fchk(self, f, just_geom=True):
        def parse_to_list(i, lines, length, data_type):
            """takes a block in an fchk file and turns it into an array
            block headers all end with N=   <int>
            the length of the array will be <int>
            the data type is specified by data_type"""
            i += 1
            line = lines[i]
            items_per_line = len(line.split())
            total_items = items_per_line
            num_lines = 1
            while total_items < length:
                total_items += items_per_line
                num_lines += 1

            block = ""
            for line in lines[i : i + num_lines]:
                block += " "
                block += line

            return (
                np.array([data_type(x) for x in block.split()]),
                i + num_lines,
            )

        self.atoms = []
        atom_numbers = []
        atom_coords = []

        other = {}

        int_info = re.compile("([\S\s]+?)\s*I\s*([N=]*)\s*(-?\d+)")
        real_info = re.compile(
            "([\S\s]+?)\s*R\s*([N=])*\s*(-?\d+\.?\d*[Ee]?[+-]?\d*)"
        )
        char_info = re.compile(
            "([\S\s]+?)\s*C\s*([N=])*\s*(-?\d+\.?\d*[Ee]?[+-]?\d*)"
        )

        theory = Theory()

        lines = f.readlines()

        i = 0
        while i < len(lines):
            line = lines[i]
            if i == 0:
                other["comment"] = line.strip()
            elif i == 1:
                i += 1
                line = lines[i]
                job_info = line.split()
                if job_info[0] == "SP":
                    theory.job_type = [SinglePointJob()]
                elif job_info[0] == "FOPT":
                    theory.job_type[OptimizationJob()]
                elif job_info[0] == "FTS":
                    theory.job_type = [OptimizationJob(transition_state=True)]
                elif job_info[0] == "FORCE":
                    theory.job_type = [ForceJob()]
                elif job_info[0] == "FREQ":
                    theory.job_type = [FrequencyJob()]

                theory.method = job_info[1]
                if len(job_info) > 2:
                    theory.basis = job_info[2]

                i += 1
                continue

            int_match = int_info.match(line)
            real_match = real_info.match(line)
            char_match = char_info.match(line)
            if int_match is not None:
                data = int_match.group(1)
                value = int_match.group(3)
                if data == "Charge" and not just_geom:
                    theory.charge = int(value)
                elif data == "Multiplicity" and not just_geom:
                    theory.multiplicity = int(value)
                elif data == "Atomic numbers":
                    atom_numbers, i = parse_to_list(i, lines, int(value), int)
                elif not just_geom:
                    if int_match.group(2):
                        other[data], i = parse_to_list(
                            i, lines, int(value), int
                        )
                        continue
                    else:
                        other[data] = int(value)

            elif real_match is not None:
                data = real_match.group(1)
                value = real_match.group(3)
                if data == "Current cartesian coordinates":
                    atom_coords, i = parse_to_list(i, lines, int(value), float)
                elif data == "Total Energy":
                    other["energy"] = float(value)
                elif not just_geom:
                    if real_match.group(2):
                        other[data], i = parse_to_list(
                            i, lines, int(value), float
                        )
                        continue
                    else:
                        other[data] = float(value)

            # elif char_match is not None:
            #     data = char_match.group(1)
            #     value = char_match.group(3)
            #     if not just_geom:
            #         other[data] = lines[i + 1]
            #         i += 1

            i += 1

        self.other = other
        self.other["theory"] = theory

        coords = np.reshape(atom_coords, (len(atom_numbers), 3))
        for n, (atnum, coord) in enumerate(zip(atom_numbers, coords)):
            atom = Atom(
                element=ELEMENTS[atnum],
                coords=UNIT.A0_TO_BOHR * coord,
                name=str(n + 1),
            )
            self.atoms.append(atom)

        try:
            self.other["orbitals"] = Orbitals(self)
        except NotImplementedError:
            pass

    def read_crest(self, f, conf_name=None):
        """
        conf_name = False to skip conformer loading (doesn't get written until crest job is done)
        """
        if conf_name is None:
            conf_name = os.path.join(
                os.path.dirname(self.name), "crest_conformers.xyz"
            )
        line = True
        self.other["finished"] = False
        self.other["error"] = None
        while line:
            line = f.readline()
            if "terminated normally" in line:
                self.other["finished"] = True
            elif "population of lowest" in line:
                self.other["best_pop"] = float(float_num.findall(line)[0])
            elif "ensemble free energy" in line:
                self.other["free_energy"] = (
                    float(float_num.findall(line)[0]) / UNIT.HART_TO_KCAL
                )
            elif "ensemble entropy" in line:
                self.other["entropy"] = (
                    float(float_num.findall(line)[1]) / UNIT.HART_TO_KCAL
                )
            elif "ensemble average energy" in line:
                self.other["avg_energy"] = (
                    float(float_num.findall(line)[0]) / UNIT.HART_TO_KCAL
                )
            elif "E lowest" in line:
                self.other["energy"] = float(float_num.findall(line)[0])
            elif "T /K" in line:
                self.other["temperature"] = float(float_num.findall(line)[0])
            elif (
                line.strip()
                .lower()
                .startswith(("forrtl", "warning", "*warning"))
            ):
                self.other["error"] = "UNKNOWN"
                if "error_msg" not in self.other:
                    self.other["error_msg"] = ""
                self.other["error_msg"] += line
            elif "-chrg" in line:
                self.other["charge"] = int(float_num.findall(line)[0])
            elif "-uhf" in line:
                self.other["multiplicity"] = (
                    int(float_num.findall(line)[0]) + 1
                )

        if self.other["finished"] and conf_name:
            self.other["conformers"] = FileReader(
                conf_name,
                get_all=True,
            ).all_geom
            self.comment, self.atoms = self.other["conformers"][0]
            self.other["conformers"] = self.other["conformers"][1:]

    def read_xtb(self, f, freq_name=None):
        line = True
        self.other["finished"] = False
        self.other["error"] = None
        self.atoms = []
        self.comment = ""
        while line:
            line = f.readline()
            if "Optimized Geometry" in line:
                line = f.readline()
                n_atoms = int(line.strip())
                line = f.readline()
                self.comment = " ".join(line.strip().split()[2:])
                for i in range(n_atoms):
                    line = f.readline()
                    elem, x, y, z = line.split()
                    self.atoms.append(Atom(element=elem, coords=[x, y, z]))
            if "normal termination" in line:
                self.other["finished"] = True
            if "abnormal termination" in line:
                self.other["error"] = "UNKNOWN"
            if line.strip().startswith("#ERROR"):
                if "error_msg" not in self.other:
                    self.other["error_msg"] = ""
                self.other["error_msg"] += line
            if "charge" in line and ":" in line:
                self.other["charge"] = int(float_num.findall(line)[0])
            if "spin" in line and ":" in line:
                self.other["multiplicity"] = (
                    2 * float(float_num.findall(line)[0]) + 1
                )
            if "total energy" in line:
                self.other["energy"] = (
                    float(float_num.findall(line)[0]) * UNIT.HART_TO_KCAL
                )
            if "zero point energy" in line:
                self.other["ZPVE"] = (
                    float(float_num.findall(line)[0]) * UNIT.HART_TO_KCAL
                )
            if "total free energy" in line:
                self.other["free_energy"] = (
                    float(float_num.findall(line)[0]) * UNIT.HART_TO_KCAL
                )
            if "electronic temp." in line:
                self.other["temperature"] = float(float_num.findall(line)[0])
        if freq_name is not None:
            with open(freq_name) as f_freq:
                self.other["frequency"] = Frequency(f_freq.read())

    def read_sqm(self, f):
        lines = f.readlines()

        self.other["finished"] = False

        self.atoms = []
        i = 0
        while i < len(lines):
            line = lines[i]
            if "Atomic Charges for Step" in line:
                elements = []
                for info in lines[i + 2 :]:
                    if not info.strip() or not info.split()[0].isdigit():
                        break
                    ele = info.split()[1]
                    elements.append(ele)
                i += len(elements) + 2

            if "Final Structure" in line:
                k = 0
                for info in lines[i + 4 :]:
                    data = info.split()
                    coords = np.array([x for x in data[4:7]])
                    self.atoms.append(
                        Atom(
                            name=str(k + 1),
                            coords=coords,
                            element=elements[k],
                        )
                    )
                    k += 1
                    if k == len(elements):
                        break
                i += k + 4

            if "Calculation Completed" in line:
                self.other["finished"] = True

            if "Total SCF energy" in line:
                self.other["energy"] = (
                    float(line.split()[4]) / UNIT.HART_TO_KCAL
                )

            i += 1

        if not self.atoms:
            # there's no atoms if there's an error
            # error is probably on the last line
            self.other["error"] = "UNKNOWN"
            self.other["error_msg"] = line


@addlogger
class Frequency:
    """
    ATTRIBUTES
    :data: Data - contains frequencies, intensities, and normal mode vectors
    :imaginary_frequencies: list(float)
    :real_frequencies: list(float)
    :lowest_frequency: float
    :by_frequency: dict keyed by frequency containing intensities and vectors
        {freq: {intensity: float, vector: np.array}}
    :is_TS: bool - true if len(imaginary_frequencies) == 1, else False
    """

    LOG = None

    class Data:
        """
        ATTRIBUTES
        :frequency: float
        :intensity: float
        :vector: (2D array) normal mode vectors
        :forcek: float
        :symmetry: str
        """

        def __init__(
            self,
            frequency,
            intensity=None,
            vector=None,
            forcek=None,
            symmetry=None,
        ):
            if vector is None:
                vector = []

            self.frequency = frequency
            self.intensity = intensity
            self.symmetry = symmetry
            self.vector = np.array(vector)
            self.forcek = forcek

    class AnharmonicData:
        """
        ATTRIBUTES
        :frequency: float
        :harmonic: Data() or None
        :intensity: float
        :overtones: list(AnharmonicData)
        :combinations: dict(int: AnharmonicData)
        """

        def __init__(
            self,
            frequency,
            intensity,
            harmonic,
        ):
            self.frequency = frequency
            self.harmonic = harmonic
            if harmonic:
                self.delta_anh = frequency - harmonic.frequency
            self.intensity = intensity
            self.overtones = []
            self.combinations = dict()

        def __lt__(self, other):
            return self.frequency < other.frequency

        @property
        def harmonic_frequency(self):
            return self.harmonic.frequency

        @property
        def harmonic_intensity(self):
            return self.harmonic.intensity

    def __init__(self, data, hpmodes=None, style="log", harmonic=True):
        """
        :data: should either be a str containing the lines of the output file
            with frequency information, or a list of Data objects
        :hpmodes: required when data is a string
        :form:    required when data is a string; denotes file format (log, out, ...)
        :harmonic: bool, data is for anharmonic frequencies
        """
        self.data = []
        self.anharm_data = None
        self.imaginary_frequencies = None
        self.real_frequencies = None
        self.lowest_frequency = None
        self.by_frequency = {}
        self.is_TS = None

        if data and isinstance(data[0], Frequency.Data):
            self.data = data
            self.sort_frequencies()
            return
        elif data:
            if hpmodes is None:
                raise TypeError(
                    "hpmode argument required when data is a string"
                )
        else:
            return

        lines = data.splitlines()
        num_head = 0
        for line in lines:
            if "Harmonic frequencies" in line:
                num_head += 1
        if hpmodes and num_head != 2:
            self.LOG.warning("Log file damaged, cannot get frequencies")
            return

        if harmonic:
            if style == "log":
                self.parse_gaussian_lines(lines, hpmodes)
            elif style == "out":
                self.parse_orca_lines(lines, hpmodes)
            elif style == "dat":
                self.parse_psi4_lines(lines, hpmodes)
            else:
                raise RuntimeError(
                    "no harmonic frequency parser for %s files" % style
                )
        else:
            if style == "log":
                self.parse_gaussian_anharm(lines)
            else:
                raise RuntimeError(
                    "no anharmonic frequency parser for %s files" % style
                )

        self.sort_frequencies()
        return

    def parse_psi4_lines(self, lines, hpmodes):
        """parse lines of psi4 output related to frequencies
        hpmodes is not used"""
        # normal mode info appears in blocks, with up to 3 modes per block
        # at the top is the index of the normal mode
        # next is the frequency in wavenumbers (cm^-1)
        # after a line of '-----' are the normal displacements
        read_displacement = False
        modes = []
        for n, line in enumerate(lines):
            if len(line.strip()) == 0:
                read_displacement = False
                for i, data in enumerate(self.data[-nmodes:]):
                    data.vector = np.array(modes[i])

            elif read_displacement:
                info = [float(x) for x in line.split()[2:]]
                for i, mode in enumerate(modes):
                    mode.append(info[3 * i : 3 * (i + 1)])

            elif line.strip().startswith("Vibration"):
                nmodes = len(line.split()) - 1

            elif line.strip().startswith("Freq"):
                freqs = [float(x) for x in line.split()[2:]]
                for freq in freqs:
                    self.data.append(Frequency.Data(float(freq)))

            elif line.strip().startswith("Force const"):
                force_consts = [float(x) for x in line.split()[3:]]
                for i, data in enumerate(self.data[-nmodes:]):
                    data.forcek = force_consts[i]

            elif line.strip().startswith("Irrep"):
                # sometimes psi4 doesn't identify the irrep of a mode, so we can't
                # use line.split()
                symm = [
                    x.strip() if x.strip() else None
                    for x in [line[31:40], line[51:60], line[71:80]]
                ]
                for i, data in enumerate(self.data[-nmodes:]):
                    data.symmetry = symm[i]

            elif line.strip().startswith("----"):
                read_displacement = True
                modes = [[] for i in range(0, nmodes)]

    def parse_orca_lines(self, lines, hpmodes):
        """parse lines of orca output related to frequency
        hpmodes is not currently used"""
        # vibrational frequencies appear as a list, one per line
        # block column 0 is the index of the mode
        # block column 1 is the frequency in 1/cm
        # skip line one b/c its just "VIBRATIONAL FREQUENCIES" with the way we got the lines
        for n, line in enumerate(lines[1:]):
            if line == "NORMAL MODES":
                break

            freq = line.split()[1]
            self.data += [Frequency.Data(float(freq))]

        # all 3N modes are printed with six modes in each block
        # each column corresponds to one mode
        # the rows of the columns are x_1, y_1, z_1, x_2, y_2, z_2, ...
        displacements = np.zeros((len(self.data), len(self.data)))
        carryover = 0
        start = 0
        stop = 6
        for i, line in enumerate(lines[n + 2 :]):
            if "IR SPECTRUM" in line:
                break

            if i % (len(self.data) + 1) == 0:
                carryover = i // (len(self.data) + 1)
                start = 6 * carryover
                stop = start + 6
                continue

            ndx = (i % (len(self.data) + 1)) - 1
            mode_info = line.split()[1:]

            displacements[ndx][start:stop] = [float(x) for x in mode_info]

        # reshape columns into Nx3 arrays
        for k, data in enumerate(self.data):
            data.vector = np.reshape(
                displacements[:, k], (len(self.data) // 3, 3)
            )

        # purge rotational and translational modes
        n_data = len(self.data)
        k = 0
        while k < n_data:
            if self.data[k].frequency == 0:
                del self.data[k]
                n_data -= 1
            else:
                k += 1

        for k, line in enumerate(lines):
            if line.strip() == "IR SPECTRUM":
                intensity_start = k + 2

        # IR intensities are only printed for vibrational
        # the first column is the index of the mode
        # the second column is the frequency
        # the third is the intensity, which we read next
        for t, line in enumerate(lines[intensity_start:-1]):
            ir_info = line.split()
            inten = float(ir_info[2])
            self.data[t].intensity = inten

    def parse_gaussian_lines(self, lines, hpmodes):
        num_head = 0
        idx = -1
        modes = []
        for k, line in enumerate(lines):
            if "Harmonic frequencies" in line:
                num_head += 1
                if hpmodes and num_head == 2:
                    # if hpmodes, want just the first set of freqs
                    break
                continue
            if "Frequencies" in line and (
                (hpmodes and "---" in line) or ("--" in line and not hpmodes)
            ):
                for i, symm in zip(
                    float_num.findall(line), lines[k - 1].split()
                ):
                    self.data += [Frequency.Data(float(i), symmetry=symm)]
                    modes += [[]]
                    idx += 1
                continue

            if ("Force constants" in line and "---" in line and hpmodes) or (
                "Frc consts" in line and "--" in line and not hpmodes
            ):
                force_constants = float_num.findall(line)
                for i in range(-len(force_constants), 0, 1):
                    self.data[i].forcek = float(force_constants[i])
                continue

            if "IR Inten" in line and (
                (hpmodes and "---" in line) or (not hpmodes and "--" in line)
            ):
                intensities = float_num.findall(line)
                for i in range(-len(force_constants), 0, 1):
                    self.data[i].intensity = float(intensities[i])
                continue

            if hpmodes:
                match = re.search(
                    "^\s+\d+\s+\d+\s+\d+(\s+[+-]?\d+\.\d+)+$", line
                )
                if match is None:
                    continue
                values = float_num.findall(line)
                coord = int(values[0]) - 1
                atom = int(values[1]) - 1
                moves = values[3:]
                for i, m in enumerate(moves):
                    tmp = len(moves) - i
                    mode = modes[-tmp]
                    try:
                        vector = mode[atom]
                    except IndexError:
                        vector = [0, 0, 0]
                        modes[-tmp] += [[]]
                    vector[coord] = m
                    modes[-tmp][atom] = vector
            else:
                match = re.search("^\s+\d+\s+\d+(\s+[+-]?\d+\.\d+)+$", line)
                if match is None:
                    continue
                values = float_num.findall(line)
                atom = int(values[0]) - 1
                moves = np.array(values[2:], dtype=np.float)
                n_moves = len(moves) // 3
                for i in range(-n_moves, 0):
                    modes[i].append(
                        moves[3 * n_moves + 3 * i : 4 * n_moves + 3 * i]
                    )

        for mode, data in zip(modes, self.data):
            data.vector = np.array(mode, dtype=np.float64)
        return

    def parse_gaussian_anharm(self, lines):
        reading_combinations = False
        reading_overtones = False
        reading_fundamentals = False

        combinations = []
        overtones = []
        fundamentals = []

        mode_re = re.compile("(\d+)\((\d+)\)")

        for line in lines:
            if "---" in line or "Mode" in line or not line.strip():
                continue
            if "Fundamental Bands" in line:
                reading_fundamentals = True
                continue
            if "Overtones" in line:
                reading_overtones = True
                continue
            if "Combination Bands" in line:
                reading_combinations = True
                continue

            if reading_combinations:
                info = line.split()
                mode1 = mode_re.search(info[0])
                mode2 = mode_re.search(info[1])
                ndx_1 = int(mode1.group(1))
                exp_1 = int(mode1.group(2))
                ndx_2 = int(mode2.group(1))
                exp_2 = int(mode2.group(2))
                harm_freq = float(info[2])
                anharm_freq = float(info[3])
                anharm_inten = float(info[4])
                harm_inten = 0
                combinations.append(
                    (
                        ndx_1,
                        ndx_2,
                        exp_1,
                        exp_2,
                        anharm_freq,
                        anharm_inten,
                        harm_freq,
                        harm_inten,
                    )
                )
            elif reading_overtones:
                info = line.split()
                mode = mode_re.search(info[0])
                ndx = int(mode.group(1))
                exp = int(mode.group(2))
                harm_freq = float(info[1])
                anharm_freq = float(info[2])
                anharm_inten = float(info[3])
                harm_inten = 0
                overtones.append(
                    (
                        ndx,
                        exp,
                        anharm_freq,
                        anharm_inten,
                        harm_freq,
                        harm_inten,
                    )
                )
            elif reading_fundamentals:
                info = line.split()
                harm_freq = float(info[1])
                anharm_freq = float(info[2])
                anharm_inten = float(info[4])
                harm_inten = float(info[3])
                fundamentals.append(
                    (anharm_freq, anharm_inten, harm_freq, harm_inten)
                )

        self.anharm_data = []
        for i, mode in enumerate(
            sorted(fundamentals, key=lambda pair: pair[2])
        ):
            self.anharm_data.append(
                self.AnharmonicData(mode[0], mode[1], harmonic=self.data[i])
            )
        for overtone in overtones:
            ndx = len(fundamentals) - overtone[0]
            data = self.anharm_data[ndx]
            harm_data = self.Data(overtone[4], intensity=overtone[5])
            data.overtones.append(
                self.AnharmonicData(
                    overtone[2], overtone[3], harmonic=harm_data
                )
            )
        for combo in combinations:
            ndx1 = len(fundamentals) - combo[0]
            ndx2 = len(fundamentals) - combo[1]
            data = self.anharm_data[ndx1]
            harm_data = self.Data(combo[6], intensity=combo[7])
            data.combinations[ndx2] = [
                self.AnharmonicData(combo[4], combo[5], harmonic=harm_data)
            ]

    def sort_frequencies(self):
        self.imaginary_frequencies = []
        self.real_frequencies = []
        for i, data in enumerate(self.data):
            freq = data.frequency
            if freq < 0:
                self.imaginary_frequencies += [freq]
            elif freq > 0:
                self.real_frequencies += [freq]
            self.by_frequency[freq] = {
                "intensity": data.intensity,
                "vector": data.vector,
            }
        if len(self.data) > 0:
            self.lowest_frequency = self.data[0].frequency
        else:
            self.lowest_frequency = None
        self.is_TS = True if len(self.imaginary_frequencies) == 1 else False

    @property
    def real_anharmonic_frequencies(self):
        return [
            mode.frequency for mode in self.anharm_data if mode.frequency > 0
        ]

    def get_ir_data(
        self,
        point_spacing=None,
        fwhm=15.0,
        plot_type="transmittance",
        peak_type="pseudo-voigt",
        voigt_mixing=0.5,
        linear_scale=0.0,
        quadratic_scale=0.0,
        anharmonic=False,
    ):
        """
        returns arrays of x_values, y_values for an IR plot
        point_spacing - spacing between points, default is higher resolution around
                        each peak (i.e. not uniform)
                        this is pointless if peak_type == delta
        fwhm - full width at half max in 1/cm
        plot_type - transmittance or absorbance
        peak_type - pseudo-voigt, gaussian, lorentzian, or delta
        voigt_mixing - fraction of pseudo-voigt that is gaussian
        linear_scale - subtract linear_scale * frequency off each mode
        quadratic_scale - subtract quadratic_scale * frequency^2 off each mode
        """
        # scale frequencies
        if anharmonic and self.anharm_data:
            frequencies = []
            intensities = []
            for data in self.anharm_data:
                frequencies.append(data.frequency)
                intensities.append(data.intensity)
                for overtone in data.overtones:
                    frequencies.append(overtone.frequency)
                    intensities.append(overtone.intensity)
                for key in data.combinations:
                    for combo in data.combinations[key]:
                        frequencies.append(combo.frequency)
                        intensities.append(combo.intensity)
            frequencies = np.array(frequencies)
            intensities = np.array(intensities)
        else:
            if anharmonic:
                self.LOG.warning(
                    "plot of anharmonic frequencies requested but no anharmonic data"
                    "is present"
                )
            frequencies = np.array(
                [freq.frequency for freq in self.data if freq.frequency > 0]
            )
            intensities = [
                freq.intensity for freq in self.data if freq.frequency > 0
            ]

        frequencies -= (
            linear_scale * frequencies + quadratic_scale * frequencies ** 2
        )

        if point_spacing:
            x_values = []
            x = -point_spacing
            stop = max(frequencies)
            if peak_type.lower() != "delta":
                stop += 5 * fwhm
            while x < stop:
                x += point_spacing
                x_values.append(x)

            x_values = np.array(x_values)

        e_factor = -4 * np.log(2) / fwhm ** 2

        if peak_type.lower() != "delta":
            # get a list of functions
            # we'll evaluate these at each x point later
            functions = []
            if not point_spacing:
                x_values = np.linspace(
                    0, max(frequencies) - 10 * fwhm, num=100
                ).tolist()

            for freq, intensity in zip(frequencies, intensities):
                if intensity is not None:
                    if not point_spacing:
                        x_values.extend(
                            np.linspace(
                                max(freq - (3.5 * fwhm), 0),
                                freq + (3.5 * fwhm),
                                num=65,
                            ).tolist()
                        )
                        x_values.append(freq)

                    if peak_type.lower() == "gaussian":
                        functions.append(
                            lambda x, x0=freq, inten=intensity: inten
                            * np.exp(e_factor * (x - x0) ** 2)
                        )

                    elif peak_type.lower() == "lorentzian":
                        functions.append(
                            lambda x, x0=freq, inten=intensity: inten
                            * 0.5
                            * (
                                0.5
                                * fwhm
                                / ((x - x0) ** 2 + (0.5 * fwhm) ** 2)
                            )
                        )

                    elif peak_type.lower() == "pseudo-voigt":
                        functions.append(
                            lambda x, x0=freq, inten=intensity: inten
                            * (
                                (1 - voigt_mixing)
                                * 0.5
                                * (
                                    0.5
                                    * fwhm
                                    / ((x - x0) ** 2 + (0.5 * fwhm) ** 2)
                                )
                                + voigt_mixing
                                * np.exp(e_factor * (x - x0) ** 2)
                            )
                        )

            if not point_spacing:
                x_values = np.array(list(set(x_values)))
                x_values.sort()

            y_values = np.sum([f(x_values) for f in functions], axis=0)

        else:
            x_values = []
            y_values = []

            for freq, intensity in zip(frequencies, intensities):
                if intensity is not None:
                    y_values.append(intensity)
                    x_values.append(freq)

            y_values = np.array(y_values)

        if len(y_values) == 0:
            self.LOG.warning("nothing to plot")
            return None

        y_values /= np.amax(y_values)

        if plot_type.lower() == "transmittance":
            y_values = np.array([10 ** (2 - y) for y in y_values])

        return x_values, y_values

    def plot_ir(
        self,
        figure,
        centers=None,
        widths=None,
        exp_data=None,
        plot_type="transmittance",
        peak_type="pseudo-voigt",
        reverse_x=True,
        **kwargs,
    ):
        """
        plot IR data on figure
        figure - matplotlib figure
        centers - array-like of float, plot is split into sections centered
                  on the frequency specified by centers
                  default is to not split into sections
        widths - array-like of float, defines the width of each section
        exp_data - other data to plot
                   should be a list of (x_data, y_data, color)
        reverse_x - if True, 0 cm^-1 will be on the right
        plot_type - see Frequency.get_ir_data
        peak_type - any value allowed by Frequency.get_ir_data
        kwargs - keywords for Frequency.get_ir_data
        """

        data = self.get_ir_data(
            plot_type=plot_type, peak_type=peak_type, **kwargs
        )
        if data is None:
            return

        x_values, y_values = data

        if not centers:
            # if no centers were specified, pretend they were so we
            # can do everything the same way
            axes = [figure.subplots(nrows=1, ncols=1)]
            widths = [max(x_values)]
            centers = [max(x_values) / 2]
        else:
            n_sections = len(centers)
            figure.subplots_adjust(wspace=0.05)
            # sort the sections so we don't jump around
            widths = [
                x
                for _, x in sorted(
                    zip(centers, widths),
                    key=lambda p: p[0],
                    reverse=reverse_x,
                )
            ]
            centers = sorted(centers, reverse=reverse_x)

            axes = figure.subplots(
                nrows=1,
                ncols=n_sections,
                sharey=True,
                gridspec_kw={"width_ratios": widths},
            )
            if not hasattr(axes, "__iter__"):
                # only one section was specified (e.g. zooming in on a peak)
                # make sure axes is iterable
                axes = [axes]

        for i, ax in enumerate(axes):
            if i == 0:
                if plot_type.lower() == "transmittance":
                    ax.set_ylabel("Transmittance (%)")
                else:
                    ax.set_ylabel("Absorbance (arb.)")

                # need to split plot into sections
                # put a / on the border at the top and bottom borders
                # of the plot
                if len(axes) > 1:
                    ax.spines["right"].set_visible(False)
                    ax.tick_params(labelright=False, right=False)
                    ax.plot(
                        [1, 1],
                        [0, 1],
                        marker=((-1, -1), (1, 1)),
                        markersize=5,
                        linestyle="none",
                        color="k",
                        mec="k",
                        mew=1,
                        clip_on=False,
                        transform=ax.transAxes,
                    )

            elif i == len(axes) - 1 and len(axes) > 1:
                # last section needs a set of / too, but on the left side
                ax.spines["left"].set_visible(False)
                ax.tick_params(labelleft=False, left=False)
                ax.plot(
                    [0, 0],
                    [0, 1],
                    marker=((-1, -1), (1, 1)),
                    markersize=5,
                    linestyle="none",
                    color="k",
                    mec="k",
                    mew=1,
                    clip_on=False,
                    transform=ax.transAxes,
                )

            elif len(axes) > 1:
                # middle sections need two sets of /
                ax.spines["right"].set_visible(False)
                ax.spines["left"].set_visible(False)
                ax.tick_params(
                    labelleft=False, labelright=False, left=False, right=False
                )
                ax.plot(
                    [0, 0],
                    [0, 1],
                    marker=((-1, -1), (1, 1)),
                    markersize=5,
                    linestyle="none",
                    label="Silence Between Two Subplots",
                    color="k",
                    mec="k",
                    mew=1,
                    clip_on=False,
                    transform=ax.transAxes,
                )
                ax.plot(
                    [1, 1],
                    [0, 1],
                    marker=((-1, -1), (1, 1)),
                    markersize=5,
                    label="Silence Between Two Subplots",
                    linestyle="none",
                    color="k",
                    mec="k",
                    mew=1,
                    clip_on=False,
                    transform=ax.transAxes,
                )

            if peak_type.lower() != "delta":
                ax.plot(
                    x_values,
                    y_values,
                    color="k",
                    linewidth=0.5,
                    label="computed",
                )

            else:
                if plot_type.lower() == "transmittance":
                    ax.vlines(
                        x_values,
                        y_values,
                        [100 for y in y_values],
                        linewidth=0.5,
                        colors=["k" for x in x_values],
                        label="computed",
                    )
                    ax.hlines(
                        100,
                        0,
                        max(4000, *x_values),
                        linewidth=0.5,
                        colors=["k" for y in y_values],
                        label="computed",
                    )

                else:
                    ax.vlines(
                        x_values,
                        [0 for y in y_values],
                        y_values,
                        linewidth=0.5,
                        colors=["k" for x in x_values],
                        label="computed",
                    )
                    ax.hlines(
                        0,
                        0,
                        max(4000, *x_values),
                        linewidth=0.5,
                        colors=["k" for y in y_values],
                        label="computed",
                    )

            if exp_data:
                for x, y, color in exp_data:
                    ax.plot(
                        x,
                        y,
                        color=color,
                        zorder=-1,
                        linewidth=0.5,
                        label="observed",
                    )

            center = centers[i]
            width = widths[i]
            high = center + width / 2
            low = center - width / 2
            if reverse_x:
                ax.set_xlim(high, low)
            else:
                ax.set_xlim(low, high)

        # b/c we're doing things in sections, we can't add an x-axis label
        # well we could, but which section would be put it one?
        # it wouldn't be centered
        # so instead the x-axis label is this
        figure.text(
            0.5, 0.0, r"wavenumber (cm$^{-1}$)", ha="center", va="bottom"
        )


@addlogger
class Orbitals:
    """
    stores functions for the shells in a basis set
    for evaluation at arbitrary points
    attributes:
    basis_functions - list(len=n_shell) of lists(len=n_prim_per_shell)
                      of functions
                      function takes the arguments:
                      r2 - float array like, squared distance from the
                           shell's center to each point being evaluated
                      x - float or array like, distance from the shell's
                          center to the point(s) being evaluated along
                          the x axis
                      y and z - same as x for the corresponding axis
                      mo_coeffs - list(len=funcs_per_shell), MO coefficients
                                  for the functions in this shell (e.g. 3
                                  coefficients for the p shell); order
                                  might depend on input file format
                                  for example, FCHK files will be px, py, pz
                                  ORCA files will be pz, px, py
    funcs_per_shell - list(len=n_shell), number of basis functions for
                      each shell
    alpha_coefficients - array(shape=(n_mos, n_mos)), coefficients of
                         molecular orbitals for alpha electrons
    beta_coefficients - same as alpha_coefficients for beta electrons
    shell_coords - array(shape=(n_shells, 3)), coordinates of each shell
                   in Angstroms
    shell_types - list(str, len=n_shell), type of each shell (e.g. s,
                  p, sp, 5d, 6d...)
    n_shell - number of shells
    n_prim_per_shell - list(len=n_shell), number of primitives per shell
    n_mos - number of molecular orbitals
    exponents - array, exponents for primitives in Eh
                each shell
    alpha_nrgs - array(len=n_mos), energy of alpha MO's
    beta_nrgs - array(len=n_mos), energy of beta MO's
    contraction_coeff - array, contraction coefficients for each primitive
                        in each shell
    n_alpha - int, number of alpha electrons
    n_beta - int, number of beta electrons
    """

    LOG = None

    def __init__(self, filereader):
        if filereader.file_type == "fchk":
            self._load_fchk_data(filereader)
        elif filereader.file_type == "out":
            self._load_orca_out_data(filereader)
        else:
            raise NotImplementedError(
                "cannot load orbital info from %s files" % filereader.file_type
            )

    def _load_fchk_data(self, filereader):
        from scipy.special import factorial2

        if "Coordinates of each shell" in filereader.other:
            self.shell_coords = np.reshape(
                filereader.other["Coordinates of each shell"],
                (len(filereader.other["Shell types"]), 3),
            )
        else:
            center_coords = []
            for ndx in filereader.other["Shell to atom map"]:
                center_coords.append(filereader.atoms[ndx - 1].coords)
            self.center_coords = np.array(center_coords)
        self.shell_coords *= UNIT.A0_TO_BOHR
        self.contraction_coeff = filereader.other["Contraction coefficients"]
        self.exponents = filereader.other["Primitive exponents"]
<<<<<<< HEAD
        self.n_prim_per_shell = filereader.other["Number of primitives per shell"]
        self.alpha_nrgs = filereader.other["Alpha Orbital Energies"]
        self.beta_nrgs = None
        if "Beta Orbital Energies" in filereader.other:
            self.beta_nrgs = filereader.other["Beta Orbital Energies"]

=======
        self.n_prim_per_shell = filereader.other[
            "Number of primitives per shell"
        ]
>>>>>>> 15b334e4
        self.funcs_per_shell = []

        def gau_norm(a, l):
            """
            normalization for gaussian primitives that depends on
            the exponential (a) and the total angular momentum (l)
            """
            t1 = np.sqrt((2 * a) ** (l + 3 / 2)) / (np.pi ** (3.0 / 4))
            t2 = np.sqrt(2 ** l / factorial2(2 * l - 1))
            return t1 * t2

        # get functions for norm of s, p, 5d, and 7f
        s_norm = lambda a, l=0: gau_norm(a, l)
        p_norm = lambda a, l=1: gau_norm(a, l)
        d_norm = lambda a, l=2: gau_norm(a, l)
        f_norm = lambda a, l=3: gau_norm(a, l)

        self.basis_functions = list()

        self.n_mos = 0
        self.shell_types = []
        shell_i = 0
        for n_prim, shell in zip(
            self.n_prim_per_shell,
            filereader.other["Shell types"],
        ):
            exponents = self.exponents[shell_i : shell_i + n_prim]
            con_coeff = self.contraction_coeff[shell_i : shell_i + n_prim]

            if shell == 0:
                # s functions
                self.shell_types.append("s")
                self.n_mos += 1
                self.funcs_per_shell.append(1)
                norms = s_norm(exponents)
<<<<<<< HEAD
                if n_prim > 1:
                    def s_shell(
                        r2, x, y, z, mo_coeffs,
                        alpha=exponents, con_coeff=con_coeff, norms=norms
                    ):
                        e_r2 = np.exp(np.outer(-alpha, r2))
                        return mo_coeffs[0] * np.dot(con_coeff * norms, e_r2)
                else:
                    def s_shell(
                        r2, x, y, z, mo_coeff,
                        alpha=exponents, con_coeff=con_coeff, norms=norms
                    ):
                        e_r2 = np.exp(-alpha * r2)
                        return mo_coeff * con_coeff * norms * e_r2
=======

                def s_shell(
                    r2,
                    x,
                    y,
                    z,
                    mo_coeffs,
                    alpha=exponents,
                    con_coeff=con_coeff,
                    norms=norms,
                ):
                    e_r2 = np.exp(np.outer(-alpha, r2))
                    if isinstance(mo_coeffs, float):
                        return mo_coeffs * np.dot(con_coeff * norms, e_r2)
                    return mo_coeffs[0] * np.dot(con_coeff * norms, e_r2)

>>>>>>> 15b334e4
                self.basis_functions.append(s_shell)

            elif shell == 1:
                # p functions
                self.shell_types.append("p")
                self.n_mos += 3
                self.funcs_per_shell.append(3)
                norms = p_norm(exponents)
<<<<<<< HEAD
                if n_prim > 1:
                    def p_shell(
                        r2, x, y, z, mo_coeffs,
                        alpha=exponents, con_coeff=con_coeff, norms=norms
                    ):
                        e_r2 = np.exp(np.outer(-alpha, r2))
                        s_val = np.dot(con_coeff * norms, e_r2)
                        res = np.zeros(len(r2))
                        if mo_coeffs[0] != 0:
                            res += mo_coeffs[0] * x
                        if mo_coeffs[1] != 0:
                            res += mo_coeffs[1] * y
                        if mo_coeffs[2] != 0:
                            res += mo_coeffs[2] * z
                        return res * s_val
                else:
                    def p_shell(
                        r2, x, y, z, mo_coeffs,
                        alpha=exponents, con_coeff=con_coeff, norms=norms
                    ):
                        e_r2 = np.exp(-alpha * r2)
                        s_val = con_coeff * norms * e_r2
                        res = np.zeros(len(r2))
                        if mo_coeffs[0] != 0:
                            res += mo_coeffs[0] * x
                        if mo_coeffs[1] != 0:
                            res += mo_coeffs[1] * y
                        if mo_coeffs[2] != 0:
                            res += mo_coeffs[2] * z
                        return res * s_val
=======

                def p_shell(
                    r2,
                    x,
                    y,
                    z,
                    mo_coeffs,
                    alpha=exponents,
                    con_coeff=con_coeff,
                    norms=norms,
                ):
                    e_r2 = np.exp(np.outer(-alpha, r2))
                    s_val = np.dot(con_coeff * norms, e_r2)
                    if isinstance(r2, float):
                        res = 0
                    else:
                        res = np.zeros(len(r2))
                    if mo_coeffs[0] != 0:
                        res += mo_coeffs[0] * x
                    if mo_coeffs[1] != 0:
                        res += mo_coeffs[1] * y
                    if mo_coeffs[2] != 0:
                        res += mo_coeffs[2] * z
                    return res * s_val

>>>>>>> 15b334e4
                self.basis_functions.append(p_shell)

            elif shell == -1:
                # s=p functions
                self.shell_types.append("sp")
                self.n_mos += 4
                self.funcs_per_shell.append(4)
                norm_s = s_norm(exponents)
                norm_p = p_norm(exponents)
<<<<<<< HEAD
                sp_coeff = filereader.other["P(S=P) Contraction coefficients"][shell_i: shell_i + n_prim]
                if n_prim > 1:
                    def sp_shell(
                        r2, x, y, z, mo_coeffs,
                        alpha=exponents,
                        s_coeff=con_coeff,
                        p_coeff=sp_coeff,
                        s_norms=norm_s,
                        p_norms=norm_p,
                    ):
                        e_r2 = np.exp(np.outer(-alpha, r2))
                        sp_val_s = np.dot(s_coeff * s_norms, e_r2)
                        sp_val_p = np.dot(p_coeff * p_norms, e_r2)
=======
                sp_coeff = filereader.other["P(S=P) Contraction coefficients"][
                    shell_i : shell_i + n_prim
                ]

                def sp_shell(
                    r2,
                    x,
                    y,
                    z,
                    mo_coeffs,
                    alpha=exponents,
                    s_coeff=con_coeff,
                    p_coeff=sp_coeff,
                    s_norms=norm_s,
                    p_norms=norm_p,
                ):
                    e_r2 = np.exp(np.outer(-alpha, r2))
                    sp_val_s = np.dot(s_coeff * s_norms, e_r2)
                    sp_val_p = np.dot(p_coeff * p_norms, e_r2)
                    if isinstance(r2, float):
                        s_res = 0
                    else:
>>>>>>> 15b334e4
                        s_res = np.zeros(len(r2))
                        p_res = np.zeros(len(r2))
<<<<<<< HEAD
                        if mo_coeffs[0] != 0:
                            s_res += mo_coeffs[0]
                        if mo_coeffs[1] != 0:
                            p_res += mo_coeffs[1] * x
                        if mo_coeffs[2] != 0:
                            p_res += mo_coeffs[2] * y
                        if mo_coeffs[3] != 0:
                            p_res += mo_coeffs[3] * z
                        return s_res * sp_val_s + p_res * sp_val_p
                else:
                    def sp_shell(
                        r2, x, y, z, mo_coeffs,
                        alpha=exponents,
                        s_coeff=con_coeff,
                        p_coeff=sp_coeff,
                        s_norms=norm_s,
                        p_norms=norm_p,
                    ):
                        e_r2 = np.exp(-alpha * r2)
                        sp_val_s = s_coeff * s_norms * e_r2
                        sp_val_p = p_coeff * p_norms * e_r2
                        s_res = np.zeros(len(r2))
                        p_res = np.zeros(len(r2))
                        if mo_coeffs[0] != 0:
                            s_res += mo_coeffs[0]
                        if mo_coeffs[1] != 0:
                            p_res += mo_coeffs[1] * x
                        if mo_coeffs[2] != 0:
                            p_res += mo_coeffs[2] * y
                        if mo_coeffs[3] != 0:
                            p_res += mo_coeffs[3] * z
                        return s_res * sp_val_s + p_res * sp_val_p
=======
                    if mo_coeffs[0] != 0:
                        s_res += mo_coeffs[0]
                    if mo_coeffs[1] != 0:
                        p_res += mo_coeffs[1] * x
                    if mo_coeffs[2] != 0:
                        p_res += mo_coeffs[2] * y
                    if mo_coeffs[3] != 0:
                        p_res += mo_coeffs[3] * z
                    return s_res * sp_val_s + p_res * sp_val_p

>>>>>>> 15b334e4
                self.basis_functions.append(sp_shell)

            elif shell == 2:
                # cartesian d functions
                self.shell_types.append("6d")
                self.n_mos += 6
                self.funcs_per_shell.append(6)
                norms = d_norm(exponents)
<<<<<<< HEAD
                if n_prim > 1:
                    def d_shell(
                        r2, x, y, z, mo_coeffs,
                        alpha=exponents, con_coeff=con_coeff, norms=norms
                    ):
                        e_r2 = np.exp(np.outer(-alpha, r2))
                        s_val = np.dot(con_coeff * norms, e_r2)
                        res = np.zeros(len(r2))
                        if mo_coeffs[0] != 0:
                            xx = x ** 2
                            res += mo_coeffs[0] * xx
                        if mo_coeffs[1] != 0:
                            yy = y ** 2
                            res += mo_coeffs[1] * yy
                        if mo_coeffs[2] != 0:
                            zz = z ** 2
                            res += mo_coeffs[2] * zz
                        if mo_coeffs[3] != 0:
                            xy = np.sqrt(3) * x * y
                            res += mo_coeffs[3] * xy
                        if mo_coeffs[4] != 0:
                            xz = np.sqrt(3) * x * z
                            res += mo_coeffs[4] * xz
                        if mo_coeffs[5] != 0:
                            yz = np.sqrt(3) * y * z
                            res += mo_coeffs[5] * yz
                        return res * s_val
                else:
                    def d_shell(
                        r2, x, y, z, mo_coeffs,
                        alpha=exponents, con_coeff=con_coeff, norms=norms
                    ):
                        e_r2 = np.exp(-alpha * r2)
                        s_val = con_coeff * norms * e_r2
                        res = np.zeros(len(r2))
                        if mo_coeffs[0] != 0:
                            xx = x ** 2
                            res += mo_coeffs[0] * xx
                        if mo_coeffs[1] != 0:
                            yy = y ** 2
                            res += mo_coeffs[1] * yy
                        if mo_coeffs[2] != 0:
                            zz = z ** 2
                            res += mo_coeffs[2] * zz
                        if mo_coeffs[3] != 0:
                            xy = np.sqrt(3) * x * y
                            res += mo_coeffs[3] * xy
                        if mo_coeffs[4] != 0:
                            xz = np.sqrt(3) * x * z
                            res += mo_coeffs[4] * xz
                        if mo_coeffs[5] != 0:
                            yz = np.sqrt(3) * y * z
                            res += mo_coeffs[5] * yz
                        return res * s_val
=======

                def d_shell(
                    r2,
                    x,
                    y,
                    z,
                    mo_coeffs,
                    alpha=exponents,
                    con_coeff=con_coeff,
                    norms=norms,
                ):
                    e_r2 = np.exp(np.outer(-alpha, r2))
                    s_val = np.dot(con_coeff * norms, e_r2)
                    if isinstance(r2, float):
                        res = 0
                    else:
                        res = np.zeros(len(r2))
                    if mo_coeffs[0] != 0:
                        xx = x * x
                        res += mo_coeffs[0] * xx
                    if mo_coeffs[1] != 0:
                        yy = y * y
                        res += mo_coeffs[1] * yy
                    if mo_coeffs[2] != 0:
                        zz = z * z
                        res += mo_coeffs[2] * zz
                    if mo_coeffs[3] != 0:
                        xy = np.sqrt(3) * x * y
                        res += mo_coeffs[3] * xy
                    if mo_coeffs[4] != 0:
                        xz = np.sqrt(3) * x * z
                        res += mo_coeffs[4] * xz
                    if mo_coeffs[5] != 0:
                        yz = np.sqrt(3) * y * z
                        res += mo_coeffs[5] * yz
                    return res * s_val

>>>>>>> 15b334e4
                self.basis_functions.append(d_shell)

            elif shell == -2:
                # pure d functions
                self.shell_types.append("5d")
                self.n_mos += 5
                self.funcs_per_shell.append(5)
                norms = d_norm(exponents)
<<<<<<< HEAD
                if n_prim > 1:
                    def d_shell(
                        r2, x, y, z, mo_coeffs,
                        alpha=exponents, con_coeff=con_coeff, norms=norms
                    ):
                        e_r2 = np.exp(np.outer(-alpha, r2))
                        s_val = np.dot(con_coeff * norms, e_r2)
=======

                def d_shell(
                    r2,
                    x,
                    y,
                    z,
                    mo_coeffs,
                    alpha=exponents,
                    con_coeff=con_coeff,
                    norms=norms,
                ):
                    e_r2 = np.exp(np.outer(-alpha, r2))
                    s_val = np.dot(con_coeff * norms, e_r2)
                    if isinstance(r2, float):
                        res = 0
                    else:
>>>>>>> 15b334e4
                        res = np.zeros(len(r2))
                        if mo_coeffs[0] != 0:
                            z2r2 = 0.5 * (3 * z ** 2 - r2)
                            res += mo_coeffs[0] * z2r2
                        if mo_coeffs[1] != 0:
                            xz = np.sqrt(3) * x * z
                            res += mo_coeffs[1] * xz
                        if mo_coeffs[2] != 0:
                            yz = np.sqrt(3) * y * z
                            res += mo_coeffs[2] * yz
                        if mo_coeffs[3] != 0:
                            x2y2 = np.sqrt(3) * (x ** 2 - y ** 2) / 2
                            res += mo_coeffs[3] * x2y2
                        if mo_coeffs[4] != 0:
                            xy = np.sqrt(3) * x * y
                            res += mo_coeffs[4] * xy
                        return res * s_val
                else:
                    def d_shell(
                        r2, x, y, z, mo_coeffs,
                        alpha=exponents, con_coeff=con_coeff, norms=norms
                    ):
                        e_r2 = np.exp(-alpha * r2)
                        s_val = con_coeff * norms * e_r2
                        res = np.zeros(len(r2))
                        if mo_coeffs[0] != 0:
                            z2r2 = 0.5 * (3 * z ** 2 - r2)
                            res += mo_coeffs[0] * z2r2
                        if mo_coeffs[1] != 0:
                            xz = np.sqrt(3) * x * z
                            res += mo_coeffs[1] * xz
                        if mo_coeffs[2] != 0:
                            yz = np.sqrt(3) * y * z
                            res += mo_coeffs[2] * yz
                        if mo_coeffs[3] != 0:
                            x2y2 = np.sqrt(3) * (x ** 2 - y ** 2) / 2
                            res += mo_coeffs[3] * x2y2
                        if mo_coeffs[4] != 0:
                            xy = np.sqrt(3) * x * y
                            res += mo_coeffs[4] * xy
                        return res * s_val
                self.basis_functions.append(d_shell)

            elif shell == 3:
                # 10f functions
                self.shell_types.append("10f")
                self.n_mos += 10
                self.funcs_per_shell.append(10)
                norms = f_norm(exponents)

                def f_shell(
                    r2,
                    x,
                    y,
                    z,
                    mo_coeffs,
                    alpha=exponents,
                    con_coeff=con_coeff,
                    norms=norms,
                ):
                    e_r2 = np.exp(np.outer(-alpha, r2))
                    s_val = np.dot(con_coeff * norms, e_r2)
                    res = np.zeros(len(r2))
                    # ** 3 takes ~6x longer than x * x * x or x ** 2 * x
                    if mo_coeffs[0] != 0:
                        xxx = x * x * x
                        res += mo_coeffs[0] * xxx
                    if mo_coeffs[1] != 0:
                        yyy = y * y * y
                        res += mo_coeffs[1] * yyy
                    if mo_coeffs[2] != 0:
                        zzz = z * z * z
                        res += mo_coeffs[2] * zzz
                    if mo_coeffs[3] != 0:
                        xyy = np.sqrt(5) * x * y ** 2
                        res += mo_coeffs[3] * xyy
                    if mo_coeffs[4] != 0:
                        xxy = np.sqrt(5) * x ** 2 * y
                        res += mo_coeffs[4] * xxy
                    if mo_coeffs[5] != 0:
                        xxz = np.sqrt(5) * x ** 2 * z
                        res += mo_coeffs[5] * xxz
                    if mo_coeffs[6] != 0:
                        xzz = np.sqrt(5) * x * z ** 2
                        res += mo_coeffs[6] * xzz
                    if mo_coeffs[7] != 0:
                        yzz = np.sqrt(5) * y * z ** 2
                        res += mo_coeffs[7] * yzz
                    if mo_coeffs[8] != 0:
                        yyz = np.sqrt(5) * y ** 2 * z
                        res += mo_coeffs[8] * yyz
                    if mo_coeffs[9] != 0:
                        xyz = np.sqrt(15) * x * y * z
                        res += mo_coeffs[9] * xyz
                    return res * s_val

                self.basis_functions.append(f_shell)

            elif shell == -3:
                # pure f functions
                self.shell_types.append("7f")
                self.n_mos += 7
                self.funcs_per_shell.append(7)
                norms = f_norm(exponents)
<<<<<<< HEAD
                if n_prim > 1:
                    def f_shell(
                        r2, x, y, z, mo_coeffs,
                        alpha=exponents, con_coeff=con_coeff, norms=norms
                    ):
                        e_r2 = np.exp(np.outer(-alpha, r2))
                        s_val = np.dot(con_coeff * norms, e_r2)
                        res = np.zeros(len(r2))
                        if mo_coeffs[0] != 0:
                            z3zr2 = z * (5 * z ** 2 - 3 * r2) / 2
                            res += mo_coeffs[0] * z3zr2
                        if mo_coeffs[1] != 0:
                            xz2xr2 = np.sqrt(3) * x * (5 * z ** 2 - r2) / (2 * np.sqrt(2))
                            res += mo_coeffs[1] * xz2xr2
                        if mo_coeffs[2] != 0:
                            yz2yr2 = np.sqrt(3) * y * (5 * z ** 2 - r2) / (2 * np.sqrt(2))
                            res += mo_coeffs[2] * yz2yr2
                        if mo_coeffs[3] != 0:
                            x2zr2z = np.sqrt(15) * z * (x ** 2 - y ** 2) / 2
                            res += mo_coeffs[3] * x2zr2z
                        if mo_coeffs[4] != 0:
                            xyz = np.sqrt(15) * x * y * z
                            res += mo_coeffs[4] * xyz
                        if mo_coeffs[5] != 0:
                            x3r2x = np.sqrt(5) * x * (x ** 2 - 3 * y ** 2) / (2 * np.sqrt(2))
                            res += mo_coeffs[5] * x3r2x
                        if mo_coeffs[6] != 0:
                            x2yy3 = np.sqrt(5) * y * (3 * x ** 2 - y ** 2) / (2 * np.sqrt(2))
                            res += mo_coeffs[6] * x2yy3
                        return res * s_val
                else:
                    def f_shell(
                        r2, x, y, z, mo_coeffs,
                        alpha=exponents, con_coeff=con_coeff, norms=norms
                    ):
                        e_r2 = np.exp(-alpha, r2)
                        s_val = con_coeff * norms * e_r2
                        res = np.zeros(len(r2))
                        if mo_coeffs[0] != 0:
                            z3zr2 = z * (5 * z ** 2 - 3 * r2) / 2
                            res += mo_coeffs[0] * z3zr2
                        if mo_coeffs[1] != 0:
                            xz2xr2 = np.sqrt(3) * x * (5 * z ** 2 - r2) / (2 * np.sqrt(2))
                            res += mo_coeffs[1] * xz2xr2
                        if mo_coeffs[2] != 0:
                            yz2yr2 = np.sqrt(3) * y * (5 * z ** 2 - r2) / (2 * np.sqrt(2))
                            res += mo_coeffs[2] * yz2yr2
                        if mo_coeffs[3] != 0:
                            x2zr2z = np.sqrt(15) * z * (x ** 2 - y ** 2) / 2
                            res += mo_coeffs[3] * x2zr2z
                        if mo_coeffs[4] != 0:
                            xyz = np.sqrt(15) * x * y * z
                            res += mo_coeffs[4] * xyz
                        if mo_coeffs[5] != 0:
                            x3r2x = np.sqrt(5) * x * (x ** 2 - 3 * y ** 2) / (2 * np.sqrt(2))
                            res += mo_coeffs[5] * x3r2x
                        if mo_coeffs[6] != 0:
                            x2yy3 = np.sqrt(5) * y * (3 * x ** 2 - y ** 2) / (2 * np.sqrt(2))
                            res += mo_coeffs[6] * x2yy3
                        return res * s_val
=======

                def f_shell(
                    r2,
                    x,
                    y,
                    z,
                    mo_coeffs,
                    alpha=exponents,
                    con_coeff=con_coeff,
                    norms=norms,
                ):
                    e_r2 = np.exp(np.outer(-alpha, r2))
                    s_val = np.dot(con_coeff * norms, e_r2)
                    if isinstance(r2, float):
                        res = 0
                    else:
                        res = np.zeros(len(r2))
                    if mo_coeffs[0] != 0:
                        z3zr2 = z * (5 * z * z - 3 * r2) / 2
                        res += mo_coeffs[0] * z3zr2
                    if mo_coeffs[1] != 0:
                        xz2xr2 = (
                            np.sqrt(3)
                            * x
                            * (5 * z ** 2 - r2)
                            / (2 * np.sqrt(2))
                        )
                        res += mo_coeffs[1] * xz2xr2
                    if mo_coeffs[2] != 0:
                        yz2yr2 = (
                            np.sqrt(3)
                            * y
                            * (5 * z ** 2 - r2)
                            / (2 * np.sqrt(2))
                        )
                        res += mo_coeffs[2] * yz2yr2
                    if mo_coeffs[3] != 0:
                        x2zr2z = np.sqrt(15) * z * (x ** 2 - y ** 2) / 2
                        res += mo_coeffs[3] * x2zr2z
                    if mo_coeffs[4] != 0:
                        xyz = np.sqrt(15) * x * y * z
                        res += mo_coeffs[4] * xyz
                    if mo_coeffs[5] != 0:
                        x3r2x = (
                            np.sqrt(5)
                            * x
                            * (x ** 2 - 3 * y ** 2)
                            / (2 * np.sqrt(2))
                        )
                        res += mo_coeffs[5] * x3r2x
                    if mo_coeffs[6] != 0:
                        x2yy3 = (
                            np.sqrt(5)
                            * y
                            * (3 * x ** 2 - y ** 2)
                            / (2 * np.sqrt(2))
                        )
                        res += mo_coeffs[6] * x2yy3
                    return res * s_val
>>>>>>> 15b334e4

                self.basis_functions.append(f_shell)

            else:
                self.LOG.warning("cannot parse shell with type %i" % shell)

            shell_i += n_prim

        self.alpha_coefficients = np.reshape(
            filereader.other["Alpha MO coefficients"],
            (self.n_mos, self.n_mos),
        )
        if "Beta MO coefficients" in filereader.other:
            self.beta_coefficients = np.reshape(
                filereader.other["Beta MO coefficients"],
                (self.n_mos, self.n_mos),
            )
        self.n_alpha = filereader.other["Number of alpha electrons"]
        if "Number of beta electrons" in filereader.other:
            self.n_beta = filereader.other["Number of beta electrons"]

    def _load_orca_out_data(self, filereader):
        self.shell_coords = []
        self.basis_functions = []
        self.alpha_nrgs = np.array(filereader.other["alpha_nrgs"])
        self.alpha_coefficients = np.array(filereader.other["alpha_coefficients"])
        if not filereader.other["beta_nrgs"]:
            self.beta_nrgs = None
            self.beta_coefficients = None
        else:
            self.beta_nrgs = np.array(filereader.other["beta_nrgs"])
            self.beta_coefficients = np.array(filereader.other["beta_coefficients"])
        self.shell_types = []
        self.funcs_per_shell = []
        self.n_aos = 0
        self.n_mos = 0

        def gau_norm(a, l):
            """
            normalization for gaussian primitives that depends on
            the exponential (a) and the total angular momentum (l)
            """
            t1 = np.sqrt((2 * a) ** (l + 3 / 2)) / (np.pi ** (3.0 / 4))
            t2 = np.sqrt(2 ** l / factorial2(2 * l - 1))
            return t1 * t2

        # get functions for norm of s, p, 5d, and 7f
        s_norm = lambda a, l=0: gau_norm(a, l)
        p_norm = lambda a, l=1: gau_norm(a, l)
        d_norm = lambda a, l=2: gau_norm(a, l)
        f_norm = lambda a, l=3: gau_norm(a, l)

        # ORCA order differs from FCHK in a few places:
        # pz, px, py instead of ox, py, pz
        # f(3xy^2 - x^3) instead of f(x^3 - 3xy^2)
        # f(y^3 - 3x^2y) instead of f(3x^2y - y^3)
        # ORCA doesn't seem to print the coordinates of each
        # shell, but they should be the same as the atom coordinates
        for atom in filereader.atoms:
            ele = atom.element
            for shell_type, n_prim, exponents, con_coeff in filereader.other[
                "basis_set_by_ele"
            ][ele]:
                self.shell_coords.append(atom.coords)
                exponents = np.array(exponents)
                con_coeff = np.array(con_coeff)
                if shell_type.lower() == "s":
                    self.shell_types.append("s")
                    self.funcs_per_shell.append(1)
                    self.n_aos += 1
                    norms = s_norm(exponents)
<<<<<<< HEAD
                    if n_prim > 1:
                        def s_shell(
                            r2, x, y, z, mo_coeff,
                            alpha=exponents,
                            con_coeff=con_coeff,
                            norms=norms
                        ):
                            e_r2 = np.exp(np.outer(-alpha, r2))
                            return mo_coeff[0] * np.dot(con_coeff * norms, e_r2)
                    else:
                        def s_shell(
                            r2, x, y, z, mo_coeff,
                            alpha=exponents,
                            con_coeff=con_coeff,
                            norms=norms
                        ):
                            e_r2 = np.exp(-alpha * r2)
                            return mo_coeff * con_coeff * norms * e_r2
=======

                    def s_shell(
                        r2,
                        x,
                        y,
                        z,
                        mo_coeff,
                        alpha=exponents,
                        con_coeff=con_coeff,
                        norms=norms,
                    ):
                        e_r2 = np.exp(np.outer(-alpha, r2))
                        if isinstance(mo_coeff, float):
                            return mo_coeff * np.dot(con_coeff * norms, e_r2)
                        return mo_coeff[0] * np.dot(con_coeff * norms, e_r2)

>>>>>>> 15b334e4
                    self.basis_functions.append(s_shell)
                elif shell_type.lower() == "p":
                    self.shell_types.append("p")
                    self.funcs_per_shell.append(3)
                    self.n_aos += 3
                    norms = p_norm(exponents)

                    def p_shell(
                        r2,
                        x,
                        y,
                        z,
                        mo_coeffs,
                        alpha=exponents,
                        con_coeff=con_coeff,
                        norms=norms,
                    ):
                        e_r2 = np.exp(np.outer(-alpha, r2))
                        s_val = np.dot(con_coeff * norms, e_r2)

                        if isinstance(r2, float):
                            res = 0
                        else:
                            res = np.zeros(len(r2))
                        if mo_coeffs[0] != 0:
                            res += mo_coeffs[0] * z
                        if mo_coeffs[1] != 0:
                            res += mo_coeffs[1] * x
                        if mo_coeffs[2] != 0:
                            res += mo_coeffs[2] * y

                        return res * s_val

                    self.basis_functions.append(p_shell)
                elif shell_type.lower() == "d":
                    self.shell_types.append("5d")
                    self.funcs_per_shell.append(5)
                    self.n_aos += 5
                    norms = d_norm(exponents)

                    def d_shell(
                        r2,
                        x,
                        y,
                        z,
                        mo_coeffs,
                        alpha=exponents,
                        con_coeff=con_coeff,
                        norms=norms,
                    ):
                        e_r2 = np.exp(np.outer(-alpha, r2))
                        s_val = np.dot(con_coeff * norms, e_r2)
                        if isinstance(r2, float):
                            res = 0
                        else:
                            res = np.zeros(len(r2))
                        if mo_coeffs[0] != 0:
                            z2r2 = 0.5 * (3 * z * z - r2)
                            res += mo_coeffs[0] * z2r2
                        if mo_coeffs[1] != 0:
                            xz = np.sqrt(3) * x * z
                            res += mo_coeffs[1] * xz
                        if mo_coeffs[2] != 0:
                            yz = np.sqrt(3) * y * z
                            res += mo_coeffs[2] * yz
                        if mo_coeffs[3] != 0:
                            x2y2 = np.sqrt(3) * (x ** 2 - y ** 2) / 2
                            res += mo_coeffs[3] * x2y2
                        if mo_coeffs[4] != 0:
                            xy = np.sqrt(3) * x * y
                            res += mo_coeffs[4] * xy
                        return res * s_val

                    self.basis_functions.append(d_shell)
                elif shell_type.lower() == "f":
                    self.shell_types.append("7f")
                    self.funcs_per_shell.append(7)
                    self.n_aos += 7
                    norms = f_norm(exponents)

                    def f_shell(
                        r2,
                        x,
                        y,
                        z,
                        mo_coeffs,
                        alpha=exponents,
                        con_coeff=con_coeff,
                        norms=norms,
                    ):
                        e_r2 = np.exp(np.outer(-alpha, r2))
                        s_val = np.dot(con_coeff * norms, e_r2)
                        if isinstance(r2, float):
                            res = 0
                        else:
                            res = np.zeros(len(r2))
                        if mo_coeffs[0] != 0:
                            z3zr2 = z * (5 * z ** 2 - 3 * r2) / 2
                            res += mo_coeffs[0] * z3zr2
                        if mo_coeffs[1] != 0:
                            xz2xr2 = (
                                np.sqrt(3)
                                * x
                                * (5 * z ** 2 - r2)
                                / (2 * np.sqrt(2))
                            )
                            res += mo_coeffs[1] * xz2xr2
                        if mo_coeffs[2] != 0:
                            yz2yr2 = (
                                np.sqrt(3)
                                * y
                                * (5 * z ** 2 - r2)
                                / (2 * np.sqrt(2))
                            )
                            res += mo_coeffs[2] * yz2yr2
                        if mo_coeffs[3] != 0:
                            x2zr2z = np.sqrt(15) * z * (x ** 2 - y ** 2) / 2
                            res += mo_coeffs[3] * x2zr2z
                        if mo_coeffs[4] != 0:
                            xyz = np.sqrt(15) * x * y * z
                            res += mo_coeffs[4] * xyz
                        if mo_coeffs[5] != 0:
                            x3r2x = (
                                np.sqrt(5)
                                * x
                                * (3 * y ** 2 - x ** 2)
                                / (2 * np.sqrt(2))
                            )
                            res += mo_coeffs[5] * x3r2x
                        if mo_coeffs[6] != 0:
                            x2yy3 = (
                                np.sqrt(5)
                                * y
                                * (y ** 2 - 3 * x ** 2)
                                / (2 * np.sqrt(2))
                            )
                            res += mo_coeffs[6] * x2yy3
                        return res * s_val

                    self.basis_functions.append(f_shell)
                else:
                    self.LOG.warning(
                        "cannot handle shell of type %s" % shell_type
                    )

        self.n_mos = len(self.alpha_coefficients)

        if "n_alpha" not in filereader.other:
            tot_electrons = sum(
                ELEMENTS.index(atom.element) for atom in filereader.atoms
            )
            self.n_beta = tot_electrons // 2
            self.n_alpha = tot_electrons - self.n_beta
        else:
            self.n_alpha = filereader.other["n_alpha"]
            self.n_beta = filereader.other["n_beta"]

    def mo_value(self, mo, coords, alpha=True, n_jobs=1):
        """
        get the MO evaluated at the specified coords
        m - index of molecular orbital or an array of MO coefficients
        coords - numpy array of points (N,3) or (3,)
        alpha - use alpha coefficients (default)
        n_jobs - number of parallel threads to use
                 this is on top of NumPy's multithreading, so
                 if NumPy uses 8 threads and n_jobs=2, you can
                 expect to see 16 threads in use
        """
        # val is the running sum of MO values
        if alpha:
            coeff = self.alpha_coefficients
        else:
            coeff = self.beta_coefficients

        if isinstance(mo, int):
            coeff = coeff[mo]
        else:
            coeff = mo

        # calculate AO values for each shell at each point
        # multiply by the MO coefficient and add to val
        def get_value(arr):
            """returns value for the MO coefficients in arr"""
            ao = 0
            prev_center = None
            if coords.ndim == 1:
                val = 0
            else:
                val = np.zeros(len(coords))
            for coord, shell, n_func in zip(
                self.shell_coords,
                self.basis_functions,
                self.funcs_per_shell,
            ):
                # don't calculate distances until we find an AO
                # in this shell that has a non-zero MO coefficient
                if not np.count_nonzero(arr[ao : ao + n_func]):
                    ao += n_func
                    continue
                # don't recalculate distances unless this shell's coordinates
                # differ from the previous
                if (
                    prev_center is None
                    or np.linalg.norm(coord - prev_center) > 1e-13
                ):
                    prev_center = coord
                    d_coord = (coords - coord) / UNIT.A0_TO_BOHR
                    if coords.ndim == 1:
                        r2 = np.dot(d_coord, d_coord)
                    else:
                        r2 = np.sum(d_coord * d_coord, axis=1)
                if coords.ndim == 1:
                    res = shell(
                        r2,
                        d_coord[0],
                        d_coord[1],
                        d_coord[2],
                        arr[ao : ao + n_func],
                    )
                else:
                    res = shell(
                        r2,
                        d_coord[:, 0],
                        d_coord[:, 1],
                        d_coord[:, 2],
                        arr[ao : ao + n_func],
                    )
                val += res
                ao += n_func
            return val

        if n_jobs > 1:
            # get all shells grouped by coordinates
            # this reduces the number of times we will need to
            # calculate the distance from all the coords to
            # a shell's center
            prev_coords = []
            arrays = []
            ndx = 0
            add_to = 0
            for i, coord in enumerate(self.shell_coords):
                for j, prev_coord in enumerate(prev_coords):
                    if np.linalg.norm(coord - prev_coord) < 1e-13:
                        add_to = j
                        break
                else:
                    prev_coords.append(coord)
                    add_to = len(arrays)
                    arrays.append(np.zeros(self.n_mos))
                arrays[add_to][ndx : ndx + self.funcs_per_shell[i]] = coeff[
                    ndx : ndx + self.funcs_per_shell[i]
                ]
                ndx += self.funcs_per_shell[i]

            with concurrent.futures.ThreadPoolExecutor(
                max_workers=n_jobs
            ) as executor:
                out = [executor.submit(get_value, arr) for arr in arrays]
            return sum([shells.result() for shells in out])
        val = get_value(coeff)
        return val<|MERGE_RESOLUTION|>--- conflicted
+++ resolved
@@ -387,13 +387,9 @@
         if outfile is None:
             # if outfile is not specified, name file in Aaron format
             if "step" in kwargs:
-<<<<<<< HEAD
-                outfile = "{}.{}.com".format(geom.name, step2str(kwargs["step"]))
-=======
-                fname = "{}.{}.sqmin".format(
+                outfile = "{}.{}.com".format(
                     geom.name, step2str(kwargs["step"])
                 )
->>>>>>> 15b334e4
             else:
                 outfile = "{}.com".format(geom.name)
         if outfile is False:
@@ -464,7 +460,6 @@
             r1 = 2 * padding + x_max - x_min
             n_pts1 = int(r1 // spacing) + 1
             d1 = r1 / (n_pts1 - 1)
-<<<<<<< HEAD
             v1 = np.array((d1, 0., 0.))
             r2 = 2 * padding + y_max - y_min
             n_pts2 = int(r2 // spacing) + 1
@@ -474,17 +469,6 @@
             n_pts3 = int(r3 // spacing) + 1
             d3 = r3 / (n_pts3 - 1)
             v3 = np.array((0., 0., d3))
-=======
-            v1 = (d1, 0.0, 0.0)
-            r2 = 2 * padding + y_max - y_min
-            n_pts2 = int(r2 // spacing) + 1
-            d2 = r2 / (n_pts2 - 1)
-            v2 = (0.0, d2, 0.0)
-            r3 = 2 * padding + z_max - z_min
-            n_pts3 = int(r3 // spacing) + 1
-            d3 = r3 / (n_pts3 - 1)
-            v3 = (0.0, 0.0, d3)
->>>>>>> 15b334e4
             com = np.array([x_min, y_min, z_min]) - padding
             return n_pts1, n_pts2, n_pts3, v1, v2, v3, com
 
@@ -561,12 +545,7 @@
         # and the function values
         bohr_com = com / UNIT.A0_TO_BOHR
         s += " -%i %13.5f %13.5f %13.5f 1\n" % (
-<<<<<<< HEAD
             len(geom.atoms), *bohr_com,
-=======
-            len(geom.atoms),
-            *com,
->>>>>>> 15b334e4
         )
 
         # the basis vectors of cube files are ordered based on the
@@ -580,14 +559,10 @@
             zip([n_pts1, n_pts2, n_pts3], [v1, v2, v3]),
             key=lambda p: np.linalg.norm(p[1]),
         ):
-<<<<<<< HEAD
             bohr_v = v / UNIT.A0_TO_BOHR
             s += " %5i %13.5f %13.5f %13.5f\n" % (
                 n, *bohr_v
             )
-=======
-            s += " %5i %13.5f %13.5f %13.5f\n" % (n, *v)
->>>>>>> 15b334e4
             arr.append(np.linspace(0, n - 1, num=n, dtype=int))
             v_list.append(v)
             n_list.append(n)
@@ -1463,7 +1438,6 @@
                     at_info = re.compile(
                         "\s*(\d+)\S+\s+\d+(?:s|p[xyz]|d(?:z2|xz|yz|x2y2|xy)|[fghi][\+\-]?\d+)"
                     )
-<<<<<<< HEAD
                     if self.other["multiplicity"] != 1:
                         args = [
                             ("alpha_coefficients", "beta_coefficients"),
@@ -1501,40 +1475,14 @@
                                 self.other[nrg_name].extend(orbit_nrgs)
                                 self.other[occ_name].extend(occupancy)
                                 if mo_coefficients:
-                                    self.other[coeff_name].extend(mo_coefficients)
+                                    self.other[coeff_name].extend(
+                                        mo_coefficients
+                                    )
                                 mo_coefficients = [[] for x in orbit_nrgs]
                                 orbit_nrgs = []
                             line = f.readline()
                             n += 1
                         self.other[coeff_name].extend(mo_coefficients)
-=======
-                    mo_coefficients = []
-                    orbit_nrgs = []
-                    occupancy = []
-                    while line.strip() != "":
-                        at_match = at_info.match(line)
-                        if at_match:
-                            ndx = int(at_match.group(1))
-                            self.other["shell_to_atom"].append(ndx)
-                            coeffs = []
-                            # there might not always be a space between the coefficients
-                            # so we can't just split(), but they are formatted(-ish)
-                            for coeff in re.findall("-?\d+\.\d+", line[16:]):
-                                coeffs.append(float(coeff))
-                            for coeff, mo in zip(coeffs, mo_coefficients):
-                                mo.append(coeff)
-                        elif "--" not in line:
-                            orbit_nrgs = occupancy
-                            occupancy = [float(x) for x in line.split()]
-                        elif "--" in line:
-                            self.other["mo_nrgs"].extend(orbit_nrgs)
-                            self.other["mo_occupancies"].extend(occupancy)
-                            if mo_coefficients:
-                                self.other["mo_coefficients"].extend(
-                                    mo_coefficients
-                                )
-                            mo_coefficients = [[] for x in orbit_nrgs]
->>>>>>> 15b334e4
                         line = f.readline()
 
                 elif line.startswith("N(Alpha)  "):
@@ -1563,14 +1511,10 @@
             if "finished" not in self.other:
                 self.other["finished"] = False
 
-<<<<<<< HEAD
-            if "alpha_coefficients" in self.other and "basis_set_by_ele" in self.other:
-=======
             if (
-                "mo_coefficients" in self.other
+                "alpha_coefficients" in self.other
                 and "basis_set_by_ele" in self.other
             ):
->>>>>>> 15b334e4
                 self.other["orbitals"] = Orbitals(self)
 
     def read_log(self, f, get_all=False, just_geom=True):
@@ -3392,18 +3336,12 @@
         self.shell_coords *= UNIT.A0_TO_BOHR
         self.contraction_coeff = filereader.other["Contraction coefficients"]
         self.exponents = filereader.other["Primitive exponents"]
-<<<<<<< HEAD
         self.n_prim_per_shell = filereader.other["Number of primitives per shell"]
         self.alpha_nrgs = filereader.other["Alpha Orbital Energies"]
         self.beta_nrgs = None
         if "Beta Orbital Energies" in filereader.other:
             self.beta_nrgs = filereader.other["Beta Orbital Energies"]
 
-=======
-        self.n_prim_per_shell = filereader.other[
-            "Number of primitives per shell"
-        ]
->>>>>>> 15b334e4
         self.funcs_per_shell = []
 
         def gau_norm(a, l):
@@ -3439,7 +3377,6 @@
                 self.n_mos += 1
                 self.funcs_per_shell.append(1)
                 norms = s_norm(exponents)
-<<<<<<< HEAD
                 if n_prim > 1:
                     def s_shell(
                         r2, x, y, z, mo_coeffs,
@@ -3454,24 +3391,6 @@
                     ):
                         e_r2 = np.exp(-alpha * r2)
                         return mo_coeff * con_coeff * norms * e_r2
-=======
-
-                def s_shell(
-                    r2,
-                    x,
-                    y,
-                    z,
-                    mo_coeffs,
-                    alpha=exponents,
-                    con_coeff=con_coeff,
-                    norms=norms,
-                ):
-                    e_r2 = np.exp(np.outer(-alpha, r2))
-                    if isinstance(mo_coeffs, float):
-                        return mo_coeffs * np.dot(con_coeff * norms, e_r2)
-                    return mo_coeffs[0] * np.dot(con_coeff * norms, e_r2)
-
->>>>>>> 15b334e4
                 self.basis_functions.append(s_shell)
 
             elif shell == 1:
@@ -3480,7 +3399,6 @@
                 self.n_mos += 3
                 self.funcs_per_shell.append(3)
                 norms = p_norm(exponents)
-<<<<<<< HEAD
                 if n_prim > 1:
                     def p_shell(
                         r2, x, y, z, mo_coeffs,
@@ -3511,33 +3429,6 @@
                         if mo_coeffs[2] != 0:
                             res += mo_coeffs[2] * z
                         return res * s_val
-=======
-
-                def p_shell(
-                    r2,
-                    x,
-                    y,
-                    z,
-                    mo_coeffs,
-                    alpha=exponents,
-                    con_coeff=con_coeff,
-                    norms=norms,
-                ):
-                    e_r2 = np.exp(np.outer(-alpha, r2))
-                    s_val = np.dot(con_coeff * norms, e_r2)
-                    if isinstance(r2, float):
-                        res = 0
-                    else:
-                        res = np.zeros(len(r2))
-                    if mo_coeffs[0] != 0:
-                        res += mo_coeffs[0] * x
-                    if mo_coeffs[1] != 0:
-                        res += mo_coeffs[1] * y
-                    if mo_coeffs[2] != 0:
-                        res += mo_coeffs[2] * z
-                    return res * s_val
-
->>>>>>> 15b334e4
                 self.basis_functions.append(p_shell)
 
             elif shell == -1:
@@ -3547,7 +3438,6 @@
                 self.funcs_per_shell.append(4)
                 norm_s = s_norm(exponents)
                 norm_p = p_norm(exponents)
-<<<<<<< HEAD
                 sp_coeff = filereader.other["P(S=P) Contraction coefficients"][shell_i: shell_i + n_prim]
                 if n_prim > 1:
                     def sp_shell(
@@ -3561,33 +3451,8 @@
                         e_r2 = np.exp(np.outer(-alpha, r2))
                         sp_val_s = np.dot(s_coeff * s_norms, e_r2)
                         sp_val_p = np.dot(p_coeff * p_norms, e_r2)
-=======
-                sp_coeff = filereader.other["P(S=P) Contraction coefficients"][
-                    shell_i : shell_i + n_prim
-                ]
-
-                def sp_shell(
-                    r2,
-                    x,
-                    y,
-                    z,
-                    mo_coeffs,
-                    alpha=exponents,
-                    s_coeff=con_coeff,
-                    p_coeff=sp_coeff,
-                    s_norms=norm_s,
-                    p_norms=norm_p,
-                ):
-                    e_r2 = np.exp(np.outer(-alpha, r2))
-                    sp_val_s = np.dot(s_coeff * s_norms, e_r2)
-                    sp_val_p = np.dot(p_coeff * p_norms, e_r2)
-                    if isinstance(r2, float):
-                        s_res = 0
-                    else:
->>>>>>> 15b334e4
                         s_res = np.zeros(len(r2))
                         p_res = np.zeros(len(r2))
-<<<<<<< HEAD
                         if mo_coeffs[0] != 0:
                             s_res += mo_coeffs[0]
                         if mo_coeffs[1] != 0:
@@ -3620,18 +3485,6 @@
                         if mo_coeffs[3] != 0:
                             p_res += mo_coeffs[3] * z
                         return s_res * sp_val_s + p_res * sp_val_p
-=======
-                    if mo_coeffs[0] != 0:
-                        s_res += mo_coeffs[0]
-                    if mo_coeffs[1] != 0:
-                        p_res += mo_coeffs[1] * x
-                    if mo_coeffs[2] != 0:
-                        p_res += mo_coeffs[2] * y
-                    if mo_coeffs[3] != 0:
-                        p_res += mo_coeffs[3] * z
-                    return s_res * sp_val_s + p_res * sp_val_p
-
->>>>>>> 15b334e4
                 self.basis_functions.append(sp_shell)
 
             elif shell == 2:
@@ -3640,7 +3493,6 @@
                 self.n_mos += 6
                 self.funcs_per_shell.append(6)
                 norms = d_norm(exponents)
-<<<<<<< HEAD
                 if n_prim > 1:
                     def d_shell(
                         r2, x, y, z, mo_coeffs,
@@ -3695,45 +3547,6 @@
                             yz = np.sqrt(3) * y * z
                             res += mo_coeffs[5] * yz
                         return res * s_val
-=======
-
-                def d_shell(
-                    r2,
-                    x,
-                    y,
-                    z,
-                    mo_coeffs,
-                    alpha=exponents,
-                    con_coeff=con_coeff,
-                    norms=norms,
-                ):
-                    e_r2 = np.exp(np.outer(-alpha, r2))
-                    s_val = np.dot(con_coeff * norms, e_r2)
-                    if isinstance(r2, float):
-                        res = 0
-                    else:
-                        res = np.zeros(len(r2))
-                    if mo_coeffs[0] != 0:
-                        xx = x * x
-                        res += mo_coeffs[0] * xx
-                    if mo_coeffs[1] != 0:
-                        yy = y * y
-                        res += mo_coeffs[1] * yy
-                    if mo_coeffs[2] != 0:
-                        zz = z * z
-                        res += mo_coeffs[2] * zz
-                    if mo_coeffs[3] != 0:
-                        xy = np.sqrt(3) * x * y
-                        res += mo_coeffs[3] * xy
-                    if mo_coeffs[4] != 0:
-                        xz = np.sqrt(3) * x * z
-                        res += mo_coeffs[4] * xz
-                    if mo_coeffs[5] != 0:
-                        yz = np.sqrt(3) * y * z
-                        res += mo_coeffs[5] * yz
-                    return res * s_val
-
->>>>>>> 15b334e4
                 self.basis_functions.append(d_shell)
 
             elif shell == -2:
@@ -3742,7 +3555,6 @@
                 self.n_mos += 5
                 self.funcs_per_shell.append(5)
                 norms = d_norm(exponents)
-<<<<<<< HEAD
                 if n_prim > 1:
                     def d_shell(
                         r2, x, y, z, mo_coeffs,
@@ -3750,24 +3562,6 @@
                     ):
                         e_r2 = np.exp(np.outer(-alpha, r2))
                         s_val = np.dot(con_coeff * norms, e_r2)
-=======
-
-                def d_shell(
-                    r2,
-                    x,
-                    y,
-                    z,
-                    mo_coeffs,
-                    alpha=exponents,
-                    con_coeff=con_coeff,
-                    norms=norms,
-                ):
-                    e_r2 = np.exp(np.outer(-alpha, r2))
-                    s_val = np.dot(con_coeff * norms, e_r2)
-                    if isinstance(r2, float):
-                        res = 0
-                    else:
->>>>>>> 15b334e4
                         res = np.zeros(len(r2))
                         if mo_coeffs[0] != 0:
                             z2r2 = 0.5 * (3 * z ** 2 - r2)
@@ -3872,7 +3666,6 @@
                 self.n_mos += 7
                 self.funcs_per_shell.append(7)
                 norms = f_norm(exponents)
-<<<<<<< HEAD
                 if n_prim > 1:
                     def f_shell(
                         r2, x, y, z, mo_coeffs,
@@ -3933,67 +3726,6 @@
                             x2yy3 = np.sqrt(5) * y * (3 * x ** 2 - y ** 2) / (2 * np.sqrt(2))
                             res += mo_coeffs[6] * x2yy3
                         return res * s_val
-=======
-
-                def f_shell(
-                    r2,
-                    x,
-                    y,
-                    z,
-                    mo_coeffs,
-                    alpha=exponents,
-                    con_coeff=con_coeff,
-                    norms=norms,
-                ):
-                    e_r2 = np.exp(np.outer(-alpha, r2))
-                    s_val = np.dot(con_coeff * norms, e_r2)
-                    if isinstance(r2, float):
-                        res = 0
-                    else:
-                        res = np.zeros(len(r2))
-                    if mo_coeffs[0] != 0:
-                        z3zr2 = z * (5 * z * z - 3 * r2) / 2
-                        res += mo_coeffs[0] * z3zr2
-                    if mo_coeffs[1] != 0:
-                        xz2xr2 = (
-                            np.sqrt(3)
-                            * x
-                            * (5 * z ** 2 - r2)
-                            / (2 * np.sqrt(2))
-                        )
-                        res += mo_coeffs[1] * xz2xr2
-                    if mo_coeffs[2] != 0:
-                        yz2yr2 = (
-                            np.sqrt(3)
-                            * y
-                            * (5 * z ** 2 - r2)
-                            / (2 * np.sqrt(2))
-                        )
-                        res += mo_coeffs[2] * yz2yr2
-                    if mo_coeffs[3] != 0:
-                        x2zr2z = np.sqrt(15) * z * (x ** 2 - y ** 2) / 2
-                        res += mo_coeffs[3] * x2zr2z
-                    if mo_coeffs[4] != 0:
-                        xyz = np.sqrt(15) * x * y * z
-                        res += mo_coeffs[4] * xyz
-                    if mo_coeffs[5] != 0:
-                        x3r2x = (
-                            np.sqrt(5)
-                            * x
-                            * (x ** 2 - 3 * y ** 2)
-                            / (2 * np.sqrt(2))
-                        )
-                        res += mo_coeffs[5] * x3r2x
-                    if mo_coeffs[6] != 0:
-                        x2yy3 = (
-                            np.sqrt(5)
-                            * y
-                            * (3 * x ** 2 - y ** 2)
-                            / (2 * np.sqrt(2))
-                        )
-                        res += mo_coeffs[6] * x2yy3
-                    return res * s_val
->>>>>>> 15b334e4
 
                 self.basis_functions.append(f_shell)
 
@@ -4065,7 +3797,6 @@
                     self.funcs_per_shell.append(1)
                     self.n_aos += 1
                     norms = s_norm(exponents)
-<<<<<<< HEAD
                     if n_prim > 1:
                         def s_shell(
                             r2, x, y, z, mo_coeff,
@@ -4084,24 +3815,6 @@
                         ):
                             e_r2 = np.exp(-alpha * r2)
                             return mo_coeff * con_coeff * norms * e_r2
-=======
-
-                    def s_shell(
-                        r2,
-                        x,
-                        y,
-                        z,
-                        mo_coeff,
-                        alpha=exponents,
-                        con_coeff=con_coeff,
-                        norms=norms,
-                    ):
-                        e_r2 = np.exp(np.outer(-alpha, r2))
-                        if isinstance(mo_coeff, float):
-                            return mo_coeff * np.dot(con_coeff * norms, e_r2)
-                        return mo_coeff[0] * np.dot(con_coeff * norms, e_r2)
-
->>>>>>> 15b334e4
                     self.basis_functions.append(s_shell)
                 elif shell_type.lower() == "p":
                     self.shell_types.append("p")
