"""For parsing input/output files"""
import os
import re
import sys
from copy import deepcopy
from io import IOBase, StringIO
from math import ceil

import numpy as np

from AaronTools import addlogger
from AaronTools.atoms import Atom
from AaronTools.oniomatoms import OniomAtom
from AaronTools.const import ELEMENTS, PHYSICAL, UNIT
from AaronTools.orbitals import Orbitals
from AaronTools.spectra import Frequency, ValenceExcitations
from AaronTools.theory import *
from AaronTools.utils.utils import (
    is_alpha,
    is_int,
    is_num,
    float_num,
)

read_types = [
    "xyz",
    "log",
    "com",
    "gjf",
    "sd",
    "sdf",
    "mol",
    "mol2",
    "out",
    "dat",
    "fchk",
    "pdb",
    "pdbqt",
    "crest",
    "xtb",
    "sqmout",
    "47",
    "31",
    "qout",
]
write_types = ["xyz", "com", "inp", "inq", "in", "sqmin", "cube"]
file_type_err = "File type not yet implemented: {}"
#LAH_bonded_to = re.compile("(LAH) bonded to ([0-9]+)")
#LA_atom_type = re.compile("(?<=')[A-Z][A-Z](?=')")
#LA_charge = re.compile("[-+]?[0-9]*\.[0-9]+")
#LA_bonded_to = re.compile("(?<=')([0-9][0-9]?)(?![0-9 A-Z\.])(?=')")
#Svalue = re.compile("(?<=diff= +)-?[0-9]+\.[0-9]+")
NORM_FINISH = "Normal termination"
ORCA_NORM_FINISH = "****ORCA TERMINATED NORMALLY****"
PSI4_NORM_FINISH = "*** Psi4 exiting successfully. Buy a developer a beer!"
ERROR = {
    "Convergence failure -- run terminated.": "SCF_CONV",
    "Inaccurate quadrature in CalDSu": "CONV_CDS",
    "Error termination request processed by link 9999": "CONV_LINK",
    "FormBX had a problem": "FBX",
    "NtrErr Called from FileIO": "CHK",
    "Wrong number of Negative eigenvalues": "EIGEN",
    "Erroneous write": "QUOTA",
    "Atoms too close": "CLASH",
    "Small interatomic distances encountered:": "CLASH",
    "The combination of multiplicity": "CHARGEMULT",
    "Bend failed for angle": "REDUND",
    "Linear angle in Bend": "REDUND",
    "Error in internal coordinate system": "COORD",
    "galloc: could not allocate memory": "GALLOC",
    "Error imposing constraints": "CONSTR",
    "End of file reading basis center.": "BASIS_READ",
    "Atomic number out of range for .* basis set.": "BASIS",
    "Unrecognized atomic symbol": "ATOM",
    "malloc failed.": "MEM",
    "A syntax error was detected in the input line": "SYNTAX",
    "Unknown message": "UNKNOWN",
    "Atoms in 1 layers were given but there should be 2": "LAYER",
    "MM function not complete": "MM_PARAM",
    "PCMIOp: Cannot load options.": "PCM",
}

ERROR_ORCA = {
    "SCF NOT CONVERGED AFTER": "SCF_CONV",
    # ORCA doesn't actually exit if the SCF doesn't converge...
    # "CONV_CDS": "",
    "The optimization did not converge but reached the maximum number": "OPT_CONV",
    # ORCA still prints the normal finish line if opt doesn't converge...
    # "FBX": "",
    # "CHK": "",
    # "EIGEN": "", <- ORCA doesn't seem to have this
    # "QUOTA": "",
    "Zero distance between atoms": "CLASH",  # <- only get an error if atoms are literally on top of each other
    "Error : multiplicity": "CHARGEMULT",
    # "REDUND": "",
    # "REDUND": "",
    # "GALLOC": "",
    # "CONSTR": "",
    "The basis set was either not assigned or not available for this element": "BASIS",
    "Element name/number, dummy atom or point charge expected": "ATOM",
    "Error  (ORCA_SCF): Not enough memory available!": "MEM",
    "WARNING: Analytical MP2 frequency calculations": "NUMFREQ",
    "WARNING: Analytical Hessians are not yet implemented for meta-GGA functionals": "NUMFREQ",
    "ORCA finished with error return": "UNKNOWN",
    "UNRECOGNIZED OR DUPLICATED KEYWORD(S) IN SIMPLE INPUT LINE": "TYPO",
}

# some exceptions are listed in https://psicode.org/psi4manual/master/_modules/psi4/driver/p4util/exceptions.html
ERROR_PSI4 = {
    "PsiException: Could not converge SCF iterations": "SCF_CONV",
    "psi4.driver.p4util.exceptions.SCFConvergenceError: Could not converge SCF iterations": "SCF_CONV",
    "OptimizationConvergenceError": "OPT_CONV",
    "TDSCFConvergenceError": "TDCF_CONV",
    "The INTCO_EXCEPTion handler": "INT_COORD",
    # ^ this is basically psi4's FBX
    # "CONV_CDS": "",
    # "CONV_LINK": "",
    # "FBX": "",
    # "CHK": "",
    # "EIGEN": "", <- psi4 doesn't seem to have this
    # "QUOTA": "",
    # "ValidationError:": "INPUT", <- generic input error, CHARGEMULT and CLASH would also get caught by this
    "qcelemental.exceptions.ValidationError: Following atoms are too close:": "CLASH",
    "qcelemental.exceptions.ValidationError: Inconsistent or unspecified chg/mult": "CHARGEMULT",
    "MissingMethodError": "INVALID_METHOD",
    # "REDUND": "",
    # "REDUND": "",
    # "GALLOC": "",
    # "CONSTR": "",
    "psi4.driver.qcdb.exceptions.BasisSetNotFound: BasisSet::construct: Unable to find a basis set for": "BASIS",
    "qcelemental.exceptions.NotAnElementError": "ATOM",
    "psi4.driver.p4util.exceptions.ValidationError: set_memory()": "MEM",
    # ERROR_PSI4[""] = "UNKNOWN",
    "Could not converge backtransformation.": "ICOORDS",
}


def step2str(step):
    if int(step) == step:
        return str(int(step))
    else:
        return str(step).replace(".", "-")

def str2step(step_str):
    if "-" in step_str:
        return float(step_str.replace("-", "."))
    else:
        return float(step_str)

def expected_inp_ext(exec_type):
    """
    extension expected for an input file for exec_type
    Gaussian - .com (.gjf on windows)
    ORCA - .inp
    Psi4 - .in
    SQM - .mdin
    qchem - .inp
    """
    if exec_type.lower() == "gaussian":
        if sys.platform.startswith("win"):
            return ".gjf"
        return ".com"
    if exec_type.lower() == "orca":
        return ".inp"
    if exec_type.lower() == "psi4":
        return ".in"
    if exec_type.lower() == "sqm":
        return ".mdin"
    if exec_type.lower() == "qchem":
        return ".inp"

def expected_out_ext(exec_type):
    """
    extension expected for an input file for exec_type
    Gaussian - .log
    ORCA - .out
    Psi4 - .out
    SQM - .mdout
    qchem - .out
    """
    if exec_type.lower() == "gaussian":
        return ".log"
    if exec_type.lower() == "orca":
        return ".out"
    if exec_type.lower() == "psi4":
        return ".out"
    if exec_type.lower() == "sqm":
        return ".mdout"
    if exec_type.lower() == "qchem":
        return ".out"


class FileWriter:
    @classmethod
    def write_file(
        cls, geom, style=None, append=False, outfile=None, *args, **kwargs
    ):
        """
        Writes file from geometry in the specified style

        :geom: the Geometry to use
        :style: the file type style to generate
            Currently supported options: xyz (default), com, inp, in
            if outfile has one of these extensions, default is that style
        :append: for *.xyz, append geometry to the same file
        :outfile: output destination - default is
                  [geometry name] + [extension] or [geometry name] + [step] + [extension]
                  if outfile is False, no output file will be written, but the contents will be returned
        :theory: for com, inp, and in files, an object with a get_header and get_footer method
        """
        if isinstance(outfile, str) and style is None:
            name, ext = os.path.splitext(outfile)
            style = ext.strip(".")

        elif style is None:
            style = "xyz"

        if style.lower() not in write_types:
            if style.lower() == "gaussian":
                style = "com"
            elif style.lower() == "orca":
                style = "inp"
            elif style.lower() == "psi4":
                style = "in"
            elif style.lower() == "sqm":
                style = "sqmin"
            elif style.lower() == "qchem":
                style = "inp"
            elif style.lower() == "pdb":
                style = "pdb"
            else:
                raise NotImplementedError(file_type_err.format(style))

        if (
            outfile is None
            and os.path.dirname(geom.name)
            and not os.access(os.path.dirname(geom.name), os.W_OK)
        ):
            os.makedirs(os.path.dirname(geom.name))
        if style.lower() == "xyz":
            if "oniom" in kwargs and "models" not in kwargs:
                out = cls.write_oniom_xyz(geom, append, outfile, **kwargs)
            elif "oniom" in kwargs and "models" in kwargs:
                out = cls.write_multi_xyz(geom, append, outfile, **kwargs)
            else:
                out = cls.write_xyz(geom, append, outfile)

        elif style.lower() == "com":
            if "theory" in kwargs:
                theory = kwargs["theory"]
                del kwargs["theory"]
            else:
                raise TypeError(
                    "when writing 'com/gjf' files, **kwargs must include: theory=Aaron.Theory() (or AaronTools.Theory())"
                )
            out = cls.write_com(geom, theory, outfile, **kwargs)
        elif style.lower() == "inp":
            if "theory" in kwargs:
                theory = kwargs["theory"]
                del kwargs["theory"]
                out = cls.write_inp(geom, theory, outfile, **kwargs)
            else:
                raise TypeError(
                    "when writing 'inp' files, **kwargs must include: theory=Aaron.Theory() (or AaronTools.Theory())"
                )
        elif style.lower() == "in":
            if "theory" in kwargs:
                theory = kwargs["theory"]
                del kwargs["theory"]
                out = cls.write_in(geom, theory, outfile, **kwargs)
            else:
                raise TypeError(
                    "when writing 'in' files, **kwargs must include: theory=Aaron.Theory() (or AaronTools.Theory())"
                )
        elif style.lower() == "sqmin":
            if "theory" in kwargs:
                theory = kwargs["theory"]
                del kwargs["theory"]
                out = cls.write_sqm(geom, theory, outfile, **kwargs)
            else:
                raise TypeError(
                    "when writing 'sqmin' files, **kwargs must include: theory=Aaron.Theory() (or AaronTools.Theory())"
                )
        elif style.lower() == "inq":
            if "theory" in kwargs:
                theory = kwargs["theory"]
                del kwargs["theory"]
                out = cls.write_inq(geom, theory, outfile, **kwargs)
            else:
                raise TypeError(
                    "when writing 'inq' files, **kwargs must include: theory=Aaron.Theory() (or AaronTools.Theory())"
                )
        elif style.lower() == "cube":
            out = cls.write_cube(geom, outfile=outfile, **kwargs)

        elif style.lower() == "pdb":
            out = cls.write_pdb(geom, append, outfile=outfile, **kwargs)

        return out

    @classmethod
    def write_xyz(cls, geom, append, outfile=None):
        mode = "a" if append else "w"
        fmt = "{:3s} {: 10.5f} {: 10.5f} {: 10.5f}\n"
        s = "%i\n" % len(geom.atoms)
        s += "%s\n" % geom.comment
        for atom in geom.atoms:
            s += fmt.format(atom.element, *atom.coords)

        if outfile is None:
            # if no output file is specified, use the name of the geometry
            with open(geom.name + ".xyz", mode) as f:
                f.write(s)
        elif outfile is False:
            # if no output file is desired, just return the file contents
            return s.strip()
        else:
            # write output to the requested destination
            with open(outfile, mode) as f:
                f.write(s)

        return

    @classmethod
    def write_multi_xyz(cls, geom, append, outfile=None, **kwargs):
        """write multiple oniom xyz files from geometry with multiple poses such as a pdb derived geometry
        kwargs["models"] can be string "all", string of model number e.g. "2", string of model range e.g. "1-5",
        or list of model numbers including ranges e.g. ["1", "3-5", "10"]
        kwargs["oniom"] can be string "all" or string "frag" which requires a specification of the fragment in another kwarg
        kwargs["layer"] can be defined if kwargs["oniom"] == "frag", can be "H", "M", or "L" """
        models = None
        geom_list = [geom]
        if "models" in kwargs.keys():
            models = kwargs["models"]
        if models is not None:
            if isinstance(models, str):
                if models != "all":
                    try:
                        models = int(models)
                        models = ["model_%s" % str(models)]
                    except ValueError:
                        if "-" in models:
                            models = models.split("-")
                            model_list = []
                            for i in range(int(models[0]), int(models[1])+1):
                                model_list.append("models_%s" % str(i))
                            models = model_list
                        else: raise ValueError("improper specification of included models")
            elif isinstance(models, list):
                model_list = []
                for model in models:
                    if "-" in model:
                        model = model.split("-")
                        for i in range(int(model[0]), int(model[1])+1):
                            model_list.append("model_%s" % str(i))
                    else:
                        model_list.append("model_%s" % str(model))
                models = model_list

            for key in geom.other.keys():
                if key.startswith("model"):
                    print("this worked")
                    if models == "all":
                        geom_list.append(Geometry(structure=geom.other[key], name=geom.name + "_" + key, refresh_connected=False, refresh_ranks = False))
                    elif isinstance(models, list):
                        if key in models:
                            geom_list.append(Geometry(structure=geom.other[key], name=geom.name + "_" + key, refresh_connected=False, refresh_ranks = False))

        counter = 0
        for geom in geom_list:
            if outfile == False:
                FileWriter.write_oniom_xyz(geom, append, outfile = False, **kwargs)
            elif outfile==None:
                FileWriter.write_oniom_xyz(geom, append, outfile = geom.name, **kwargs)
            else:
                counter += 1
                outfile_name = outfile.split(".")[0] + "_" + str(counter) + "." + outfile.split(".")[1]
                FileWriter.write_oniom_xyz(geom, append, outfile = outfile_name, **kwargs)
        return

    @classmethod
    def write_oniom_xyz(cls, geom, append, outfile=None, **kwargs):
        """write xyz files with additional columns for atomtype, charge, and link atom info
        kwargs["oniom"] can be string "all" or string "frag" which requires a specification of the fragment in another kwarg
        kwargs["layer"] can be defined if kwargs["oniom"] == "frag", can be "H", "M", or "L" """
        frag = kwargs["oniom"]
        if frag == 'all':
            geom.sub_links()
        elif frag == 'layer':
            geom=geom.oniom_frag(layer=kwargs["layer"], as_object=True)

        mode = "a" if append else "w"
        fmt1a = "{:3s} {: 10.5f} {: 10.5f} {: 10.5f} {:2s} {:3s} {: 8.6f} {:2s} {:2s} {: 8.6f} {:2d}\n"
        fmt1b = "{:3s} {: 10.5f} {: 10.5f} {: 10.5f} {:2s} {:3s} {:2s} {:2s} {:2d}\n"
        fmt1c = "{:3s} {: 10.5f} {: 10.5f} {: 10.5f} {:2s} {: 8.6f} {:2s} {: 8.6f} {:2d}\n"
        fmt1d = "{:3s} {: 10.5f} {: 10.5f} {: 10.5f} {:2s} {:2s} {:2d}\n"
        fmt2a = "{:3s} {: 10.5f} {: 10.5f} {: 10.5f} {:2s} {:3s} {: 8.6f}\n"
        fmt2b = "{:3s} {: 10.5f} {: 10.5f} {: 10.5f} {:2s} {:3s}\n"
        fmt2c = "{:3s} {: 10.5f} {: 10.5f} {: 10.5f} {:2s} {: 8.6f}\n"
        fmt2d = "{:3s} {: 10.5f} {: 10.5f} {: 10.5f} {:2s}\n"
        fmt3 = "{:3s} {: 10.5f} {: 10.5f} {: 10.5f} \n"

        s = "%i\n" % len(geom.atoms)
        s += "%s\n" % geom.comment
        for atom in geom.atoms:
            if atom.link_info:
                if "atomtype" not in atom.link_info.keys():
                    connected_elements = []
                    for connected in atom.connected:
                        connected_elements.append(connected.element)
                    if "C" in connected_elements:
                        atom.link_info["atomtype"] = "hc"
                    elif "C" not in connected_elements and "N" in connected_elements:
                        atom.link_info["atomtype"] = "hn"
                    elif "C" not in connected_elements and "O" in connected_elements:
                        atom.link_info["atomtype"] = "ho"
                    elif "C" not in connected_elements and "S" in connected_elements:
                        atom.link_info["atomtype"] = "hs"
                    elif "C" not in connected_elements and "P" in connected_elements:
                        atom.link_info["atomtype"] = "hp"
                if "charge" not in atom.link_info.keys():
                    atom.link_info["charge"] = atom.charge
                if "element" not in atom.link_info.keys():
                    atom.link_info["element"] = "H"
                if "connected" not in atom.link_info.keys():
                    print("Determining link atom connection from connectivity")
                    for connected in atom.connected:
                        if connected.layer == "":
                            raise ValueError("cannot determine link atom connection without defined layers")
                        elif connected.layer != atom.layer:
                            for i, a in enumerate(geom.atoms):
                                if a == connected:
                                    atom.link_info["connected"] = i+1
                                    break
                    if "connected" not in atom.link_info.keys():
                        raise ValueError("Cannot determine link atom connection based on layers")
            try:
                if atom.atomtype != "" and atom.charge != "" and atom.link_info:
                    s += fmt1a.format(atom.element, *atom.coords, atom.layer, atom.atomtype, atom.charge, atom.link_info["element"], atom.link_info["atomtype"], float(atom.link_info["charge"]), int(atom.link_info["connected"]))
                elif atom.atomtype != "" and atom.charge == "" and atom.link_info:
                    s += fmt1b.format(atom.element, *atom.coords, atom.layer, atom.atomtype, atom.link_info["element"], atom.link_info["atomtype"], int(atom.link_info["connected"]))
                elif atom.atomtype == "" and atom.charge != "" and atom.link_info:
                    s += fmt1c.format(atom.element, *atom.coords, atom.layer, atom.charge, atom.link_info["element"], float(atom.link_info["charge"]), int(atom.link_info["connected"]))
                elif atom.atomtype == "" and atom.charge == "" and atom.link_info:
                    s += fmt1d.format(atom.element, *atom.coords, atom.layer, atom.link_info["element"], int(atom.link_info["connected"]))
                elif atom.atomtype != "" and atom.charge != "" and not atom.link_info:
                    s += fmt2a.format(atom.element, *atom.coords, atom.layer, atom.atomtype, atom.charge)
                elif atom.atomtype != "" and atom.charge == "" and not atom.link_info:
                    s += fmt2b.format(atom.element, *atom.coords, atom.layer, atom.atomtype)
                elif atom.atomtype == "" and atom.charge != "" and not atom.link_info:
                    s += fmt2c.format(atom.element, *atom.coords, atom.layer, atom.charge)
                elif atom.atomtype == "" and atom.charge == "" and not atom.link_info:
                    s += fmt2d.format(atom.element, *atom.coords, atom.layer)
            except ValueError:
                self.LOG.warning("no layers designated for OniomAtom object(s)")
                s += fmt3.format(atom.element, *atom.coords)

        s = s.rstrip()

        if outfile is None:
            #if no output file is specified, use the name of the geometry
            with open(geom.name + ".xyz", mode) as f:
                f.write(s)
        elif outfile is False:
            #if no output file is desired, just return the file contents
            return s
        else:
            #write output to the requested destination
            with open(outfile, mode) as f:
                f.write(s)

        return


    @classmethod
    def write_com(
        cls, geom, theory, outfile=None, return_warnings=False, **kwargs
    ):
        """
        write Gaussian input file for given Theory() and Geometry()
        geom - Geometry()
        theory - Theory()
        outfile - None, False, or str
                  None - geom.name + ".com" is used as output destination
                  False - return contents of the input file as a str
                  str - output destination
        return_warnings - True to return a list of warnings (e.g. basis
                          set might be misspelled
        kwargs - passed to Theory methods (make_header, make_molecule, etc.)
        """
        # get file content string
        header, header_warnings = theory.make_header(
            geom, return_warnings=True, **kwargs
        )
        mol, mol_warnings = theory.make_molecule(
            geom, return_warnings=True, **kwargs
        )
        footer, footer_warnings = theory.make_footer(
            geom, return_warnings=True, **kwargs
        )

        s = header + mol + footer
        warnings = header_warnings + mol_warnings + footer_warnings

        if outfile is None:
            # if outfile is not specified, name file in Aaron format
            if "step" in kwargs:
                outfile = "{}.{}.com".format(geom.name, step2str(kwargs["step"]))
            else:
                outfile = "{}.com".format(geom.name)
        if outfile is False:
            if return_warnings:
                return s, warnings
            return s
        else:
            fname = os.path.basename(outfile)
            name, ext = os.path.splitext(fname)
            # could use jinja, but it's one thing...
            s = s.replace("{{ name }}", name)
            with open(outfile, "w") as f:
                f.write(s)

        if return_warnings:
            return warnings
        return

    @classmethod
    def write_inp(
        cls, geom, theory, outfile=None, return_warnings=False, **kwargs
    ):
        """
        write ORCA input file for the given Theory() and Geometry()
        geom - Geometry()
        theory - Theory()
        outfile - None, False, or str
                  None - geom.name + ".inp" is used as output destination
                  False - return contents of the input file as a str
                  str - output destination
        return_warnings - True to return a list of warnings (e.g. basis
                          set might be misspelled
        kwargs - passed to Theory methods (make_header, make_molecule, etc.)
        """
        fmt = "{:<3s} {: 9.5f} {: 9.5f} {: 9.5f}\n"
        header, warnings = theory.make_header(
            geom, style="orca", return_warnings=True, **kwargs
        )
        footer = theory.make_footer(
            geom, style="orca", return_warnings=False, **kwargs
        )
        s = header
        for atom in geom.atoms:
            s += fmt.format(atom.element, *atom.coords)

        s += "*\n"

        s += footer
        
        if outfile is None:
            # if outfile is not specified, name file in Aaron format
            if "step" in kwargs:
                outfile = "{}.{}.inp".format(geom.name, step2str(kwargs["step"]))
            else:
                outfile = "{}.inp".format(geom.name)
        if outfile is False:
            if return_warnings:
                return s, warnings
            return s
        else:
            fname = os.path.basename(outfile)
            name, ext = os.path.splitext(fname)
            # could use jinja, but it's one thing...
            s = s.replace("{{ name }}", name)
            with open(outfile, "w") as f:
                f.write(s)
        
        if return_warnings:
            return warnings

    @classmethod
    def write_inq(
        cls, geom, theory, outfile=None, return_warnings=False, **kwargs
    ):
        """
        write QChem input file for the given Theory() and Geometry()
        geom - Geometry()
        theory - Theory()
        outfile - None, False, or str
                  None - geom.name + ".inq" is used as output destination
                  False - return contents of the input file as a str
                  str - output destination
        return_warnings - True to return a list of warnings (e.g. basis
                          set might be misspelled
        kwargs - passed to Theory methods (make_header, make_molecule, etc.)
        """
        fmt = "{:<3s} {: 9.5f} {: 9.5f} {: 9.5f}\n"
        header, header_warnings = theory.make_header(
            geom, style="qchem", return_warnings=True, **kwargs
        )
        mol, mol_warnings = theory.make_molecule(
            geom, style="qchem", return_warnings=True, **kwargs
        )

        out = header + mol
        warnings = header_warnings + mol_warnings
        
        if outfile is None:
            # if outfile is not specified, name file in Aaron format
            if "step" in kwargs:
                outfile = "{}.{}.inq".format(geom.name, step2str(kwargs["step"]))
            else:
                outfile = "{}.inq".format(geom.name)
        if outfile is False:
            if return_warnings:
                return out, warnings
            return out
        else:
            fname = os.path.basename(outfile)
            name, ext = os.path.splitext(fname)
            # could use jinja, but it's one thing...
            out = out.replace("{{ name }}", name)
            with open(outfile, "w") as f:
                f.write(out)
        
        if return_warnings:
            return warnings

    @classmethod
    def write_in(
        cls, geom, theory, outfile=None, return_warnings=False, **kwargs
    ):
        """
        write Psi4 input file for the given Theory() and Geometry()
        geom - Geometry()
        theory - Theory()
        outfile - None, False, or str
                  None - geom.name + ".com" is used as output destination
                  False - return contents of the input file as a str
                  str - output destination
        return_warnings - True to return a list of warnings (e.g. basis
                          set might be misspelled
        kwargs - passed to Theory methods (make_header, make_molecule, etc.)
        """
        header, header_warnings = theory.make_header(
            geom, style="psi4", return_warnings=True, **kwargs
        )
        mol, mol_warnings = theory.make_molecule(
            geom, style="psi4", return_warnings=True, **kwargs
        )
        footer, footer_warnings = theory.make_footer(
            geom, style="psi4", return_warnings=True, **kwargs
        )

        s = header + mol + footer
        warnings = header_warnings + mol_warnings + footer_warnings

        if outfile is None:
            # if outfile is not specified, name file in Aaron format
            if "step" in kwargs:
                outfile = "{}.{}.in".format(geom.name, step2str(kwargs["step"]))
            else:
                outfile = "{}.in".format(geom.name)
        if outfile is False:
            if return_warnings:
                return s, warnings
            return s
        else:
            fname = os.path.basename(outfile)
            name, ext = os.path.splitext(fname)
            # could use jinja, but it's one thing...
            s = s.replace("{{ name }}", name)
            with open(outfile, "w") as f:
                f.write(s)
        
        if return_warnings:
            return warnings


    @classmethod
    def write_sqm(
        cls, geom, theory, outfile=None, return_warnings=False, **kwargs
    ):
        """
        write SQM input file for the given Theory() and Geometry()
        geom - Geometry()
        theory - Theory()
        outfile - None, False, or str
                  None - geom.name + ".com" is used as output destination
                  False - return contents of the input file as a str
                  str - output destination
        return_warnings - True to return a list of warnings (e.g. basis
                          set might be misspelled
        kwargs - passed to Theory methods (make_header, make_molecule, etc.)
        """
        header, header_warnings = theory.make_header(
            geom, style="sqm", return_warnings=True, **kwargs
        )
        mol, mol_warnings = theory.make_molecule(
            geom, style="sqm", return_warnings=True, **kwargs
        )

        s = header + mol
        warnings = header_warnings + mol_warnings

        if outfile is None:
            # if outfile is not specified, name file in Aaron format
            if "step" in kwargs:
                outfile = "{}.{}.com".format(
                    geom.name, step2str(kwargs["step"])
                )
            else:
                outfile = "{}.com".format(geom.name)
        if outfile is False:
            if return_warnings:
                return s, warnings
            return s
        else:
            fname = os.path.basename(outfile)
            name, ext = os.path.splitext(fname)
            # could use jinja, but it's one thing...
            s = s.replace("{{ name }}", name)
            with open(outfile, "w") as f:
                f.write(s)

        if return_warnings:
            return warnings

    @classmethod
    def write_cube(
        cls,
        geom,
        orbitals=None,
        outfile=None,
        kind="homo",
        padding=4.0,
        spacing=0.2,
        alpha=True,
        xyz=False,
        n_jobs=1,
        delta=0.1,
        **kwargs,
    ):
        """
        write a cube file for a molecular orbital
        geom - geometry
        orbitals - Orbitals()
        outfile - output destination
        mo - index of molecular orbital or "homo" for ground state
             highest occupied molecular orbital or "lumo" for first
             ground state unoccupied MO
             can also be an array of MO coefficients
        ao - index of atomic orbital to print
        padding - padding around geom's coordinates
        spacing - targeted spacing between points
        n_jobs - number of parallel threads to use
                 this is on top of NumPy's multithreading, so
                 if NumPy uses 8 threads and n_jobs=2, you can
                 expect to see 16 threads in use
        delta - see Orbitals.fukui_donor_value or fukui_acceptor_value
        """
        if orbitals is None:
            raise RuntimeError(
                "no Orbitals() instance given to FileWriter.write_cube"
            )

        n_pts1, n_pts2, n_pts3, v1, v2, v3, com, u = orbitals.get_cube_array(
            geom,
            standard_axes=xyz,
            spacing=spacing,
            padding=padding,
        )

        mo = None
        if kind.lower() == "homo":
            mo = max(orbitals.n_alpha, orbitals.n_beta) - 1
        elif kind.lower() == "lumo":
            mo = max(orbitals.n_alpha, orbitals.n_beta)
        elif kind.lower().startswith("mo"):
            mo = int(kind.split()[-1])
        elif kind.lower().startswith("ao"):
            mo = np.zeros(orbitals.n_mos)
            mo[int(kind.split()[-1])] = 1
        
        s = ""
        s += " %s\n" % geom.comment
        s += " %s\n" % kind

        # the '-' in front of the number of atoms indicates that this is
        # MO info so there's an extra data entry between the molecule
        # and the function values
        bohr_com = com / UNIT.A0_TO_BOHR
        if isinstance(mo, int):
            s += " -"
        else:
            s += "  "
        s += "%i %13.5f %13.5f %13.5f 1\n" % (
            len(geom.atoms), *bohr_com,
        )

        # the basis vectors of cube files are ordered based on the
        # spacing between points along that axis
        # or maybe it's the number of points?
        # we use the first one
        for n, v in sorted(
            zip([n_pts1, n_pts2, n_pts3], [v1, v2, v3]),
            key=lambda p: np.linalg.norm(p[1]),
        ):
            bohr_v = v / UNIT.A0_TO_BOHR
            s += " %5i %13.5f %13.5f %13.5f\n" % (
                n, *bohr_v
            )
        # contruct an array of points for the grid
        coords, n_list = orbitals.get_cube_points(
            n_pts1, n_pts2, n_pts3, v1, v2, v3, com
        )

        # write the structure in bohr
        for atom in geom.atoms:
            s += " %5i %13.5f %13.5f %13.5f %13.5f\n" % (
                ELEMENTS.index(atom.element),
                ELEMENTS.index(atom.element),
                atom.coords[0] / UNIT.A0_TO_BOHR,
                atom.coords[1] / UNIT.A0_TO_BOHR,
                atom.coords[2] / UNIT.A0_TO_BOHR,
            )

        # extra section - only for MO data
        if isinstance(mo, int):
            s += " %5i %5i\n" % (1, mo + 1)

        # get values for this MO
        if kind.lower() == "density":
            val = orbitals.density_value(coords, n_jobs=n_jobs)
        elif kind.lower() == "fukui donor":
            val = orbitals.fukui_donor_value(
                coords, n_jobs=n_jobs, delta=delta
            )
        elif kind.lower() == "fukui acceptor":
            val = orbitals.fukui_acceptor_value(
                coords, n_jobs=n_jobs, delta=delta
            )
        elif kind.lower() == "fukui dual":
            val = orbitals.fukui_dual_value(
                coords, n_jobs=n_jobs, delta=delta
            )
        else:
            val = orbitals.mo_value(mo, coords, n_jobs=n_jobs)

        # write to a file
        for n1 in range(0, n_list[0]):
            for n2 in range(0, n_list[1]):
                val_ndx = n1 * n_list[2] * n_list[1] + n2 * n_list[2]
                val_subset = val[val_ndx : val_ndx + n_list[2]]
                for i, v in enumerate(val_subset):
                    if abs(v) < 1e-30:
                        v = 0
                    s += "%13.5e" % v
                    if (i + 1) % 6 == 0:
                        s += "\n"
                if (i + 1) % 6 != 0:
                    s += "\n"

        if outfile is None:
            # if no output file is specified, use the name of the geometry
            with open(geom.name + ".cube", "w") as f:
                f.write(s)
        elif outfile is False:
            # if no output file is desired, just return the file contents
            return s
        else:
            # write output to the requested destination
            with open(outfile, "w") as f:
                f.write(s)
        return

    @classmethod
    def write_pdb(cls, geom, append, outfile=None, qt=False):
        mode = "a" if append else "w"
        if "model_2" in geom.other.keys():
            models = True
        else:
            models = False
        s = ""
        def spaced(spac, val, align="right"):
            if not isinstance(val, str):
                val = str(val)
            val_predecimal = len(val.split(".")[0])
            writ_space = spac
            if len(val) > writ_space:
                val=str(round(float(val),writ_space-val_predecimal-1))
            n = writ_space-len(val)
            sp = " "
            spaces = n*sp
            if align=="right":
                rv = spaces+val
            elif align=="left":
                rv = val+spaces
            return rv

        connectivity = []
        con_spac = 5

        def write_atoms(atoms, s, get_connect=False):
            for i, atom in enumerate(atoms):
                atom.index = i
                serial_spac = 5
                atom_spac = 4
                res_spac = 3
                coord_spac = 8
                ele_spac = 2
                if get_connect:
                    connectivity.append([])
                    connectivity[-1].append(atom)
                    for connected in atom.connected:
                        connectivity[-1].append(connected)
                if qt == False:
                    charge_spac = 2
                else:
                    charge_spac = 10
                if atom.res:
                    s += "ATOM  "
                else:
                    s += "HETATM"
                s += spaced(serial_spac, str(i+1))
                if qt==True:
                    s += spaced(atom_spac, atom.element)
                else:
                    s += spaced(atom_spac, atom.atomtype)
                s += " "
                s += spaced(res_spac, atom.res)
                s += 10 * " "
                for coord in atom.coords:
                    s += spaced(coord_spac, coord)
                if qt == False:
                    s += 26*" "
                    s += spaced(ele_spac, atom.element)
                    s += "{: 4.2f}".format(atom.charge)
                else:
                    s += 12 * " "
                    s += spaced(charge_spac, atom.charge, align="left")
                    s += spaced(ele_spac, atom.atomtype)
                s += "\n"
            return s

        if hasattr(geom, "name"):
            s += "HEADER"
            s += " " * 52
            s += geom.name
            s += "\n"

        if hasattr(geom, "other"):
            if isinstance(geom.other, dict) and "source" in geom.other.keys():
                s += "EXPDATA"
                s += " " *3
                s += geom.other["source"]
                s += "\n"

        if models == True:
            num_models = 1
            s += "MODEL 1\n"
            s = write_atoms(geom.atoms, s, get_connect=True)
            s += "ENDMDL\n"
            for key in geom.other.keys():
                if key.startswith("model"):
                    num_models += 1
                    s += "MODEL %s\n" % str(num_models)
                    s = write_atoms(geom.other[key], s)
                    s += "ENDMDL\n"

        elif models == False:
            s = write_atoms(geom.atoms, s, get_connect=True)

        for connection in connectivity:
            s += "CONECT"
            for connect in connection: 
                s += spaced(con_spac, connect.index)
            s += "\n"

        if outfile is None:
            #if no output file is specified, use the name of the geometry
            with open(geom.name + ".xyz", mode) as f:
                f.write(s)
        elif outfile is False:
            #if no output file is desired, just return the file contents
            return s
        else:
            #write output to the requested destination
            with open(outfile, mode) as f:
                f.write(s)

        return


@addlogger
class FileReader:
    """
    Attributes:
        name ''
        file_type ''
        comment ''
        atoms [Atom] or [OniomAtom]
        other {}
    """

    LOG = None
    LOGLEVEL = "DEBUG"

    def __init__(
        self,
        fname,
        get_all=False,
        just_geom=True,
        oniom=False,
        freq_name=None,
        conf_name=None,
        nbo_name=None,
        max_length=10000000,
    ):
        """
        :fname: either a string specifying the file name of the file to read
            or a tuple of (str(name), str(file_type), str(content))
        :get_all: if true, optimization steps are  also saved in
            self.all_geom; otherwise only saves last geometry
        :just_geom: if true, does not store other information, such as
            frequencies, only what is needed to construct a Geometry() obj
        :freq_name: Name of the file containing the frequency output. Only use
            if this information is in a different file than `fname` (eg: xtb runs
            using the --hess runtype option)
        :nbo_name: Name of the file containing the NBO orbital coefficients
            in the AO basis. Only used when reading *.47 files.
        :max_length: maximum array size to store from FCHK files
            any array that would be larger than this will be the
            size the array would be
        """
        # Initialization
        self.name = ""
        self.file_type = ""
        self.comment = ""
        self.atoms = []
        self.other = {}
        self.content = None
        self.all_geom = None

        # get file name and extention
        if isinstance(fname, str):
            self.name, self.file_type = os.path.splitext(fname)
            self.file_type = self.file_type.lower()[1:]
        elif isinstance(fname, (tuple, list)):
            self.name = fname[0]
            self.file_type = fname[1]
            self.content = fname[2]
        if self.file_type not in read_types:
            raise NotImplementedError(file_type_err.format(self.file_type))

        # Fill in attributes with geometry information
        if self.content is None:
            self.read_file(
                get_all, just_geom,
                freq_name=freq_name,
                conf_name=conf_name,
                nbo_name=nbo_name,
                max_length=max_length,
                oniom=oniom
            )
        elif isinstance(self.content, str):
            f = StringIO(self.content)
        elif isinstance(self.content, IOBase):
            f = self.content

        if self.content is not None:
            if self.file_type == "log":
                self.read_log(f, get_all, just_geom)
            elif any(self.file_type == ext for ext in ["sd", "sdf", "mol"]):
                self.read_sd(f)
            elif self.file_type == "xyz":
                self.read_xyz(f, get_all)
            elif self.file_type == "mol2":
                self.read_mol2(f, get_all)
            elif any(self.file_type == ext for ext in ["com", "gjf"]):
                self.read_com(f)
            elif self.file_type == "out":
                self.read_orca_out(f, get_all, just_geom)
            elif self.file_type == "dat":
                self.read_psi4_out(f, get_all, just_geom)
            elif self.file_type == "fchk":
                self.read_fchk(f, just_geom, max_length=max_length)
            elif self.file_type == "pdb":
                self.read_pdb(f, qt=False)
            elif self.file_type == "pdbqt":
                self.read_pdb(f, qt=True)
            elif self.file_type == "crest":
                self.read_crest(f, conf_name=conf_name)
            elif self.file_type == "xtb":
                self.read_xtb(f, freq_name=freq_name)
            elif self.file_type == "sqmout":
                self.read_sqm(f)
            elif self.file_type == "47":
                self.read_nbo_47(f, nbo_name=nbo_name)
            elif self.file_type == "31":
                self.read_nbo_31(f, nbo_name=nbo_name)
            elif self.file_type == "qout":
                self.read_qchem_out(f, get_all, just_geom)

    def __getitem__(self, key):
        if hasattr(self, key):
            return getattr(self, key)
        return self.other[key]
    
    def __setitem__(self, key, value):
        if hasattr(self, key):
            setattr(self, key, value)
        self.other[key] = value

    def __contains__(self, key):
        if hasattr(self, key):
            return True
        return key in self.other

    def __delitem__(self, key):
        if hasattr(self, key):
            del self.key
        if key in self.other:
            del self.other["key"]
    
    def keys(self):
        attr_keys = set(self.__dict__.keys())
        other_keys = set(self.other.keys())
        return tuple(attr_keys.union(other_keys))
    
    def values(self):
        keys = self.keys()
        return tuple(self[key] for key in keys)
    
    def items(self):
        keys = self.keys()
        return tuple((key, self[key]) for key in keys)
    
    def read_file(
        self, get_all=False, just_geom=True,
        freq_name=None, conf_name=None, nbo_name=None, oniom=False,
        max_length=10000000,
    ):
        """
        Reads geometry information from fname.
        Parameters:
            get_all     If false (default), only keep the last geom
                        If true, self is last geom, but return list
                            of all others encountered
            nbo_name    nbo output file containing coefficients to
                        map AO's to orbitals
            max_length  max. array size for arrays to store in FCHK
                        files - anything larger will be the size
                        the array would be
        """
        if os.path.isfile(self.name):
            f = open(self.name)
        else:
            fname = ".".join([self.name, self.file_type])
            fname = os.path.expanduser(fname)
            if os.path.isfile(fname):
                f = open(fname)
            else:
                raise FileNotFoundError(
                    "Error while looking for %s: could not find %s or %s in %s"
                    % (self.name, fname, self.name, os.getcwd())
                )

        if self.file_type == "xyz":
            self.read_xyz(f, get_all, oniom)
        elif self.file_type == "log":
            self.read_log(f, get_all, just_geom)
        elif any(self.file_type == ext for ext in ["com", "gjf"]):
            self.read_com(f)
        elif any(self.file_type == ext for ext in ["sd", "sdf", "mol"]):
            self.read_sd(f)
        elif self.file_type == "mol2":
            self.read_mol2(f)
        elif self.file_type == "out":
            self.read_orca_out(f, get_all, just_geom)
        elif self.file_type == "dat":
            self.read_psi4_out(f, get_all, just_geom)
        elif self.file_type == "fchk":
            self.read_fchk(f, just_geom, max_length=max_length)
        elif self.file_type == "pdb":
            self.read_pdb(f, qt=False)
        elif self.file_type == "pdbqt":
            self.read_pdb(f, qt=True)
        elif self.file_type == "crest":
            self.read_crest(f, conf_name=conf_name)
        elif self.file_type == "xtb":
            self.read_xtb(f, freq_name=freq_name)
        elif self.file_type == "sqmout":
            self.read_sqm(f)
        elif self.file_type == "47":
            self.read_nbo_47(f, nbo_name=nbo_name)
        elif self.file_type == "31":
            self.read_nbo_31(f, nbo_name=nbo_name)
        elif self.file_type == "qout":
            self.read_qchem_out(f, get_all, just_geom)

        f.close()
        return

    def skip_lines(self, f, n):
        for i in range(n):
            f.readline()
        return

    def read_xyz(self, f, get_all=False, oniom=False):
        self.all_geom = []
        # number of atoms
        f.readline()
        # comment
        self.comment = f.readline().strip()
        # atom info
        atom_count = 0
        for line in f:
            line = line.strip()
            if line == "":
                continue
            try:
                int(line)
                if get_all:
                    self.all_geom += [
                        (deepcopy(self.comment), deepcopy(self.atoms))
                    ]
                self.comment = f.readline().strip()
                self.atoms = []
                atom_count = 0
            except ValueError:
                line = line.split()
                element = line[0]
                coords = line[1:4]
                layer = ""
                atomtype = ""
                charge = ""
                link_info = {}
                #tags = ""
                if len(line) > 4:
                    layer = line[4]
                    oniom = True
                    if len(line) == 11:
                        atomtype = line[5]
                        charge = line[6]
                        #tags=line[7:]
                        link_info["element"] = line[7]
                        link_info["atomtype"] = line[8]
                        link_info["charge"] = line[9]
                        link_info["connected"] = line[10]
                    if len(line) == 9:
                        #tags = line[6:]
                        link_info["element"] = line[6]
                        link_info["connected"] = line[8]
                        if is_alpha(line[5][0]):
                            atomtype = line[5]
                            link_info["atomtype"] = line[7]
                        else:
                            charge = line[5]
                            link_info["charge"] = line[7]
                    if len(line) == 7:
                        if line[6].isdigit():
                            #tags = line[5:]
                            link_info["element"] = line[5]
                            link_info["connected"] = line[6]
                        else:
                            atomtype = line[5]
                            charge = line[6]
                    if len(line) == 6:
                        if is_alpha(line[5][0]):
                            atomtype = line[5]
                        else:
                            charge = line[5]
                if oniom == True:
                    atom_count += 1
                    self.atoms += [OniomAtom(element=element, coords=coords, layer=layer, atomtype=atomtype, charge=charge, link_info=link_info, name=str(atom_count))]
                else:
                    atom_count += 1
                    self.atoms += [Atom(element=line[0], coords=line[1:4], name=str(atom_count))]

        # if get_all:
        #     self.all_geom += [(deepcopy(self.comment), deepcopy(self.atoms))]

    def read_sd(self, f, get_all=False):
        self.all_geom = []
        lines = f.readlines()
        progress = 0
        for i, line in enumerate(lines):
            progress += 1
            if "$$$$" in line:
                progress = 0
                if get_all:
                    self.all_geom.append(
                        [deepcopy(self.comment), deepcopy(self.atoms)]
                    )

                continue

            if progress == 3:
                self.comment = line.strip()

            if progress == 4:
                counts = line.split()
                natoms = int(counts[0])
                nbonds = int(counts[1])

            if progress == 5:
                self.atoms = []
                for line in lines[i : i + natoms]:
                    atom_info = line.split()
                    self.atoms += [
                        Atom(element=atom_info[3], coords=atom_info[0:3])
                    ]

                for line in lines[i + natoms : i + natoms + nbonds]:
                    a1, a2 = [int(x) - 1 for x in line.split()[0:2]]
                    self.atoms[a1].connected.add(self.atoms[a2])
                    self.atoms[a2].connected.add(self.atoms[a1])

                for j, a in enumerate(self.atoms):
                    a.name = str(j + 1)
                
                self.other["charge"] = 0
                for line in lines[i + natoms + nbonds:]:
                    if "CHG" in line:
                        self.other["charge"] += int(line.split()[-1])
                    if "$$$$" in line:
                        break

    def read_mol2(self, f, get_all=False):
        """
        read TRIPOS mol2
        """
        atoms = []

        lines = f.readlines()
        i = 0
        while i < len(lines):
            if lines[i].startswith("@<TRIPOS>MOLECULE"):
                self.comment = lines[i + 1]
                info = lines[i + 2].split()
                n_atoms = int(info[0])
                n_bonds = int(info[1])
                i += 3

            elif lines[i].startswith("@<TRIPOS>ATOM"):
                for j in range(0, n_atoms):
                    i += 1
                    info = lines[i].split()
                    # name = info[1]
                    coords = np.array([float(x) for x in info[2:5]])
                    element = re.match("([A-Za-z]+)", info[5]).group(1)
                    atoms.append(
                        Atom(element=element, coords=coords, name=str(j + 1))
                    )

                self.atoms = atoms

            elif lines[i].startswith("@<TRIPOS>BOND"):
                for j in range(0, n_bonds):
                    i += 1
                    info = lines[i].split()
                    a1, a2 = [int(ndx) - 1 for ndx in info[1:3]]
                    self.atoms[a1].connected.add(self.atoms[a2])
                    self.atoms[a2].connected.add(self.atoms[a1])

            i += 1

    def read_psi4_out(self, f, get_all=False, just_geom=True):
        uv_vis = ""
        def get_atoms(f, n):
            rv = []
            self.skip_lines(f, 1)
            n += 2
            line = f.readline()
            i = 0
            mass = 0
            while line.strip():
                i += 1
                line = line.strip()
                atom_info = line.split()
                element = atom_info[0]
                # might be a ghost atom - like for sapt
                if "Gh" in element:
                    element = element.strip("Gh(").strip(")")
                coords = np.array([float(x) for x in atom_info[1:-1]])
                rv += [Atom(element=element, coords=coords, name=str(i))]
                mass += float(atom_info[-1])

                line = f.readline()
                n += 1

            return rv, mass, n

        line = f.readline()
        n = 1
        read_geom = False
        while line != "":
            if "* O   R   C   A *" in line:
                self.file_type = "out"
                return self.read_orca_out(
                    f, get_all=get_all, just_geom=just_geom
                )

            if "A Quantum Leap Into The Future Of Chemistry" in line:
                self.file_type = "qout"
                return self.read_qchem_out(
                    f, get_all=get_all, just_geom=just_geom
                )

            if line.startswith("    Geometry (in Angstrom), charge"):
                if not just_geom:
                    self.other["charge"] = int(line.split()[5].strip(","))
                    self.other["multiplicity"] = int(
                        line.split()[8].strip(":")
                    )

            elif line.strip() == "SCF":
                read_geom = True

            elif line.strip().startswith("Center") and read_geom:
                read_geom = False
                if get_all and len(self.atoms) > 0:
                    if self.all_geom is None:
                        self.all_geom = []

                    self.all_geom += [
                        (deepcopy(self.atoms), deepcopy(self.other))
                    ]

                self.atoms, mass, n = get_atoms(f, n)
                if not just_geom:
                    self.other["mass"] = mass
                    self.other["mass"] *= UNIT.AMU_TO_KG

            if just_geom:
                line = f.readline()
                n += 1
                continue
            else:
                if line.strip().startswith("Total Energy ="):
                    self.other["energy"] = float(line.split()[-1])

                elif line.strip().startswith("Total E0"):
                    self.other["energy"] = float(line.split()[-2])

                elif line.strip().startswith("Correction ZPE"):
                    self.other["ZPVE"] = float(line.split()[-4])

                elif line.strip().startswith("Total ZPE"):
                    self.other["E_ZPVE"] = float(line.split()[-2])

                elif line.strip().startswith("Total H, Enthalpy"):
                    self.other["enthalpy"] = float(line.split()[-2])

                elif line.strip().startswith("Total G, Free"):
                    self.other["free_energy"] = float(line.split()[-2])
                    self.other["temperature"] = float(line.split()[-4])

                elif "symmetry no. =" in line:
                    self.other["rotational_symmetry_number"] = int(
                        line.split()[-1].strip(")")
                    )

                elif (
                    line.strip().startswith("Rotational constants:")
                    and line.strip().endswith("[cm^-1]")
                    and "rotational_temperature" not in self.other
                ):
                    self.other["rotational_temperature"] = [
                        float(x) if is_num(x) else 0
                        for x in line.split()[-8:-1:3]
                    ]
                    self.other["rotational_temperature"] = [
                        x
                        * PHYSICAL.SPEED_OF_LIGHT
                        * PHYSICAL.PLANCK
                        / PHYSICAL.KB
                        for x in self.other["rotational_temperature"]
                    ]

                elif line.startswith("  Vibration "):
                    freq_str = ""
                    while not line.strip().startswith("=="):
                        freq_str += line
                        line = f.readline()
                        n += 1

                    self.other["frequency"] = Frequency(
                        freq_str, hpmodes=False, style="psi4"
                    )

                elif PSI4_NORM_FINISH in line:
                    self.other["finished"] = True

                elif line.startswith("    Convergence Criteria"):
                    # for tolerances:
                    # psi4 puts '*' next to converged values and 'o' in place of things that aren't monitored
                    grad = {}

                    dE_tol = line[24:38]
                    if "o" in dE_tol:
                        dE_tol = None
                    else:
                        dE_tol = dE_tol.split()[0]

                    max_f_tol = line[38:52]
                    if "o" in max_f_tol:
                        max_f_tol = None
                    else:
                        max_f_tol = max_f_tol.split()[0]

                    rms_f_tol = line[52:66]
                    if "o" in rms_f_tol:
                        rms_f_tol = None
                    else:
                        rms_f_tol = rms_f_tol.split()[0]

                    max_d_tol = line[66:80]
                    if "o" in max_d_tol:
                        max_d_tol = None
                    else:
                        max_d_tol = max_d_tol.split()[0]

                    rms_d_tol = line[80:94]
                    if "o" in rms_d_tol:
                        rms_d_tol = None
                    else:
                        rms_d_tol = rms_d_tol.split()[0]

                    line = f.readline()
                    line = f.readline()
                    n += 2

                    # for convergence:
                    # psi4 puts '*' next to converged values and 'o' next to things that aren't monitored
                    if dE_tol is not None:
                        dE_conv = line[24:38]
                        dE = float(dE_conv.split()[0])
                        grad["Delta E"] = {}
                        grad["Delta E"]["value"] = dE
                        grad["Delta E"]["converged"] = "*" in dE_conv

                    if max_f_tol is not None:
                        max_f_conv = line[38:52]
                        max_f = float(max_f_conv.split()[0])
                        grad["Max Force"] = {}
                        grad["Max Force"]["value"] = max_f
                        grad["Max Force"]["converged"] = "*" in max_f_conv

                    if rms_f_tol is not None:
                        rms_f_conv = line[52:66]
                        rms_f = float(rms_f_conv.split()[0])
                        grad["RMS Force"] = {}
                        grad["RMS Force"]["value"] = rms_f
                        grad["RMS Force"]["converged"] = "*" in rms_f_conv

                    if max_d_tol is not None:
                        max_d_conv = line[66:80]
                        max_d = float(max_d_conv.split()[0])
                        grad["Max Disp"] = {}
                        grad["Max Disp"]["value"] = max_d
                        grad["Max Disp"]["converged"] = "*" in max_d_conv

                    if rms_d_tol is not None:
                        rms_d_conv = line[80:94]
                        rms_d = float(rms_d_conv.split()[0])
                        grad["RMS Disp"] = {}
                        grad["RMS Disp"]["value"] = rms_d
                        grad["RMS Disp"]["converged"] = "*" in max_d_conv

                    self.other["gradient"] = grad

                elif "Total Gradient" in line:
                    gradient = np.zeros((len(self.atoms), 3))
                    self.skip_lines(f, 2)
                    n += 2
                    for i in range(0, len(self.atoms)):
                        n += 1
                        line = f.readline()
                        info = line.split()
                        gradient[i] = np.array([float(x) for x in info[1:]])

                    self.other["forces"] = -gradient

                elif "SAPT Results" in line:
                    self.skip_lines(f, 1)
                    n += 1
                    while "Total sSAPT" not in line:
                        n += 1
                        line = f.readline()
                        if "---" in line:
                            break
                        if len(line.strip()) > 0:
                            if "Special recipe" in line:
                                continue
                            item = line[:26].strip()
                            val = 1e-3 * float(line[34:47])
                            self.other[item] = val

                elif "SCF energy" in line:
                    self.other["SCF energy"] = float(line.split()[-1])

                elif "correlation energy" in line and "=" in line:
                    item = line.split("=")[0].strip()
                    self.other[item] = float(line.split()[-1])

                elif "Full point group" in line:
                    self.other["full_point_group"] = line.split()[-1]

                elif "Molecular point group" in line:
                    self.other["molecular_point_group"] = line.split()[-1]

                elif (
                    "total energy" in line
                    and "=" in line
                    or re.search("\(.\) energy", line)
                ):
                    item = line.split("=")[0].strip().strip("*").strip()
                    self.other[item] = float(line.split()[-1])
                    # hopefully the highest level energy gets printed last
                    self.other["energy"] = self.other[item]

                elif "Total Energy" in line and "=" in line:
                    item = line.split("=")[0].strip().strip("*").strip()
                    self.other[item] = float(line.split()[-2])
                    # hopefully the highest level energy gets printed last
                    self.other["energy"] = self.other[item]

                elif "Correlation Energy" in line and "=" in line:
                    item = line.split("=")[0].strip().strip("*").strip()
                    if "DFT Exchange-Correlation" in item:
                        self.other[item] = float(line.split()[-1])
                    else:
                        self.other[item] = float(line.split()[-2])

                elif "Ground State -> Excited State Transitions" in line:
                    self.skip_lines(f, 3)
                    n += 3
                    line = f.readline()
                    s = ""
                    while line.strip():
                        s += line
                        n += 1
                        line = f.readline()
                    
                    self.other["uv_vis"] = ValenceExcitations(s, style="psi4")

                elif "Excitation Energy" in line and "Rotatory" in line:
                    self.skip_lines(f, 2)
                    n += 2
                    line = f.readline()
                    s = ""
                    while line.strip():
                        s += line
                        n += 1
                        line = f.readline()
                    
                    self.other["uv_vis"] = ValenceExcitations(s, style="psi4")

                elif re.search("\| State\s*\d+", line):
                    # read energies from property calculation
                    uv_vis += line

                elif "Excited state properties:" in line:
                    # read osc str or rotation from property calculation
                    while line.strip():
                        uv_vis += line
                        n += 1
                        line = f.readline()
                    
                    if "Oscillator" in uv_vis or "Rotation" in uv_vis:
                        self.other["uv_vis"] = ValenceExcitations(uv_vis, style="psi4")

                if "error" not in self.other:
                    for err in ERROR_PSI4:
                        if err in line:
                            self.other["error"] = ERROR_PSI4[err]
                            self.other["error_msg"] = line.strip()

                line = f.readline()
                n += 1

        if "error" not in self.other:
            self.other["error"] = None

    def read_orca_out(self, f, get_all=False, just_geom=True):
        """read orca output file"""

        nrg_regex = re.compile("(?:[A-Za-z]+\s+)?E\((.*)\)\s*\.\.\.\s*(.*)$")

        def add_grad(grad, name, line):
            grad[name] = {}
            grad[name]["value"] = line.split()[-3]
            grad[name]["converged"] = line.split()[-1] == "YES"

        def get_atoms(f, n):
            """parse atom info"""
            rv = []
            self.skip_lines(f, 1)
            n += 2
            line = f.readline()
            i = 0
            while line.strip():
                i += 1
                line = line.strip()
                atom_info = line.split()
                element = atom_info[0]
                coords = np.array([float(x) for x in atom_info[1:]])
                rv += [Atom(element=element, coords=coords, name=str(i))]

                line = f.readline()
                n += 1

            return rv, n

        line = f.readline()
        n = 1
        while line != "":
            if (
                "Psi4: An Open-Source Ab Initio Electronic Structure Package"
                in line
            ):
                self.file_type = "dat"
                return self.read_psi4_out(
                    f, get_all=get_all, just_geom=just_geom
                )
            
            if (
                "A Quantum Leap Into The Future Of Chemistry"
                in line
            ):
                self.file_type = "qout"
                return self.read_qchem_out(
                    f, get_all=get_all, just_geom=just_geom
                )
            
            if line.startswith("CARTESIAN COORDINATES (ANGSTROEM)"):
                if get_all and len(self.atoms) > 0:
                    if self.all_geom is None:
                        self.all_geom = []
                    self.all_geom += [
                        (deepcopy(self.atoms), deepcopy(self.other))
                    ]

                self.atoms, n = get_atoms(f, n)

            if just_geom:
                line = f.readline()
                n += 1
                continue
            else:
                nrg = nrg_regex.match(line)
                if nrg is not None:
                    nrg_type = nrg.group(1)
                    # for some reason, ORCA prints MP2 correlation energy
                    # as E(MP2) for CC jobs
                    if nrg_type == "MP2":
                        nrg_type = "MP2 CORR"
                    self.other["E(%s)" % nrg_type] = float(nrg.group(2))

                if line.startswith("FINAL SINGLE POINT ENERGY"):
                    # if the wavefunction doesn't converge, ORCA prints a message next
                    # to the energy so we can't use line.split()[-1]
                    self.other["energy"] = float(line.split()[4])

                if line.startswith("TOTAL SCF ENERGY"):
                    self.skip_lines(f, 2)
                    line = f.readline()
                    n += 3
                    self.other["SCF energy"] = float(line.split()[3])

                elif "TOTAL ENERGY:" in line:
                    item = line.split()[-5] + " energy"
                    self.other[item] = float(line.split()[-2])

                elif "CORRELATION ENERGY" in line and "Eh" in line:
                    item = line.split()[-6] + " correlation energy"
                    self.other[item] = float(line.split()[-2])
                
                elif re.match("E\(\S+\)\s+...\s+-?\d+\.\d+$", line):
                    nrg = re.match("(E\(\S+\))\s+...\s+(-?\d+\.\d+)$", line)
                    self.other["energy"] = float(nrg.group(2))
                    self.other[nrg.group(1)] = float(nrg.group(2))

                elif line.startswith("CARTESIAN GRADIENT"):
                    gradient = np.zeros((len(self.atoms), 3))
                    self.skip_lines(f, 2)
                    n += 2
                    for i in range(0, len(self.atoms)):
                        n += 1
                        line = f.readline()
                        # orca prints a warning before gradient if some
                        # coordinates are constrained
                        if line.startswith("WARNING:"):
                            continue
                        info = line.split()
                        gradient[i] = np.array([float(x) for x in info[3:]])

                    self.other["forces"] = -gradient

                elif line.startswith("VIBRATIONAL FREQUENCIES"):
                    stage = "frequencies"
                    freq_str = "VIBRATIONAL FREQUENCIES\n"
                    self.skip_lines(f, 4)
                    n += 5
                    line = f.readline()
                    while not (stage == "THERMO" and line == "\n") and line:
                        if "--" not in line and line != "\n":
                            freq_str += line

                        if "NORMAL MODES" in line:
                            stage = "modes"
                            self.skip_lines(f, 6)
                            n += 6

                        if "RAMAN SPECTRUM" in line:
                            stage = "RAMAN"
                            self.skip_lines(f, 2)
                            n += 2

                        if "IR SPECTRUM" in line:
                            stage = "IR"
                            self.skip_lines(f, 2)
                            n += 2

                        if "THERMOCHEMISTRY" in line:
                            stage = "THERMO"

                        n += 1
                        line = f.readline()

                    self.other["frequency"] = Frequency(
                        freq_str, hpmodes=False, style="orca"
                    )

                elif line.startswith("Temperature"):
                    self.other["temperature"] = float(line.split()[2])

                elif line.startswith("Total Mass"):
                    # this may only get printed for freq jobs
                    self.other["mass"] = float(line.split()[3])
                    self.other["mass"] *= UNIT.AMU_TO_KG

                elif line.startswith(" Total Charge"):
                    self.other["charge"] = int(line.split()[-1])

                elif line.startswith(" Multiplicity"):
                    self.other["multiplicity"] = int(line.split()[-1])

                elif "rotational symmetry number" in line:
                    # TODO: make this cleaner
                    self.other["rotational_symmetry_number"] = int(
                        line.split()[-2]
                    )

                elif "Symmetry Number:" in line:
                    self.other["rotational_symmetry_number"] = int(
                        line.split()[-1]
                    )

                elif line.startswith("Zero point energy"):
                    self.other["ZPVE"] = float(line.split()[4])

                elif line.startswith("Total Enthalpy"):
                    self.other["enthalpy"] = float(line.split()[3])

                elif line.startswith("Final Gibbs"):
                    # NOTE - Orca seems to only print Grimme's Quasi-RRHO free energy
                    # RRHO can be computed in AaronTool's CompOutput by setting the w0 to 0
                    self.other["free_energy"] = float(line.split()[5])

                elif line.startswith("Rotational constants in cm-1:"):
                    # orca doesn't seem to print rotational constants in older versions
                    self.other["rotational_temperature"] = [
                        float(x) for x in line.split()[-3:]
                    ]
                    self.other["rotational_temperature"] = [
                        x
                        * PHYSICAL.SPEED_OF_LIGHT
                        * PHYSICAL.PLANCK
                        / PHYSICAL.KB
                        for x in self.other["rotational_temperature"]
                    ]

                elif "Point Group:" in line:
                    self.other["full_point_group"] = line.split()[2][:-1]

                elif "Symmetry Number" in line:
                    self.other["rotational_symmetry_number"] = int(
                        line.split()[-1]
                    )

                elif "sn is the rotational symmetry number" in line:
                    # older versions of orca print this differently
                    self.other["rotational_symmetry_number"] = int(
                        line.split()[-2]
                    )

                elif "Geometry convergence" in line:
                    grad = {}
                    self.skip_lines(f, 2)
                    n += 3
                    line = f.readline()
                    while line and re.search("\w", line):
                        if re.search("Energy\schange", line):
                            add_grad(grad, "Delta E", line)
                        elif re.search("RMS\sgradient", line):
                            add_grad(grad, "RMS Force", line)
                        elif re.search("MAX\sgradient", line):
                            add_grad(grad, "Max Force", line)
                        elif re.search("RMS\sstep", line):
                            add_grad(grad, "RMS Disp", line)
                        elif re.search("MAX\sstep", line):
                            add_grad(grad, "Max Disp", line)

                        line = f.readline()
                        n += 1

                    self.other["gradient"] = grad

                elif "MAYER POPULATION ANALYSIS" in line:
                    self.skip_lines(f, 2)
                    n += 2
                    line = f.readline()
                    data = dict()
                    headers = []
                    while line.strip():
                        info = line.split()
                        header = info[0]
                        name = " ".join(info[2:])
                        headers.append(header)
                        data[header] = (name, [])
                        line = f.readline()
                    self.skip_lines(f, 1)
                    n += 1
                    for i in range(0, len(self.atoms)):
                        line = f.readline()
                        info = line.split()[2:]
                        for header, val in zip(headers, info):
                            data[header][1].append(float(val))

                    for header in headers:
                        self.other[data[header][0]] = np.array(data[header][1])

                elif line.startswith("LOEWDIN ATOMIC CHARGES"):
                    self.skip_lines(f, 1)
                    n += 1
                    charges = np.zeros(len(self.atoms))
                    for i in range(0, len(self.atoms)):
                        line = f.readline()
                        n += 1
                        charges[i] = float(line.split()[-1])
                    self.other["Löwdin Charges"] = charges

                elif line.startswith("BASIS SET IN INPUT FORMAT"):
                    # read basis set primitive info
                    self.skip_lines(f, 3)
                    n += 3
                    line = f.readline()
                    n += 1
                    self.other["basis_set_by_ele"] = dict()
                    while "--" not in line and line != "":
                        new_gto = re.search("NewGTO\s+(\S+)", line)
                        if new_gto:
                            ele = new_gto.group(1)
                            line = f.readline()
                            n += 1
                            primitives = []
                            while "end" not in line and line != "":
                                shell_type, n_prim = line.split()
                                n_prim = int(n_prim)
                                exponents = []
                                con_coeffs = []
                                for i in range(0, n_prim):
                                    line = f.readline()
                                    n += 1
                                    info = line.split()
                                    exponent = float(info[1])
                                    con_coeff = [float(x) for x in info[2:]]
                                    exponents.append(exponent)
                                    con_coeffs.extend(con_coeff)
                                primitives.append(
                                    (
                                        shell_type,
                                        n_prim,
                                        exponents,
                                        con_coeffs,
                                    )
                                )
                                line = f.readline()
                                n += 1
                            self.other["basis_set_by_ele"][ele] = primitives
                        line = f.readline()
                        n += 1

                elif "EXCITED STATES" in line or re.search("STEOM.* RESULTS", line) or line.startswith("APPROXIMATE EOM LHS"):
                    s = ""
                    done = False
                    while not done:
                        s += line
                        n += 1
                        line = f.readline()
                        if (
                            "ORCA-CIS/TD-DFT FINISHED WITHOUT ERROR" in line or
                            re.search("TDM done", line) or
                            "TIMINGS" in line or
                            line == ""
                        ):
                            done = True
                    self.other["uv_vis"] = ValenceExcitations(s, style="orca")

                elif line.startswith("MOLECULAR ORBITALS"):
                    # read molecular orbitals
                    self.skip_lines(f, 1)
                    n += 1
                    line = f.readline()
                    self.other["alpha_coefficients"] = []
                    self.other["beta_coefficients"] = []
                    self.other["alpha_nrgs"] = []
                    self.other["beta_nrgs"] = []
                    self.other["alpha_occupancies"] = []
                    self.other["beta_occupancies"] = []
                    at_info = re.compile(
                        "\s*(\d+)\S+\s+\d+(?:s|p[xyz]|d(?:z2|xz|yz|x2y2|xy)|[fghi][\+\-]?\d+)"
                    )
                    if self.other["multiplicity"] != 1:
                        args = [
                            ("alpha_coefficients", "beta_coefficients"),
                            ("alpha_nrgs", "beta_nrgs"),
                            ("alpha_occupancies", "beta_occupancies"),
                        ]
                    else:
                        args = [
                            ("alpha_coefficients",),
                            ("alpha_nrgs",),
                            ("alpha_occupancies",),
                        ]

                    for coeff_name, nrg_name, occ_name in zip(*args):
                        self.other["shell_to_atom"] = []
                        mo_coefficients = []
                        orbit_nrgs = []
                        occupancy = []
                        while line.strip() != "":
                            at_match = at_info.match(line)
                            if at_match:
                                ndx = int(at_match.group(1))
                                self.other["shell_to_atom"].append(ndx)
                                coeffs = []
                                # there might not always be a space between the coefficients
                                # so we can't just split(), but they are formatted(-ish)
                                for coeff in re.findall("-?\d+\.\d\d\d\d\d\d", line[16:]):
                                    coeffs.append(float(coeff))
                                for coeff, mo in zip(coeffs, mo_coefficients):
                                    mo.append(coeff)
                            elif "--" not in line:
                                orbit_nrgs = occupancy
                                occupancy = [float(x) for x in line.split()]
                            elif "--" in line:
                                self.other[nrg_name].extend(orbit_nrgs)
                                self.other[occ_name].extend(occupancy)
                                if mo_coefficients:
                                    self.other[coeff_name].extend(
                                        mo_coefficients
                                    )
                                    if not all(
                                        len(coeff) == len(mo_coefficients[0])
                                        for coeff in mo_coefficients
                                    ):
                                        self.LOG.warning(
                                            "orbital coefficients may not "
                                            "have been parsed correctly"
                                        )
                                mo_coefficients = [[] for x in orbit_nrgs]
                                orbit_nrgs = []
                            line = f.readline()
                            n += 1
                        self.other[coeff_name].extend(mo_coefficients)
                        line = f.readline()

                elif line.startswith("N(Alpha)  "):
                    self.other["n_alpha"] = int(
                        np.rint(float(line.split()[2]))
                    )

                elif line.startswith("N(Beta)  "):
                    self.other["n_beta"] = int(np.rint(float(line.split()[2])))

                elif ORCA_NORM_FINISH in line:
                    self.other["finished"] = True

                # TODO E_ZPVE
                if "error" not in self.other:
                    for err in ERROR_ORCA:
                        if err in line:
                            self.other["error"] = ERROR_ORCA[err]
                            self.other["error_msg"] = line.strip()
                            break
                    else:
                        self.other["error"] = False

                line = f.readline()
                n += 1

        if not just_geom:
            if "finished" not in self.other:
                self.other["finished"] = False

            if (
                "alpha_coefficients" in self.other
                and "basis_set_by_ele" in self.other
            ):
                self.other["orbitals"] = Orbitals(self)
        
        if "error" not in self.other:
            self.other["error"] = None

    def read_qchem_out(self, f, get_all=False, just_geom=True):
        """read qchem output file"""
        def get_atoms(f, n):
            """parse atom info"""
            rv = []
            self.skip_lines(f, 2)
            n += 1
            line = f.readline()
            i = 0
            while "--" not in line:
                i += 1
                line = line.strip()
                atom_info = line.split()
                element = atom_info[1]
                coords = np.array([float(x) for x in atom_info[2:5]])
                rv += [Atom(element=element, coords=coords, name=str(i))]

                line = f.readline()
                n += 1

            return rv, n

        def add_grad(grad, name, line):
            grad[name] = {}
            grad[name]["value"] = line.split()[-3]
            grad[name]["converged"] = line.split()[-1] == "YES"

        line = f.readline()
        n = 1
        while line != "":
            if (
                "Psi4: An Open-Source Ab Initio Electronic Structure Package"
                in line
            ):
                self.file_type = "dat"
                return self.read_psi4_out(
                    f, get_all=get_all, just_geom=just_geom
                )
            
            if "* O   R   C   A *" in line:
                self.file_type = "out"
                return self.read_orca_out(
                    f, get_all=get_all, just_geom=just_geom
                )
            
            
            if (
                "A Quantum Leap Into The Future Of Chemistry"
                in line
            ):
                self.file_type = "qout"
                return self.read_qchem_out(
                    f, get_all=get_all, just_geom=just_geom
                )
            
            if "Standard Nuclear Orientation (Angstroms)" in line:
                if get_all and len(self.atoms) > 0:
                    if self.all_geom is None:
                        self.all_geom = []
                    self.all_geom += [
                        (deepcopy(self.atoms), deepcopy(self.other))
                    ]

                self.atoms, n = get_atoms(f, n)

            if just_geom:
                line = f.readline()
                n += 1
                continue
            else:
                if "energy in the final basis set" in line:
                    self.other["energy"] = float(line.split()[-1])
                    if "SCF" in line:
                        self.other["scf_energy"] = self.other["energy"]

                if re.search(r"energy\s+=\s+-?\d+\.\d+", line):
                    info = re.search(r"\s*([\S\s]+)\s+energy\s+=\s+(-?\d+\.\d+)", line)
                    kind = info.group(1)
                    if len(kind.split()) <= 2:
                        val = float(info.group(2))
                        if "correlation" not in kind and len(kind.split()) <= 2:
                            self.other["E(%s)" % kind.split()[0]] = val
                            self.other["energy"] = val
                        else:
                            self.other["E(corr)(%s)" % kind.split()[0]] = val

                if "Total energy:" in line:
                    self.other["energy"] = float(line.split()[-2])

                #MPn energy is printed as EMPn(SDQ)
                if re.search("EMP\d(?:[A-Z]+)?\s+=\s*-?\d+.\d+$", line):
                    self.other["energy"] = float(line.split()[-1])
                    self.other["E(%s)" % line.split()[0][1:]] = self.other["energy"]

                if "Molecular Point Group" in line:
                    self.other["full_point_group"] = line.split()[3]
                
                if "Largest Abelian Subgroup" in line:
                    self.other["abelian_subgroup"] = line.split()[3]
                
                if "Ground-State Mulliken Net Atomic Charges" in line:
                    charges = []
                    self.skip_lines(f, 3)
                    n += 2
                    line = f.readline()
                    while "--" not in line:
                        charge = float(line.split()[-1])
                        charges.append(charge)
                        line = f.readline()
                        n += 1
                    
                    self.other["Mulliken Charges"] = charges

                if "Cnvgd?" in line:
                    grad = {}
                    line = f.readline()
                    while line and re.search("\w", line):
                        if re.search("Energy\schange", line):
                            add_grad(grad, "Delta E", line)
                        elif re.search("Displacement", line):
                            add_grad(grad, "Disp", line)
                        elif re.search("Gradient", line):
                            add_grad(grad, "Max Disp", line)

                        line = f.readline()
                        n += 1

                    self.other["gradient"] = grad
            
                if "VIBRATIONAL ANALYSIS" in line:
                    freq_str = ""
                    self.skip_lines(f, 10)
                    n += 9
                    line = f.readline()
                    while "STANDARD THERMODYNAMIC QUANTITIES" not in line:
                        n += 1
                        freq_str += line
                        line = f.readline()
                    self.other["frequency"] = Frequency(
                        freq_str, style="qchem",
                    )
                    self.other["temperature"] = float(line.split()[4])
    
                if "Rotational Symmetry Number is" in line:
                    self.other["rotational_symmetry_number"] = int(line.split()[-1])
    
                if "Molecular Mass:" in line:
                    self.other["mass"] = float(line.split()[-2]) * UNIT.AMU_TO_KG
    
                if "$molecule" in line.lower():
                    line = f.readline()
                    while "$end" not in line.lower() and line:
                        if re.search("\d+\s+\d+", line):
                            match = re.search("^\s*(\d+)\s+(\d+)\s*$", line)
                            self.other["charge"] = int(match.group(1))
                            self.other["multiplicity"] = int(match.group(2))
                            break
                        line = f.readline()
    
                if "Principal axes and moments of inertia" in line:
                    self.skip_lines(f, 1)
                    line = f.readline()
                    rot_consts = np.array([
                        float(x) for x in line.split()[2:]
                    ])
                    rot_consts *= UNIT.AMU_TO_KG
                    rot_consts *= UNIT.A0_TO_BOHR ** 2
                    rot_consts *= 1e-20
                    rot_consts = PHYSICAL.PLANCK ** 2 / (8 * np.pi ** 2 * rot_consts * PHYSICAL.KB)
            
                    self.other["rotational_temperature"] = rot_consts
                
                if line.startswith("Mult"):
                    self.other["multiplicity"] = int(line.split()[1])
                
                # TD-DFT excitations
                if re.search("TDDFT.* Excitation Energies", line):
                    excite_s = ""
                    self.skip_lines(f, 2)
                    line = f.readline()
                    n += 3
                    while "---" not in line and line:
                        excite_s += line
                        line = f.readline()
                        n += 1
                    
                    self.other["uv_vis"] = ValenceExcitations(
                        excite_s, style="qchem",
                    )

                # ADC excitations
                if re.search("Excited State Summary", line):
                    excite_s = ""
                    self.skip_lines(f, 2)
                    line = f.readline()
                    n += 3
                    while "===" not in line and line:
                        excite_s += line
                        line = f.readline()
                        n += 1
                    
                    self.other["uv_vis"] = ValenceExcitations(
                        excite_s, style="qchem",
                    )
                
                # EOM excitations
                if re.search("Start computing the transition properties", line):
                    excite_s = ""
                    line = f.readline()
                    n += 1
                    while "All requested transition properties have been computed" not in line and line:
                        excite_s += line
                        line = f.readline()
                        n += 1
                    
                    self.other["uv_vis"] = ValenceExcitations(
                        excite_s, style="qchem",
                    )
                
                if "Thank you very much for using Q-Chem" in line:
                    self.other["finished"] = True
                
                line = f.readline()
                n += 1
        
        if not just_geom and "finished" not in self.other:
            self.other["finished"] = False

        if "error" not in self.other:
            self.other["error"] = None

    def read_log(self, f, get_all=False, just_geom=True):
        def get_atoms(f, n):
            rv = self.atoms
            self.skip_lines(f, 4)
            line = f.readline()
            n += 5
            atnum = 0
            while "--" not in line:
                line = line.strip()
                line = line.split()
                for l in line:
                    try:
                        float(l)
                    except ValueError:
                        msg = "Error detected with log file on line {}"
                        raise IOError(msg.format(n))
                try:
                    rv[atnum].coords = np.array(line[3:], dtype=float)
                except IndexError:
                    pass
                    #print(atnum)
                atnum += 1
                line = f.readline()
                n += 1
            return rv, n

        def get_input(f, n):
            rv = []
            line = f.readline()
            n += 1
            match = re.search(
                "Charge\s*=\s*(-?\d+)\s*Multiplicity\s*=\s*(\d+)", line
            )
            if match is not None:
                self.other["charge"] = int(match.group(1))
                self.other["multiplicity"] = int(match.group(2))
            line = f.readline()
            n += 1
            a = 0
            if len(line.split()) == 1:
                # internal coordinate z-matrix
                # not parsed
                while line.split():
                    line = line.split()
                    rv += [Atom(element=line[0], name=str(a), coords=np.zeros(3))]
                    a += 1
                    line = f.readline()
                return rv, n

            while len(line.split()) > 1:
                line  = line.split()
                if len(line) == 5:
                    flag = not(bool(line[1]))
                    a += 1
                    rv += [Atom(element=line[0], flag=flag, coords=line[2:], name=str(a))]
                elif len(line) == 4:
                    a += 1
                    rv += [Atom(element=line[0], coords=line[1:], name=str(a))]
                line = f.readline()
                n += 1
            return rv, n

        def get_oniom_atoms(f, n):
            rv = self.atoms
            self.skip_lines(f, 4)
            line = f.readline()
            n += 5
            atnum = 0
            while "--" not in line:
                line = line.strip()
                line = line.split()
                for l in line:
                    try:
                        float(l)
                    except ValueError:
                        msg = "Error detected with log file on line {}"
                        raise IOError(msg.format(n))
                rv[atnum].coords = np.array(line[3:], dtype=float)
                atnum += 1
                line = f.readline()
                n += 1
            return rv, n

        def get_oniom_info(f, n):
            rv = []
            line = f.readline()
            n += 1
            charge = []
            multiplicity = []
            while "Charge" in line:
                match = re.search(
                    "Charge\s*=\s*(-?\d+)\s*Multiplicity\s*=\s*(\d+)", line
                )
                if match is not None:
                    charge.append(int(match.group(1)))
                    multiplicity.append(int(match.group(2)))
                line = f.readline()
                n += 1
            self.other["charge"] = charge
            self.other["multiplicity"] = multiplicity
            while len(line.split()) > 0:
                nums = float_num.findall(line)
                line = line.split()
                is_oniom = False
                flag = ""
                atomtype = ""
                charge = ""
                #tags = []
                link_info = {}
                has_flag = False
                if len(line[0].split("-")) == 2:
                    if not is_alpha(line[0].split("-")[1][0]):
                        charge = nums[0]
                    elif is_alpha(line[0].split("-")[1][0]):
                        atomtype = line[0].split("-")[1]
                if len(line[0].split("-")) == 4:
                    atomtype = line[0].split("-")[1]
                    charge = str(-1 * float(line[0].split("-")[3]))
                if len(line[0].split("-")) == 3:
                    if not is_alpha(line[0].split("-")[1][0]):
                        charge = nums[0]
                    elif is_alpha(line[0].split("-")[1][0]):
                        atomtype = line[0].split("-")[1]
                        charge = line[0].split("-")[2]
                if len(line)%2 == 0:
                    has_flag = True
                    flag = line[1]
                    coords = line[2:5]
                if not has_flag:
                    coords = line[1:4]
                if len(line) > 6:
                    link_atom = line[len(line)-2:].split()
                    link_info["connected"] = link_atom[1]
                    info = link_atom[0].split("-")
                    link_info["element"] = info[0]
                    if len(info) == 3:
                        link_info["atomtype"] = info[1]
                        link_info["charge"] = info[2]
                    elif len(info) == 2:
                        if is_alpha(info[1][0]):
                            link_info["atomtype"] = info[1]
                        else:
                            link_info["charge"] = info[1]
                    #tags.append(line[len(line)-2:])
                    layer = line[len(line)-3]
                if len(line) < 7:
                    layer = line[len(line)-1]
                a = OniomAtom(element=line[0].split("-")[0],flag=flag,coords=coords,layer=layer,atomtype=atomtype,charge=charge,link_info=link_info)
                rv += [a] 
                line = f.readline()
                n += 1
            return rv, n

        def get_params(f, n):
            rv = []
            self.skip_lines(f, 2)
            n += 3
            line = f.readline()
            if "Definition" in line:
                definition = True
            else:
                definition = False
            self.skip_lines(f, 1)
            n += 2
            line = f.readline()
            while "--" not in line:
                line = line.split()
                param = line[1]
                if definition:
                    val = float(line[3])
                else:
                    val = float(line[2])
                rv.append((param, val))
                line = f.readline()
                n += 1
            return rv, n

        def get_modredundant(f, n):
            """read constraints for modredundant section"""
            rv = {}
            line = f.readline()
            n += 1
            while line.strip():
                atom_match = re.search("X\s+(\d+)\s+F", line)
                bond_match = re.search("B\s+(\d+)\s+(\d+)\s+F", line)
                angle_match = re.search("A\s+(\d+)\s+(\d+)\s+(\d+)\s+F", line)
                torsion_match = re.search(
                    "D\s+(\d+)\s+(\d+)\s+(\d+)\s+(\d+)\s+F", line
                )
                if atom_match:
                    if "atoms" not in rv:
                        rv["atoms"] = ""
                    else:
                        rv["atoms"] += ","
                    rv["atoms"] += atom_match.group(1)
                elif bond_match:
                    if "bonds" not in rv:
                        rv["bonds"] = []
                    rv["bonds"].append(
                        ",".join([bond_match.group(1), bond_match.group(2)])
                    )
                elif angle_match:
                    if "angles" not in rv:
                        rv["angles"] = []
                    rv["angles"].append(
                        ",".join(
                            [
                                angle_match.group(1),
                                angle_match.group(2),
                                angle_match.group(3),
                            ]
                        )
                    )
                elif torsion_match:
                    if "torsions" not in rv:
                        rv["torsions"] = []
                    rv["torsions"].append(
                        ",".join(
                            [
                                torsion_match.group(1),
                                torsion_match.group(2),
                                torsion_match.group(3),
                                torsion_match.group(4),
                            ]
                        )
                    )

                line = f.readline()
                n += 1

            return rv, n

        self.all_geom = []
        line = f.readline()
        self.other["archive"] = ""
        constraints = {}
        self.other["opt_steps"] = 0
        found_archive = False
        n = 1
        route = None
        oniom = False
        has_params = False
        while line != "":
            if line.strip().startswith("AtFile"):
                parameters = line.split()[1]
                has_params = True
            # route
            # we need to grab the route b/c sometimes 'hpmodes' can get split onto multiple lines:
            # B3LYP/genecp EmpiricalDispersion=GD3 int=(grid=superfinegrid) freq=(h
            # pmodes,noraman,temperature=313.15)
            if line.strip().startswith("#") and route is None:
                route = ""
                while "------" not in line:
                    route += line.strip() + " "
                    n += 1
                    line = f.readline()
            # archive entry
            if line.strip().startswith("1\\1\\"):
                found_archive = True
                line = "@" + line.strip()[4:]
            if found_archive and line.strip().endswith("@"):
                self.other["archive"] = self.other["archive"][:-2] + "\\\\"
                found_archive = False
            elif found_archive:
                self.other["archive"] += line.strip()

            if route is not None and "oniom" in route.lower():
                oniom=True

            # input atom specs and charge/mult
            if oniom==False and "Symbolic Z-matrix:" in line:
                self.atoms, n = get_input(f, n)

            #Pseudopotential info
            if "Pseudopotential Parameters" in line:
                self.other["ECP"] = []
                self.skip_lines(f, 4)
                n += 5
                line = f.readline()
                while "=====" not in line:
                    line = line.split()
                    if line[0].isdigit() and line[1].isdigit():
                        ele = line[1]
                        n += 1
                        line = f.readline().split()
                        if line[0] != "No":
                            self.other["ECP"].append(ELEMENTS[int(ele)])
                    n += 1
                    line = f.readline()

            # geometry
<<<<<<< HEAD
            if re.search("(Standard|Input) orientation:", line) and not oniom:
                if get_all and len(self.atoms) > 0:
=======
            if re.search("(Standard|Input) orientation:", line):
                if get_all and self.atoms:
>>>>>>> 3ed1d0e8
                    self.all_geom += [
                        (deepcopy(self.atoms), deepcopy(self.other))
                    ]
                self.atoms, n = get_atoms(f, n)
                self.other["opt_steps"] += 1

            if re.search("(Standard|Input) orientation:", line) and oniom == True:
                 if get_all and len(self.atoms) > 0:
                    self.all_geom += [
                        (deepcopy(self.atoms), deepcopy(self.other))
                    ]
                 self.atoms, n = get_oniom_atoms(f, n)
                 self.other["opt_steps"] += 1

            #oniom atom types and input charges
            if oniom == True and re.search("Symbolic Z-matrix", line):
                self.atoms, n = get_oniom_info(f, n)

            if re.search(
                "The following ModRedundant input section has been read:", line
            ):
                constraints, n = get_modredundant(f, n)

            if just_geom:
                line = f.readline()
                n += 1
                continue
                # z-matrix parameters
            if re.search("Optimized Parameters", line):
                self.other["params"], n = get_params(f, n)

            # status
            if NORM_FINISH in line:
                self.other["finished"] = True
            # read energies from different methods
            if "SCF Done" in line:
                tmp = [word.strip() for word in line.split()]
                idx = tmp.index("=")
                self.other["energy"] = float(tmp[idx + 1])
                self.other["scf_energy"] = float(tmp[idx + 1])

            else:
                nrg_match = re.search("\s+(E\(\S+\))\s*=\s*(\S+)", line)
                # ^ matches many methods
                # will also match the SCF line (hence the else here)
                # the match in the SCF line could be confusing b/c
                # the SCF line could be
                # SCF Done:  E(RB2PLYPD3) =  -76.2887108570     A.U. after   10 cycles
                # and later on, there will be a line...
                #  E2(B2PLYPD3) =    -0.6465105880D-01 E(B2PLYPD3) =    -0.76353361915801D+02
                # this will give:
                # * E(RB2PLYPD3) = -76.2887108570 
                # * E(B2PLYPD3) = -76.353361915801
                # very similar names for very different energies...
                if nrg_match:
                    self.other["energy"] = float(nrg_match.group(2).replace("D", "E"))
                    self.other[nrg_match.group(1)] = self.other["energy"]
            
            # CC energy
            if line.startswith(" CCSD(T)= "):
                self.other["energy"] = float(line.split()[-1].replace("D", "E"))
                self.other["E(CCSD(T))"] = self.other["energy"]
            
            # MP energies
            mp_match = re.search("([RU]MP\d+(?:\(\S+\))?)\s*=\s*(\S+)", line)
            if mp_match:
                self.other["energy"] = float(mp_match.group(2).replace("D", "E"))
                self.other["E(%s)" % mp_match.group(1)] = self.other["energy"]

            if "Molecular mass:" in line:
                self.other["mass"] = float(float_num.search(line).group(0))
                self.other["mass"] *= UNIT.AMU_TO_KG

            # Frequencies
            if route is not None and "hpmodes" in route.lower():
                self.other["hpmodes"] = True
            if "Harmonic frequencies" in line:
                freq_str = line
                line = f.readline()
                while line != "\n":
                    n += 1
                    freq_str += line
                    line = f.readline()
                if "hpmodes" not in self.other:
                    self.other["hpmodes"] = False
                self.other["frequency"] = Frequency(
                    freq_str, hpmodes=self.other["hpmodes"]
                )

            if "Anharmonic Infrared Spectroscopy" in line:
                self.skip_lines(f, 5)
                n += 5
                anharm_str = ""
                combinations_read = False
                combinations = False
                line = f.readline()
                while not combinations_read:
                    n += 1
                    anharm_str += line
                    if "Combination Bands" in line:
                        combinations = True
                    line = f.readline()
                    if combinations and line == "\n":
                        combinations_read = True

                self.other["frequency"].parse_gaussian_lines(
                    anharm_str.splitlines(), harmonic=False,
                )

            # X matrix for anharmonic
            if "Total Anharmonic X Matrix" in line:
                self.skip_lines(f, 1)
                n += 1
                n_freq = len(self.other["frequency"].data)
                n_sections = int(np.ceil(n_freq / 5))
                x_matrix = np.zeros((n_freq, n_freq))
                for section in range(0, n_sections):
                    header = f.readline()
                    n += 1
                    for j in range(5 * section, n_freq):
                        line = f.readline()
                        n += 1
                        ll = 5 * section
                        ul = 5 * section + min(j - ll + 1, 5)
                        x_matrix[j, ll:ul] = [
                            float(x.replace("D", "e"))
                            for x in line.split()[1:]
                        ]
                x_matrix += np.tril(x_matrix, k=-1).T
                self.other["X_matrix"] = x_matrix

            if "Total X0" in line:
                self.other["X0"] = float(line.split()[5])

            # TD-DFT output
            if line.strip().startswith("Ground to excited state"):
                uv_vis = ""
                highest_state = 0
                done = False
                read_states = False
                while not done:
                    n += 1
                    uv_vis += line
                    if not read_states and line.strip() and line.split()[0].isdigit():
                        state = int(line.split()[0])
                        if state > highest_state:
                            highest_state = state
                    if line.strip().startswith("Ground to excited state transition velocity"):
                        read_states = True
                    if re.search("Excited State\s*%i:" % highest_state, line):
                        done = True
                    if line.strip().startswith("Total Energy, E"):
                        nrg = re.search(
                            r"Total Energy, E\((\S+)\)\s*=\s*(-?\d+\.\d+)", line
                        )
                        self.other["E(%s)" % nrg.group(1)] = float(nrg.group(2))
                        self.other["energy"] = float(nrg.group(2))

                    line = f.readline()
                self.other["uv_vis"] = ValenceExcitations(
                    uv_vis, style="gaussian"
                )

            # Thermo
            if re.search("Temperature\s*\d+\.\d+", line):
                self.other["temperature"] = float(
                    float_num.search(line).group(0)
                )
            if "Rotational constants (GHZ):" in line:
                rot = float_num.findall(line)
                rot = [
                    float(r) * PHYSICAL.PLANCK * (10 ** 9) / PHYSICAL.KB
                    for r in rot
                ]
                self.other["rotational_temperature"] = rot

            # rotational constants from anharmonic frequency jobs
            if "Rotational Constants (in MHz)" in line:
                self.skip_lines(f, 2)
                n += 2
                equilibrium_rotational_temperature = np.zeros(3)
                ground_rotational_temperature = np.zeros(3)
                centr_rotational_temperature = np.zeros(3)
                for i in range(0, 3):
                    line = f.readline()
                    n += 1
                    info = line.split()
                    Be = float(info[1])
                    B00 = float(info[3])
                    B0 = float(info[5])
                    equilibrium_rotational_temperature[i] = Be
                    ground_rotational_temperature[i] = B00
                    centr_rotational_temperature[i] = B0
                equilibrium_rotational_temperature *= (
                    PHYSICAL.PLANCK * 1e6 / PHYSICAL.KB
                )
                ground_rotational_temperature *= (
                    PHYSICAL.PLANCK * 1e6 / PHYSICAL.KB
                )
                centr_rotational_temperature *= (
                    PHYSICAL.PLANCK * 1e6 / PHYSICAL.KB
                )
                self.other[
                    "equilibrium_rotational_temperature"
                ] = equilibrium_rotational_temperature
                self.other[
                    "ground_rotational_temperature"
                ] = ground_rotational_temperature
                self.other[
                    "centr_rotational_temperature"
                ] = centr_rotational_temperature

            if "Sum of electronic and zero-point Energies=" in line:
                self.other["E_ZPVE"] = float(float_num.search(line).group(0))
            if "Sum of electronic and thermal Enthalpies=" in line:
                self.other["enthalpy"] = float(float_num.search(line).group(0))
            if "Sum of electronic and thermal Free Energies=" in line:
                self.other["free_energy"] = float(
                    float_num.search(line).group(0)
                )
            if "Zero-point correction=" in line:
                self.other["ZPVE"] = float(float_num.search(line).group(0))
            if "Rotational symmetry number" in line:
                self.other["rotational_symmetry_number"] = int(
                    re.search("\d+", line).group(0)
                )

            # Gradient
            if re.search("Threshold\s+Converged", line) is not None:
                line = f.readline()
                n += 1
                grad = {}

                def add_grad(line, name, grad):
                    line = line.split()
                    grad[name] = {
                        "value": line[2],
                        "threshold": line[3],
                        "converged": True if line[4] == "YES" else False,
                    }
                    return grad

                while line != "":
                    if "Predicted change in Energy" in line:
                        break
                    if re.search("Maximum\s+Force", line) is not None:
                        grad = add_grad(line, "Max Force", grad)
                    if re.search("RMS\s+Force", line) is not None:
                        grad = add_grad(line, "RMS Force", grad)
                    if re.search("Maximum\s+Displacement", line) is not None:
                        grad = add_grad(line, "Max Disp", grad)
                    if re.search("RMS\s+Displacement", line) is not None:
                        grad = add_grad(line, "RMS Disp", grad)
                    line = f.readline()
                    n += 1
                self.other["gradient"] = grad

            # electronic properties
            if "Electrostatic Properties (Atomic Units)" in line:
                self.skip_lines(f, 5)
                n += 5
                self.other["electric_potential"] = []
                self.other["electric_field"] = []
                line = f.readline()
                while "--" not in line:
                    info = line.split()
                    self.other["electric_potential"].append(float(info[2]))
                    self.other["electric_field"].append([float(x) for x in info[3:]])
                    line = f.readline()
                    n += 1
                self.other["electric_potential"] = np.array(self.other["electric_potential"])
                self.other["electric_field"] = np.array(self.other["electric_field"])

            # optical features
            if "[Alpha]" in line:
                alpha_match = re.search("\[Alpha\].*\(\s*(.*\s?.*)\)\s*=\s*(-?\d+\.\d+)", line)
                self.other["optical_rotation_(%s)" % alpha_match.group(1)] = \
                float(alpha_match.group(2))

            # symmetry
            if "Full point group" in line:
                self.other["full_point_group"] = line.split()[-3]

            if "Largest Abelian subgroup" in line:
                self.other["abelian_subgroup"] = line.split()[-3]

            if "Largest concise Abelian subgroup" in line:
                self.other["concise_abelian_subgroup"] = line.split()[-3]

            # forces
            if "Forces (Hartrees/Bohr)" in line:
                gradient = np.zeros((len(self.atoms), 3))
                self.skip_lines(f, 2)
                n += 2
                for i in range(0, len(self.atoms)):
                    n += 1
                    line = f.readline()
                    info = line.split()
                    gradient[i] = np.array([float(x) for x in info[2:]])

                self.other["forces"] = gradient

            # nbo stuff
            if "N A T U R A L   A T O M I C   O R B I T A L   A N D" in line:
                self.read_nbo(f)

            # atomic charges
            charge_match = re.search("(\S+) charges:\s*$", line)
            if charge_match:
                self.skip_lines(f, 1)
                n += 1
                charges = []
                for i in range(0, len(self.atoms)):
                    line = f.readline()
                    n += 1
                    charges.append(float(line.split()[2]))
                    self.atoms[i].charge = float(line.split()[2])
                self.other[charge_match.group(1) + " Charges"] = charges

            # capture errors
            # only keep first error, want to fix one at a time
            if "error" not in self.other:
                for err in ERROR:
                    if re.search(err, line):
                        self.other["error"] = ERROR[err]
                        self.other["error_msg"] = line.strip()
                        break

            line = f.readline()
            n += 1

        if not just_geom:
            if route is not None:
                other_kwargs = {GAUSSIAN_ROUTE: {}}
                route_spec = re.compile("(\w+)=?\((.*)\)")
                if oniom == False:
                    method_and_basis = re.search(
                        "#(?:[NnPpTt]\s+?)(\S+)|#\s*?(\S+)", route
                    )
                if oniom == True:
                    method_and_basis = re.search(
                        "#(?:[NnPpTt]*\s+?)(?:[OoNnIiMm]*\()(\S+?)(?::)([A-z0-9\/\(\)-]*)(?:=\()?([A-z,]*)?(?:\))?(?::)?([A-z-\(\)0-9]*)?(?:=\()?([A-z,]*)(?:\)*=)?([A-z,]*)?"
                    , route)
                if method_and_basis is not None:
                    if oniom == False:
                        if method_and_basis.group(2):
                            method_info = method_and_basis.group(2).split("/")
                        else:
                            method_info = method_and_basis.group(1).split("/")

                        method = method_info[0]
                        if len(method_info) > 1:
                            basis = method_info[1]
                        else:
                            basis = None
                    if oniom == True:
                        method = None
                        basis = None
                        medium_info = None
                        mm_options = {}
                        oniom_options = []
                        high_info = method_and_basis.group(1).split("/")
                        if method_and_basis.group(4) and len(method_and_basis.group(4)) > 1:
                            medium_info = method_and_basis.group(2).split("/")
                            low_info = method_and_basis.group(4).split("/")
                        if (method_and_basis.group(4) and len(method_and_basis.group(4)) <= 1) or not method_and_basis.group(4):
                            low_info = method_and_basis.group(2).split("/")
                        if method_and_basis.group(6):
                            oniom_options = method_and_basis.group(6).split(",")
                        high_method = high_info[0]
                        try:
                            high_basis = high_info[1]
                        except IndexError:
                            high_basis = None
                        if medium_info is not None:
                            medium_method = medium_info[0]
                            try:
                                medium_basis = medium_info[1]
                            except IndexError:
                                medium_basis = None
                        low_method = low_info[0]
                        try:
                            low_basis = low_info[1]
                        except IndexError:
                            low_basis = None
                        if medium_info is None:
                            medium_method = None
                            medium_basis = None
                        def fix_paren(string):
                            if ")" in string:
                                if "(" not in string:
                                    string = string.split(")")[0]
                                if "(" in string:
                                    left = 0
                                    right = 0
                                    for x in string:
                                        if x == "(":
                                            left += 1
                                        if x == ")":
                                            right += 1
                                    if left < right:
                                        string = string[:-1]
                            else:
                                pass
                            return string
                        if low_basis is None:
                            low_method = fix_paren(low_method)
                        elif low_basis is not None:
                            low_basis = fix_paren(low_basis)
                        if method_and_basis.group(3) and not method_and_basis.group(5):
                            mm_options[low_method] = method_and_basis.group(3).split(",")
                        if method_and_basis.group(5) and not method_and_basis.group(3):
                            mm_options[low_method] = method_and_basis.group(5).split(",")
                        if method_and_basis.group(5) and method_and_basis.group(3):
                            mm_options[low_method] = method_and_basis.group(5).split(",")
                            mm_options[medium_method] = method_and_basis.group(3).split(",")
                        if mm_options != {}:
                            other_kwargs["mm"] = mm_options
                        if oniom_options != []:
                            other_kwargs["oniom"] = oniom_options

                    if has_params:
                        other_kwargs["parameters"] = parameters

                    route_options = route.split()
                    job_type = []
                    grid = None
                    solvent = None
                    for option in route_options:
                        if option.startswith("#"):
                            continue
                        if method is not None and option.startswith(method):
                                continue
                        if option.lower().startswith("oniom"):
                                continue

                        option_lower = option.lower()
                        if option_lower.startswith("opt"):
                            ts = False
                            match = route_spec.search(option)
                            if match:
                                options = match.group(2).split(",")
                            elif option_lower.startswith("opt="):
                                options = ["".join(option.split("=")[1:])]
                            else:
                                if not constraints:
                                    # if we didn't read constraints, try using flagged atoms instead
                                    from AaronTools.finders import FlaggedAtoms

                                    constraints = {"atoms": FlaggedAtoms}
                                    if not any(atom.flag for atom in self.atoms):
                                        constraints = None
                                job_type.append(
                                    OptimizationJob(constraints=constraints)
                                )
                                continue

                            other_kwargs[GAUSSIAN_ROUTE]["opt"] = []

                            for opt in options:
                                if opt.lower() == "ts":
                                    ts = True
                                else:
                                    other_kwargs[GAUSSIAN_ROUTE]["opt"].append(
                                        opt
                                    )

                            job_type.append(
                                OptimizationJob(
                                    transition_state=ts,
                                    constraints=constraints,
                                )
                            )

                        elif option_lower.startswith("freq"):
                            temp = 298.15
                            match = route_spec.search(option)
                            if match:
                                options = match.group(2).split(",")
                            elif option_lower.startswith("freq="):
                                options = "".join(option.split("=")[1:])
                            else:
                                job_type.append(FrequencyJob())
                                continue

                            other_kwargs[GAUSSIAN_ROUTE]["freq"] = []

                            for opt in options:
                                if opt.lower().startswith("temp"):
                                    temp = float(opt.split("=")[1])
                                else:
                                    other_kwargs[GAUSSIAN_ROUTE][
                                        "freq"
                                    ].append(opt)

                            job_type.append(FrequencyJob(temperature=temp))

                        elif option_lower == "sp":
                            job_type.append(SinglePointJob())

                        elif option_lower.startswith("int"):
                            match = route_spec.search(option)
                            if match:
                                options = match.group(2).split(",")
                            elif option_lower.startswith("freq="):
                                options = "".join(option.split("=")[1:])
                            else:
                                job_type.append(FrequencyJob())
                                continue

                            for opt in options:
                                if opt.lower().startswith("grid"):
                                    grid_name = opt.split("=")[1]
                                    grid = IntegrationGrid(grid_name)
                                else:
                                    if (
                                        "Integral"
                                        not in other_kwargs[GAUSSIAN_ROUTE]
                                    ):
                                        other_kwargs[GAUSSIAN_ROUTE][
                                            "Integral"
                                        ] = []
                                    other_kwargs[GAUSSIAN_ROUTE][
                                        "Integral"
                                    ].append(opt)

                        else:
                            # TODO: parse solvent
                            match = route_spec.search(option)
                            if match:
                                keyword = match.group(1)
                                options = match.group(2).split(",")
                                other_kwargs[GAUSSIAN_ROUTE][keyword] = options
                            elif "=" in option:
                                keyword = option.split("=")[0]
                                options = "".join(option.split("=")[1:])
                                other_kwargs[GAUSSIAN_ROUTE][keyword] = [
                                    options
                                ]
                            else:
                                other_kwargs[GAUSSIAN_ROUTE][option] = []
                                continue

                    self.other["other_kwargs"] = other_kwargs
                    if oniom == True:
                        try:
                            theory = Theory(
                                charge=self.other["charge"],
                                multiplicity=self.other["multiplicity"],
                                job_type=job_type,
                                high_method=high_method,
                                medium_method=medium_method,
                                low_method=low_method,
                                high_basis=high_basis,
                                medium_basis=medium_basis,
                                low_basis=low_basis,
                                grid=grid,
                                solvent=solvent,
                            )
                            theory.kwargs = self.other["other_kwargs"]
                            self.other["theory"] = theory
                        except KeyError:
                            print(high_method)
                            print(high_basis)
                            if medium_method is not None: print(medium_method)
                            if medium_basis is not None: print(medium_basis)
                            print(low_method)
                            if low_basis is not None: print(low_basis)
                            print(solvent)
                    elif oniom == False:
                        try:
                            theory = Theory(
                                charge=self.other["charge"],
                                multiplicity=self.other["multiplicity"],
                                job_type=job_type,
                                basis=basis,
                                method=method,
                                grid=grid,
                                solvent=solvent,
                            )
                            theory.kwargs = self.other["other_kwargs"]
                            self.other["theory"] = theory
                        except KeyError:
                            # if there is a serious error, too little info may be available
                            # to properly create the theory object
                            #pass
                            print(method)
                            print(basis)
                            print(solvent)

        for i, a in enumerate(self.atoms):
            a.name = str(i + 1)

        if "finished" not in self.other:
            self.other["finished"] = False
        if "error" not in self.other:
            self.other["error"] = None
        return

    def read_com(self, f):
        found_atoms = False
        found_constraint = False
        atoms = []
        other = {}
        for line in f:
            # header
            if line.startswith("%"):
                continue
            if line.startswith("#"):
                method = re.search("^#([NnPpTt]\s+?)(\S+)|^#\s*?(\S+)", line)
                # route can be #n functional/basis ...
                # or #functional/basis ...
                # or # functional/basis ...
                if method.group(3):
                    other["method"] = method.group(3)
                else:
                    other["method"] = method.group(2)
                if "temperature=" in line:
                    other["temperature"] = re.search(
                        "temperature=(\d+\.?\d*)", line
                    ).group(1)
                if "solvent=" in line:
                    other["solvent"] = re.search(
                        "solvent=(\S+)\)", line
                    ).group(1)
                if "scrf=" in line:
                    # solvent model should be non-greedy b/c solvent name can have commas
                    other["solvent_model"] = re.search(
                        "scrf=\((\S+?),", line
                    ).group(1)
                if "EmpiricalDispersion=" in line:
                    other["emp_dispersion"] = re.search(
                        "EmpiricalDispersion=(\S+)", line
                    ).group(1)
                if "int=(grid" in line or "integral=(grid" in line.lower():
                    other["grid"] = re.search(
                        "(?:int||Integral)=\(grid[(=](\S+?)\)", line
                    ).group(1)
                # comments can be multiple lines long
                # but there should be a blank line between the route and the comment
                # and another between the comment and the charge+mult
                blank_lines = 0
                while blank_lines < 2:
                    line = f.readline().strip()
                    if len(line) == 0:
                        blank_lines += 1
                    else:
                        if "comment" not in other:
                            other["comment"] = ""
                        other["comment"] += "%s\n" % line
                other["comment"] = (
                    other["comment"].strip() if "comment" in other else ""
                )
                line = f.readline()
                if len(line.split()) > 1:
                    line = line.split()
                else:
                    line = line.split(",")
                other["charge"] = int(line[0])
                other["multiplicity"] = int(line[1])
                found_atoms = True
                continue
            # constraints
            if found_atoms and line.startswith("B") and line.endswith("F"):
                found_constraint = True
                if "constraint" not in other:
                    other["constraint"] = []
                other["constraint"] += [float_num.findall(line)]
                continue
            # footer
            if found_constraint:
                if "footer" not in other:
                    other["footer"] = ""
                other["footer"] += line
                continue
            # atom coords
            nums = float_num.findall(line)
            line = line.split()
            is_oniom = False
            flag = ""
            atomtype = ""
            charge = ""
            tags = []
            has_flag = False
            if "oniom" in other["method"].lower():
                is_oniom = True
            if not is_oniom:
                if len(line) == 5 and is_alpha(line[0]) and len(nums) == 4: 
                    if not is_int(line[1]):
                        continue
                    a = Atom(element=line[0], coords=nums[1:], flag=nums[0])
                    atoms += [a]
                elif len(line) == 4 and is_alpha(line[0]) and len(nums) == 3:
                    a = Atom(element=line[0], coords=nums)
                    atoms += [a]
            elif is_oniom:
                link_info = {}
                if len(line) > 0 and len(line[0].split("-")) > 0 and len(nums) > 2:
                    if len(line[0].split("-")) == 2:
                        if not is_alpha(line[0].split("-")[1][0]):
                            charge = nums[0]
                        elif is_alpha(line[0].split("-")[1][0]):
                            atomtype = line[0].split("-")[1]
                    if len(line[0].split("-")) == 4:
                        atomtype = line[0].split("-")[1]
                        charge = str(-1 * float(line[0].split("-")[3]))
                    if len(line[0].split("-")) == 3:
                        if not is_alpha(line[0].split("-")[1][0]):
                            charge = nums[0]
                        elif is_alpha(line[0].split("-")[1][0]):
                            atomtype = line[0].split("-")[1]
                            charge = line[0].split("-")[2]
                    if len(line)%2 == 0:
                        has_flag = True
                        flag = line[1]
                        coords = line[2:5]
                    if not has_flag:
                        coords = line[1:4]
                    if len(line) > 6:
                        #tags.append(line[len(line)-2:])
                        link_atom = line[len(line)-2:]
                        link_info["connected"] = link_atom[1]
                        info = link_atom[0].split("-")
                        link_info["element"] = info[0]
                        if len(info) == 3:
                            link_info["atomtype"] = info[1]
                            link_info["charge"] = info[2]
                        elif len(info) == 2:
                            if is_alpha(info[1][0]):
                                link_info["atomtype"] = info[1]
                            else:
                                link_info["charge"] = info[1]
                        layer = line[len(line)-3]
                    if len(line) < 7:
                        layer = line[len(line)-1]
                    a = OniomAtom(element=line[0].split("-")[0],flag=flag,coords=coords,layer=layer,atomtype=atomtype,charge=charge,link_info=link_info)
                    atoms += [a] 
        for i, a in enumerate(atoms):
            a.name = str(i + 1)
        self.atoms = atoms
        self.other = other
        return

    def read_fchk(self, f, just_geom=True, max_length=10000000):
        def parse_to_list(
            i, lines, length, data_type, debug=False, max_length=max_length,
        ):
            """takes a block in an fchk file and turns it into an array
            block headers all end with N=   <int>
            the length of the array will be <int>
            the data type is specified by data_type"""
            i += 1
            line = f.readline()
            # print("first line", line)
            items_per_line = len(line.split())
            # print("items per line", items_per_line)
            total_items = items_per_line
            num_lines = ceil(length / items_per_line)

            # print("lines in block", num_lines)

            block = [line]
            for k in range(0, num_lines - 1):
                line = f.readline()
                if max_length < length:
                    continue
                block.append(line)
            
            if max_length < length:
                return length, i + num_lines
            block = " ".join(block)

            if debug:
                print("full block")
                print(block)

            return (
                np.fromstring(block, count=length, dtype=data_type, sep=" "),
                i + num_lines,
            )

        self.atoms = []
        atom_numbers = []
        atom_coords = []

        other = {}

        int_info = re.compile("([\S\s]+?)\s*I\s*(N=)?\s*(-?\d+)")
        real_info = re.compile(
            "([\S\s]+?)\s*R\s*(N=)\s*(-?\d+\.?\d*[Ee]?[+-]?\d*)"
        )
        char_info = re.compile(
            "([\S\s]+?)\s*C\s*(N=)?\s*(-?\d+\.?\d*[Ee]?[+-]?\d*)"
        )

        theory = Theory()

        line = f.readline()

        i = 0
        while line != "":
            if i == 0:
                other["comment"] = line.strip()
            elif i == 1:
                i += 1
                line = f.readline()
                job_info = line.split()
                if job_info[0] == "SP":
                    theory.job_type = [SinglePointJob()]
                elif job_info[0] == "FOPT":
                    theory.job_type[OptimizationJob()]
                elif job_info[0] == "FTS":
                    theory.job_type = [OptimizationJob(transition_state=True)]
                elif job_info[0] == "FORCE":
                    theory.job_type = [ForceJob()]
                elif job_info[0] == "FREQ":
                    theory.job_type = [FrequencyJob()]

                theory.method = job_info[1]
                if len(job_info) > 2:
                    theory.basis = job_info[2]

                i += 1
                line = f.readline()
                continue

            int_match = int_info.match(line)
            real_match = real_info.match(line)
            char_match = char_info.match(line)
            if int_match is not None:
                data = int_match.group(1)
                # print("int", data)
                value = int_match.group(3)
                if data == "Charge" and not just_geom:
                    theory.charge = int(value)
                elif data == "Multiplicity" and not just_geom:
                    theory.multiplicity = int(value)
                elif data == "Atomic numbers":
                    atom_numbers, i = parse_to_list(i, f, int(value), int)
                elif not just_geom:
                    if int_match.group(2):
                        other[data], i = parse_to_list(
                            i, f, int(value), int
                        )
                    else:
                        other[data] = int(value)

            elif real_match is not None:
                data = real_match.group(1)
                # print("real", data)
                value = real_match.group(3)
                if data == "Current cartesian coordinates":
                    atom_coords, i = parse_to_list(i, f, int(value), float)
                elif data == "Total Energy":
                    other["energy"] = float(value)
                elif not just_geom:
                    if real_match.group(2):
                        other[data], i = parse_to_list(
                            i, f, int(value), float
                        )
                    else:
                        other[data] = float(value)

            # elif char_match is not None:
            #     data = char_match.group(1)
            #     value = char_match.group(3)
            #     if not just_geom:
            #         other[data] = lines[i + 1]
            #         i += 1

            line = f.readline()
            i += 1

        self.other = other
        self.other["theory"] = theory

        if isinstance(atom_coords, int):
            raise RuntimeError(
                "max. array size is insufficient to parse atom data\n"
                "must be at least %i" % atom_coords
            )
        coords = np.reshape(atom_coords, (len(atom_numbers), 3))
        for n, (atnum, coord) in enumerate(zip(atom_numbers, coords)):
            atom = Atom(
                element=ELEMENTS[atnum],
                coords=UNIT.A0_TO_BOHR * coord,
                name=str(n + 1),
            )
            self.atoms.append(atom)

        try:
            self.other["orbitals"] = Orbitals(self)
        except (NotImplementedError, KeyError):
            pass
        except (TypeError, ValueError) as err:
            self.LOG.warning(
                "could not create Orbitals, try increasing the max.\n"
                "array size to read from FCHK files\n\n"
                "%s" % err
            )
            for key in [
                "Alpha MO coefficients", "Beta MO coefficients",
                "Shell types", "Shell to atom map", "Contraction coefficients",
                "Primitive exponents", "Number of primitives per shell",
                "Coordinates of each shell",
            ]:
                if key in self.other and isinstance(self.other[key], int):
                    self.LOG.warning(
                        "size of %s is > %i: %i" % (key, max_length, self.other[key])
                    )

    def read_pdb(self, f, qt=False):
        """
        read pdb or pdbqt file
        """
        line = f.readline()
        n = 1
        def get_atoms(f, n, line):
            rv = []
            while line.split()[0] in {"ATOM", "TER", "ANISOU", "HETATM", "ROOT", "BRANCH", "ENDROOT", "ENDBRANCH", "ENDMDL"}:
                endmdl = False
                if line.split()[0].upper() in ("ATOM", "HETATM"):
                    if qt==False:
                        if line[76:78].strip() != "":
                            element = line[76:78].strip()
                        else:
                            element = ''.join(i for i in line[12:16].strip() if not i.isdigit())
                        atomtype = line[12:16].strip()
                        charge = line[78:].strip()
                    if qt==True:
                        element = ''.join(i for i in line[12:16].strip() if not i.isdigit())
                        atomtype = line[78:].strip()
                        charge = line[66:76].strip()
                    a = OniomAtom(element=element, coords=[line[30:38], line[38:46], line[46:54]], name=line[6:11].strip(), res=line[17:20].strip(), atomtype=atomtype, charge=charge)
                    rv += [a]
                elif line.startswith("ENDMDL"):
                    endmdl = True
                    break
                line = f.readline()
                n += 1
            return rv, n, endmdl
        num_models = 0
        while line != "":
            if line.startswith("HEADER"):
                self.name = line[62:66]
            if line.startswith("EXPDTA"):
                self.other["source"] = line[10:].strip()
            elif line.startswith("MODEL"):
                model_num = int(line.split()[1])
                line = f.readline()
                n += 1
                if model_num == 1:
                    self.atoms, n, endmdl = get_atoms(f, n, line)
                elif model_num > 1:
                    self.other["model_%s" % str(model_num)], n, endmdl = get_atoms(f, n, line)
            elif line.startswith("ATOM") or line.startswith("HETATM"):
                atoms, n, endmdl = get_atoms(f, n, line)
                if endmdl == True:
                    num_models+=1
                    if num_models == 1:
                        self.atoms = atoms
                    elif num_models > 1:
                        self.other["model_%s" % str(num_models)] = atoms
                elif endmdl == False:
                    self.atoms = atoms
            elif line.startswith("CONECT"):
                while line.startswith("CONECT"):
                    for atom_num in line.split()[3:]:
                        self.atoms[int(line.split()[1])-1].connected.add(self.atoms[int(atom_num)-1])
                    line = f.readline()
                    n += 1
            line = f.readline()
            n += 1
        return

    def read_nbo(self, f):
        """
        read nbo data
        """
        line = f.readline()
        while line:
            if "natural bond orbitals (summary):" in line.lower():
                break

            if "NATURAL POPULATIONS:" in line:
                self.skip_lines(f, 3)
                ao_types = []
                ao_atom_ndx = []
                nao_types = []
                occ = []
                nrg = []
                blank_lines = 0
                while blank_lines <= 1:
                    match = re.search(
                        "\d+\s+[A-Z][a-z]?\s+(\d+)\s+(\S+)\s+([\S\s]+?)(-?\d+\.\d+)\s+(-?\d+\.\d+)",
                        line
                    )
                    if match:
                        ao_atom_ndx.append(int(match.group(1)) - 1)
                        ao_types.append(match.group(2))
                        nao_types.append(match.group(3))
                        occ.append(float(match.group(4)))
                        nrg.append(float(match.group(5)))
                        blank_lines = 0
                    else:
                        blank_lines += 1
                    line = f.readline()
                self.other["ao_types"] = ao_types
                self.other["ao_atom_ndx"] = ao_atom_ndx
                self.other["nao_type"] = nao_types
                self.other["ao_occ"] = occ
                self.other["ao_nrg"] = nrg

            if "Summary of Natural Population Analysis:" in line:
                self.skip_lines(f, 5)
                core_occ = []
                val_occ = []
                rydberg_occ = []
                nat_q = []
                line = f.readline()
                while "==" not in line:
                    info = line.split()
                    core_occ.append(float(info[3]))
                    val_occ.append(float(info[4]))
                    rydberg_occ.append(float(info[5]))
                    nat_q.append(float(info[2]))
                    line = f.readline()
                self.other["Natural Charges"] = nat_q
                self.other["core_occ"] = core_occ
                self.other["valence_occ"] = val_occ
                self.other["rydberg_occ"] = rydberg_occ

            if "Wiberg bond index matrix in the NAO basis" in line:
                dim = len(self.other["Natural Charges"])
                bond_orders = np.zeros((dim, dim))
                done = False
                j = 0
                for block in range(0, ceil(dim / 9)):
                    offset = 9 * j
                    self.skip_lines(f, 3)
                    for i in range(0, dim):
                        line = f.readline()
                        for k, bo in enumerate(line.split()[2:]):
                            bo = float(bo)
                            bond_orders[i][offset + k] = bo
                    j += 1
                self.other["wiberg_nao"] = bond_orders

            line = f.readline()

    def read_crest(self, f, conf_name=None):
        """
        conf_name = False to skip conformer loading (doesn't get written until crest job is done)
        """
        if conf_name is None:
            conf_name = os.path.join(
                os.path.dirname(self.name), "crest_conformers.xyz"
            )
        line = True
        self.other["finished"] = False
        self.other["error"] = None
        while line:
            line = f.readline()
            if "terminated normally" in line:
                self.other["finished"] = True
            elif "population of lowest" in line:
                self.other["best_pop"] = float(float_num.findall(line)[0])
            elif "ensemble free energy" in line:
                self.other["free_energy"] = (
                    float(float_num.findall(line)[0]) / UNIT.HART_TO_KCAL
                )
            elif "ensemble entropy" in line:
                self.other["entropy"] = (
                    float(float_num.findall(line)[1]) / UNIT.HART_TO_KCAL
                )
            elif "ensemble average energy" in line:
                self.other["avg_energy"] = (
                    float(float_num.findall(line)[0]) / UNIT.HART_TO_KCAL
                )
            elif "E lowest" in line:
                self.other["energy"] = float(float_num.findall(line)[0])
            elif "T /K" in line:
                self.other["temperature"] = float(float_num.findall(line)[0])
            elif (
                line.strip()
                .lower()
                .startswith(("forrtl", "warning", "*warning"))
            ):
                self.other["error"] = "UNKNOWN"
                if "error_msg" not in self.other:
                    self.other["error_msg"] = ""
                self.other["error_msg"] += line
            elif "-chrg" in line:
                self.other["charge"] = int(float_num.findall(line)[0])
            elif "-uhf" in line:
                self.other["multiplicity"] = (
                    int(float_num.findall(line)[0]) + 1
                )

        if self.other["finished"] and conf_name:
            self.other["conformers"] = FileReader(
                conf_name,
                get_all=True,
            ).all_geom
            self.comment, self.atoms = self.other["conformers"][0]
            self.other["conformers"] = self.other["conformers"][1:]

    def read_xtb(self, f, freq_name=None):
        line = True
        self.other["finished"] = False
        self.other["error"] = None
        self.atoms = []
        self.comment = ""
        while line:
            line = f.readline()
            if "Optimized Geometry" in line:
                line = f.readline()
                n_atoms = int(line.strip())
                line = f.readline()
                self.comment = " ".join(line.strip().split()[2:])
                for i in range(n_atoms):
                    line = f.readline()
                    elem, x, y, z = line.split()
                    self.atoms.append(Atom(element=elem, coords=[x, y, z]))
            if "normal termination" in line:
                self.other["finished"] = True
            if "abnormal termination" in line:
                self.other["error"] = "UNKNOWN"
            if line.strip().startswith("#ERROR"):
                if "error_msg" not in self.other:
                    self.other["error_msg"] = ""
                self.other["error_msg"] += line
            if "charge" in line and ":" in line:
                self.other["charge"] = int(float_num.findall(line)[0])
            if "spin" in line and ":" in line:
                self.other["multiplicity"] = (
                    2 * float(float_num.findall(line)[0]) + 1
                )
            if "total energy" in line:
                self.other["energy"] = (
                    float(float_num.findall(line)[0]) * UNIT.HART_TO_KCAL
                )
            if "zero point energy" in line:
                self.other["ZPVE"] = (
                    float(float_num.findall(line)[0]) * UNIT.HART_TO_KCAL
                )
            if "total free energy" in line:
                self.other["free_energy"] = (
                    float(float_num.findall(line)[0]) * UNIT.HART_TO_KCAL
                )
            if "electronic temp." in line:
                self.other["temperature"] = float(float_num.findall(line)[0])
        if freq_name is not None:
            with open(freq_name) as f_freq:
                self.other["frequency"] = Frequency(f_freq.read())

    def read_sqm(self, f):
        lines = f.readlines()

        self.other["finished"] = False

        self.atoms = []
        i = 0
        while i < len(lines):
            line = lines[i]
            if "Atomic Charges for Step" in line:
                elements = []
                for info in lines[i + 2 :]:
                    if not info.strip() or not info.split()[0].isdigit():
                        break
                    ele = info.split()[1]
                    elements.append(ele)
                i += len(elements) + 2

            if "Final Structure" in line:
                k = 0
                for info in lines[i + 4 :]:
                    data = info.split()
                    coords = np.array([x for x in data[4:7]])
                    self.atoms.append(
                        Atom(
                            name=str(k + 1),
                            coords=coords,
                            element=elements[k],
                        )
                    )
                    k += 1
                    if k == len(elements):
                        break
                i += k + 4

            if "Calculation Completed" in line:
                self.other["finished"] = True

            if "Total SCF energy" in line:
                self.other["energy"] = (
                    float(line.split()[4]) / UNIT.HART_TO_KCAL
                )

            i += 1

        if not self.atoms:
            # there's no atoms if there's an error
            # error is probably on the last line
            self.other["error"] = "UNKNOWN"
            self.other["error_msg"] = line

    def read_nbo_47(self, f, nbo_name=None):
        lines = f.readlines()
        bohr = False
        i = 0
        while i < len(lines):
            line = lines[i]
            if line.startswith(" $"):
                section = line.split()[0]
                if section.startswith("$COORD"):
                    i += 1
                    self.atoms = []
                    line = lines[i]
                    while not line.startswith(" $END"):
                        if re.search("\d+\s+\d+(?:\s+-?\d+\.\d+\s){3}", line):
                            info = line.split()
                            ndx = int(info[0])
                            coords = [float(x) for x in info[2:5]]
                            self.atoms.append(
                                Atom(
                                    element=ELEMENTS[ndx],
                                    name=str(len(self.atoms) + 1),
                                    coords=np.array(coords),
                                )
                            )
                        i += 1
                        line = lines[i]
                elif section.startswith("$BASIS"):
                    reading_centers = False
                    reading_labels = False
                    i += 1
                    line = lines[i]
                    while not line.startswith(" $END"):
                        if "CENTER" in line.upper():
                            self.other["shell_to_atom"] = [
                                int(x) for x in line.split()[2:]
                            ]
                            reading_centers = True
                            reading_labels = False
                        elif "LABEL" in line.upper():
                            self.other["momentum_label"] = [
                                int(x) for x in line.split()[2:]
                            ]
                            reading_labels = True
                            reading_centers = False
                        elif reading_centers:
                            self.other["shell_to_atom"].extend(
                                [int(x) for x in line.split()]
                            )
                        elif reading_labels:
                            self.other["momentum_label"].extend(
                                [int(x) for x in line.split()]
                            )
                        i += 1
                        line = lines[i]
                elif section.startswith("$CONTRACT"):
                    int_sections = {
                        "NCOMP": "funcs_per_shell",
                        "NPRIM": "n_prim_per_shell",
                        "NPTR": "start_ndx",
                    }
                    float_sections = {
                        "EXP": "exponents",
                        "CS": "s_coeff",
                        "CP": "p_coeff",
                        "CD": "d_coeff",
                        "CF": "f_coeff",
                    }
                    i += 1
                    line = lines[i]
                    while not line.startswith(" $END"):
                        if any(line.strip().startswith(section) for section in int_sections):
                            section = line.split()[0]
                            self.other[int_sections[section]] = [
                                int(x) for x in line.split()[2:]
                            ]
                            i += 1
                            line = lines[i]
                            while "=" not in line and "$" not in line:
                                self.other[int_sections[section]].extend([
                                    int(x) for x in line.split()
                                ])
                                i += 1
                                line = lines[i]
                        elif any(line.strip().startswith(section) for section in float_sections):
                            section = line.split()[0]
                            self.other[float_sections[section]] = [
                                float(x) for x in line.split()[2:]
                            ]
                            i += 1
                            line = lines[i]
                            while "=" not in line and "$" not in line:
                                self.other[float_sections[section]].extend([
                                    float(x) for x in line.split()
                                ])
                                i += 1
                                line = lines[i]
                        else:
                            i += 1
                            line = lines[i]
                            
                elif section.startswith("$GENNBO"):
                    if "BOHR" in section.upper():
                        bohr = True
                    nbas = re.search("NBAS=(\d+)", line)
                    n_funcs = int(nbas.group(1))
                    if "CUBICF" in section.upper():
                        self.LOG.warning("cubic F shell will not be handled correctly")
            i += 1
        
        if nbo_name is not None:
            self._read_nbo_coeffs(nbo_name)
    
    def _read_nbo_coeffs(self, nbo_name):
        """
        read coefficients in AO basis for NBO's/NLHO's/NAO's/etc.
        called by methods that read NBO input (.47) or output files (.31)
        """
        with open(nbo_name, "r") as f2:
            lines = f2.readlines()
        kind = re.search("P?(\S+)s", lines[1]).group(1)
        desc_file = os.path.splitext(nbo_name)[0] + ".46"
        if os.path.exists(desc_file):
            with open(desc_file, "r") as f3:
                desc_lines = f3.readlines()
                for k, line in enumerate(desc_lines):
                    if kind in line:
                        self.other["orbit_kinds"] = []
                        n_orbits = int(line.split()[1])
                        k += 1
                        while len(self.other["orbit_kinds"]) < n_orbits:
                            self.other["orbit_kinds"].extend([
                                desc_lines[k][i: i + 10]
                                for i in range(1, len(desc_lines[k]) - 1, 10)
                            ])
                            k += 1
        else:
            self.LOG.warning(
                "no .46 file found - orbital descriptions will be unavialable"
            )
                
        j = 3
        self.other["alpha_coefficients"] = []
        while len(self.other["alpha_coefficients"]) < sum(self.other["funcs_per_shell"]):
            mo_coeff = []
            while len(mo_coeff) < sum(self.other["funcs_per_shell"]):
                mo_coeff.extend([float(x) for x in lines[j].split()])
                j += 1
            self.other["alpha_coefficients"].append(mo_coeff)
        self.other["orbitals"] = Orbitals(self)

    def read_nbo_31(self, f, nbo_name=None):
        lines = f.readlines()
        comment = lines[0].strip()
        info = lines[3].split()
        n_atoms = int(info[0])
        self.atoms = []
        for i in range(5, 5 + n_atoms):
            atom_info = lines[i].split()
            ele = ELEMENTS[int(atom_info[0])]
            coords = np.array([float(x) for x in atom_info[1:4]])
            self.atoms.append(
                Atom(
                    element=ele,
                    coords=coords,
                    name=str(i-4),
                )
            )
        
        i = n_atoms + 6
        line = lines[i]
        self.other["shell_to_atom"] = []
        self.other["momentum_label"] = []
        self.other["funcs_per_shell"] = []
        self.other["start_ndx"] = []
        self.other["n_prim_per_shell"] = []
        while "---" not in line:
            info = line.split()
            ndx = int(info[0])
            funcs = int(info[1])
            start_ndx = int(info[2])
            n_prim = int(info[3])
            self.other["shell_to_atom"].extend([ndx for j in range(0, funcs)])
            self.other["funcs_per_shell"].append(funcs)
            self.other["start_ndx"].append(start_ndx)
            self.other["n_prim_per_shell"].append(n_prim)
            i += 1
            line = lines[i]
            momentum_labels = [int(x) for x in line.split()]
            self.other["momentum_label"].extend(momentum_labels)
            i += 1
            line = lines[i]
        
        i += 1
        self.other["exponents"] = []
        line = lines[i]
        while line.strip() != "":
            exponents = [float(x) for x in line.split()]
            self.other["exponents"].extend(exponents)
            i += 1
            line = lines[i]

        i += 1
        self.other["s_coeff"] = []
        line = lines[i]
        while line.strip() != "":
            coeff = [float(x) for x in line.split()]
            self.other["s_coeff"].extend(coeff)
            i += 1
            line = lines[i]
        
        i += 1
        self.other["p_coeff"] = []
        line = lines[i]
        while line.strip() != "":
            coeff = [float(x) for x in line.split()]
            self.other["p_coeff"].extend(coeff)
            i += 1
            line = lines[i]

        i += 1
        self.other["d_coeff"] = []
        line = lines[i]
        while line.strip() != "":
            coeff = [float(x) for x in line.split()]
            self.other["d_coeff"].extend(coeff)
            i += 1
            line = lines[i]

        i += 1
        self.other["f_coeff"] = []
        line = lines[i]
        while line.strip() != "":
            coeff = [float(x) for x in line.split()]
            self.other["f_coeff"].extend(coeff)
            i += 1
            line = lines[i]

        i += 1
        self.other["g_coeff"] = []
        line = lines[i]
        while line.strip() != "":
            coeff = [float(x) for x in line.split()]
            self.other["g_coeff"].extend(coeff)
            i += 1
            line = lines[i]

        if nbo_name is not None:
            self._read_nbo_coeffs(nbo_name)

            <|MERGE_RESOLUTION|>--- conflicted
+++ resolved
@@ -2636,13 +2636,8 @@
                     line = f.readline()
 
             # geometry
-<<<<<<< HEAD
             if re.search("(Standard|Input) orientation:", line) and not oniom:
                 if get_all and len(self.atoms) > 0:
-=======
-            if re.search("(Standard|Input) orientation:", line):
-                if get_all and self.atoms:
->>>>>>> 3ed1d0e8
                     self.all_geom += [
                         (deepcopy(self.atoms), deepcopy(self.other))
                     ]
