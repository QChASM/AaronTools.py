--- conflicted
+++ resolved
@@ -162,13 +162,7 @@
         try:
             self._radii = float(RADII[self.element])
         except KeyError:
-<<<<<<< HEAD
-            raise ValueError("Radii not found for element:", self.element)
-=======
-            warn( 
-                "Radii not found for element: %s" % self.element
-            )
->>>>>>> 1e104e1c
+            warn("Radii not found for element: %s" % self.element)
         return
 
     def _set_connectivity(self):
