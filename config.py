--- conflicted
+++ resolved
@@ -286,22 +286,7 @@
         pop or opt options being added by the job type
         """
         # these need to be dicts
-        two_layer = [
-<<<<<<< HEAD
-            GAUSSIAN_ROUTE,
-            GAUSSIAN_PRE_ROUTE,
-            ORCA_BLOCKS,
-            PSI4_OPTKING,
-            PSI4_SETTINGS,
-            PSI4_COORDINATES,
-            PSI4_JOB,
-=======
-            GAUSSIAN_ROUTE, 
-            GAUSSIAN_PRE_ROUTE, 
-            ORCA_BLOCKS, 
-            PSI4_JOB
->>>>>>> 08cbffb2
-        ]
+        two_layer = [GAUSSIAN_ROUTE, GAUSSIAN_PRE_ROUTE, ORCA_BLOCKS, PSI4_JOB]
 
         # these need to be dicts, but can only have one value
         two_layer_single_value = [
