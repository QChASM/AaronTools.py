import configparser
import itertools as it
import os
import re
import sys
from copy import deepcopy
from getpass import getuser
from warnings import warn

import AaronTools
from AaronTools.const import AARONLIB, AARONTOOLS
from AaronTools.theory import (
    GAUSSIAN_COMMENT,
    GAUSSIAN_CONSTRAINTS,
    GAUSSIAN_COORDINATES,
    GAUSSIAN_GEN_BASIS,
    GAUSSIAN_GEN_ECP,
    GAUSSIAN_POST,
    GAUSSIAN_PRE_ROUTE,
    GAUSSIAN_ROUTE,
    ORCA_BLOCKS,
    ORCA_COMMENT,
    ORCA_COORDINATES,
    ORCA_ROUTE,
    PSI4_AFTER_JOB,
    PSI4_BEFORE_GEOM,
    PSI4_BEFORE_JOB,
    PSI4_COMMENT,
    PSI4_JOB,
    PSI4_MOLECULE,
    PSI4_OPTKING,
    PSI4_SETTINGS,
    Theory,
)
from AaronTools.theory.implicit_solvent import ImplicitSolvent
from AaronTools.theory.job_types import (
<<<<<<< HEAD
    CrestJob,
=======
    ForceJob,
>>>>>>> 20e8d217
    FrequencyJob,
    OptimizationJob,
    SinglePointJob,
)

SECTIONS = ["DEFAULT", "HPC", "Job", "Substitution", "Mapping", "Reaction"]
THEORY_OPTIONS = [
    "GAUSSIAN_COMMENT",
    "GAUSSIAN_CONSTRAINTS",
    "GAUSSIAN_COORDINATES",
    "GAUSSIAN_GEN_BASIS",
    "GAUSSIAN_GEN_ECP",
    "GAUSSIAN_POST",
    "GAUSSIAN_PRE_ROUTE",
    "GAUSSIAN_ROUTE",
    "ORCA_BLOCKS",
    "ORCA_COMMENT",
    "ORCA_COORDINATES",
    "ORCA_ROUTE",
    "PSI4_AFTER_JOB",
    "PSI4_BEFORE_GEOM",
    "PSI4_BEFORE_JOB",
    "PSI4_COMMENT",
    "PSI4_MOLECULE",
    "PSI4_JOB",
    "PSI4_OPTKING",
    "PSI4_SETTINGS",
]


class Config(configparser.ConfigParser):
    """
    Reads configuration information from INI files found at:
        $QCHASM/AaronTools/config.ini
        $AARONLIB/config.ini
        ./config.ini or /path/to/file supplied during initialization
    Access to configuration information available using dictionary notation.
        eg: self[`section_name`][`option_name`] returns `option_value`
    See help(configparser.ConfigParser) for more information
    """

    SPEC_ATTRS = [
        "_changes",
        "_changed_list",
        "_args",
        "_kwargs",
        "conformer",
        "infile",
        "metadata",
    ]

    def __init__(self, infile="config.ini", quiet=False, **kwargs):
        """
        infile: the configuration file to read
        quiet: prints helpful status information
        **kwargs: passed to initialization of parent class
        """
        configparser.ConfigParser.__init__(
            self, interpolation=None, comment_prefixes=("#"), **kwargs
        )
        if not quiet:
            print("Reading configuration...")
        if infile is not None:
            self.read_config(infile, quiet)
            # enforce selective case sensitivity
            for section in self:
                if section in [
                    "Substitution",
                    "Mapping",
                    "Configs",
                    "Results",
                ]:
                    continue
                for option, value in self[section].items():
                    if option.lower() != option:
                        self[section][option.lower()] = value
                        del self[section][option]
            # handle included sections
            self._parse_includes()
            # set additional default values
            if "top_dir" not in self["DEFAULT"]:
                self["DEFAULT"]["top_dir"] = os.path.dirname(
                    os.path.abspath(infile)
                )
            if "name" not in self["DEFAULT"]:
                self["DEFAULT"]["name"] = ".".join(
                    os.path.relpath(infile).split(".")[:-1]
                )
        # handle substitutions/mapping
        self._changes = {}
        self._changed_list = []
        self._parse_changes()
        # for passing to Theory(*args, **kwargs)
        self._args = []
        self._kwargs = {}
        self.infile = infile
        # metadata is username and project name
        self.metadata = {
            "user": self.get(
                "DEFAULT",
                "user",
                fallback=self.get("HPC", "user", fallback=getuser()),
            ),
            "project": self.get("DEFAULT", "project", fallback=""),
        }
        self.conformer = 0

    def optionxform(self, option):
        return str(option)

    def _parse_changes(self):
        for section in ["Substitution", "Mapping"]:
            if section not in self:
                continue
            if "reopt" in self[section] and self.getboolean(section, "reopt"):
                self._changes[""] = {}, None
            for key, val in self[section].items():
                if key in self["DEFAULT"] or key == "reopt":
                    continue
                if "=" not in val:
                    val = [v.strip() for v in val.split(",")]
                else:
                    tmp = [v.strip() for v in val.split(";")]
                    val = []
                    for t in tmp:
                        t = t.strip()
                        if not t:
                            continue
                        elif "\n" in t:
                            val += t.split("\n")
                        else:
                            val += [t]
                    tmp = {}
                    for v in val:
                        v = v.strip().split("=")
                        tmp[v[0].strip()] = v[1].strip()
                    val = tmp
                # handle request for all combinations
                if key.startswith("&combination"):
                    atoms = []
                    subs = []
                    # val <= { "2, 4": "H, CH3", "7, 9": "OH, NH2", .. }
                    for k, v in val.items():
                        atoms.append([i.strip() for i in k.split(",")])
                        subs.append(
                            [None] + [i.strip() for i in v.strip().split(",")]
                        )
                    # atoms = [ [2, 4],         [7, 9],      .. ]
                    # subs  = [ [None, H, CH3], [None, OH, NH2], .. ]
                    for combo in it.product(*[range(len(s)) for s in subs]):
                        # combos = (0, 0,..), (0,.., 1),..(1,.. 0),..(1,.., 1),..
                        if not any(combo):
                            # skip if no substitutions
                            continue
                        name = []
                        combo_key = []
                        combo_val = []
                        for i, p in enumerate(combo):
                            # don't add subsitution if sub == None
                            if subs[i][p] is None:
                                continue
                            name.append(subs[i][p])
                            combo_key.append(",".join(atoms[i]))
                            combo_val.append(subs[i][p])
                        name = "_".join(name)
                        self._changes[name] = (
                            dict(zip(combo_key, combo_val)),
                            section,
                        )
                else:
                    if isinstance(val, list):
                        val = {key: ",".join(val)}
                        key = ""
                    self._changes[key] = (val, section)

    def __str__(self):
        rv = ""
        for section in self:
            if "." in section:
                continue
            rv += "[{}]\n".format(section)
            for option, value in self[section].items():
                rv += "{} = {}\n".format(option, value)
            rv += "\n"
        return rv

    def copy(self):
        config = Config(infile=None, quiet=True)
        for attr in self._sections:
            config.add_section(attr)
            for key, val in self[attr].items():
                config[attr][key] = val
        for attr in self.SPEC_ATTRS:
            setattr(config, attr, getattr(self, attr))
        return config

    def parse_functions(self):
        """
        Evaluates functions supplied in configuration file
        Functions indicated by "%{...}"
        Pulls in values of options indicated by $option_name
        Eg:
            ppn = 4
            memory = %{ $ppn * 2 }GB --> memory = 8GB
        """
        func_patt = re.compile("%{(.*?)}")
        attr_patt = re.compile("\$([a-zA-Z0-9_:]+)")
        for section in self._sections:
            # evaluate functions
            for key, val in self[section].items():
                for match in func_patt.findall(val):
                    eval_match = match
                    for attr in attr_patt.findall(match):
                        if ":" in attr:
                            from_section, option = attr.split(":")
                        else:
                            option, from_section = attr, section
                        option = self[from_section][option]
                        eval_match = eval_match.replace("$" + attr, option, 1)
                    try:
                        eval_match = eval(eval_match, {})
                    except TypeError as e:
                        raise TypeError(
                            "{} for\n\t[{}]\n\t{} = {}\nin config file. Could not evaluate {}".format(
                                e.args[0], section, key, val, eval_match
                            )
                        )
                    except (NameError, SyntaxError):
                        eval_match = eval_match.strip()
                    val = val.replace("%{" + match + "}", str(eval_match))
                    self[section][key] = val

    def getlist(self, section, option, *args, delim=",", **kwargs):
        """returns a list of option values by splitting on the delimiter specified by delim"""
        raw = self.get(section, option, *args, **kwargs)
        out = [x.strip() for x in raw.split(delim) if len(x.strip()) > 0]
        return out

    def read_config(self, infile, quiet):
        """
        Reads configuration information from `infile` after pulling defaults
        """
        filenames = [
            os.path.join(AARONTOOLS, "config.ini"),
            os.path.join(AARONLIB, "config.ini"),
            infile,
        ]
        for filename in filenames:
            if not quiet:
                if os.path.isfile(filename):
                    print("    ✓", end="  ")
                else:
                    print("    ✗", end="  ")
                print(filename)
            try:
                # if infile is multi-line, it's probably a string and not a file name
                if len(filename.splitlines()) > 1:
                    self.read_string(filename)
                else:
                    success = self.read(filename)
                    if not quiet and len(success) == 0:
                        print("failed to read %s" % filename)
            except configparser.MissingSectionHeaderError:
                # add global options to default section
                with open(filename) as f:
                    contents = "[DEFAULT]\n" + f.read()
                self.read_string(contents)

    def get_other_kwargs(self, section="Job"):
        """
        Returns dict() that can be unpacked and passed to Geometry.write along with a theory
        Example:
        [Job]
        route = pop NBORead
                opt MaxCycle=1000, NoEigenTest
        end_of_file = $nbo RESONANCE NBOSUM E2PERT=0.0 NLMO BNDIDX $end

        this adds opt(MaxCycle=1000,NoEigenTest) pop=NBORead to the route with any other
        pop or opt options being added by the job type

        'two-layer' options can also be specified as a python dictionary
        the following is equivalent to the above example:
        [Job]
        route = {"pop":["NBORead"], "opt":["MaxCycle=1000", NoEigenTest"]}
        end_of_file = $nbo RESONANCE NBOSUM E2PERT=0.0 NLMO BNDIDX $end
        """
        # these need to be dicts
        two_layer = [GAUSSIAN_ROUTE, GAUSSIAN_PRE_ROUTE, ORCA_BLOCKS, PSI4_JOB]

        # these need to be dicts, but can only have one value
        two_layer_single_value = [
            PSI4_OPTKING,
            PSI4_SETTINGS,
            PSI4_MOLECULE,
        ]

        # these need to be lists
        one_layer = [
            GAUSSIAN_COMMENT,
            GAUSSIAN_CONSTRAINTS,
            GAUSSIAN_POST,
            ORCA_COMMENT,
            ORCA_ROUTE,
            PSI4_AFTER_JOB,
            PSI4_BEFORE_GEOM,
            PSI4_BEFORE_JOB,
            PSI4_COMMENT,
        ]

        job_kwargs = [
            "method",
            "charge",
            "multiplicity",
            "type",
            "basis",
            "ecp",
        ]

        # two layer options are separated by newline
        # individual options are split on white space, with the first defining the primary layer
        out = {}
        for option in two_layer:
            value = self[section].get(option, fallback=False)
            if value:
                # if it's got brackets, it's probably a python-looking dictionary
                # eval it instead of parsing
                if "{" in value:
                    out[option] = eval(value, {})
                else:
                    out[option] = {}
                    for v in value.splitlines():
                        key = v.split()[0]
                        if len(v.split()) > 1:
                            info = v.split()[1].split(",")
                        else:
                            info = []

                        out[option][key] = [x.strip() for x in info]

        for option in two_layer_single_value:
            value = self.get(section, option, fallback=False)
            if value:
                if "{" in value:
                    out[option] = eval(value, {})
                else:
                    out[option] = {}
                    for v in value.splitlines():
                        key = v.split()[0]
                        if len(v.split()) > 1:
                            info = [v.split()[1]]
                        else:
                            info = []

                        out[option][key] = [x.strip() for x in info]

        for option in one_layer:
            value = self[section].get(option, fallback=False)
            if value:
                out[option] = value.splitlines()

        for option in job_kwargs:
            value = self[section].get(option, fallback=False)
            if value:
                out[option] = value

        return out

    def get_theory(self, geometry, section="Job"):
        """
        Get the theory object according to configuration information
        """
        if not self.has_section(section):
            warn('config has no "%s" section, switching to "Job"' % section)
            section = "Job"

        kwargs = self.get_other_kwargs(section=section)
        # kwargs = {}
        # for key, val in self[section].items():
        #     if key.upper() in THEORY_OPTIONS:
        #         kwargs[key.upper()] = eval(val)
        #     else:
        #         kwargs[key] = val

        theory = Theory(*self._args, geometry=geometry, **kwargs)
        # build ImplicitSolvent object
        if self[section].get("solvent", fallback="gas") == "gas":
            theory.solvent = None
        elif self[section]["solvent"]:
            theory.solvent = ImplicitSolvent(
                self[section]["solvent_model"],
                self[section]["solvent"],
            )
        # build JobType list
        job_type = self[section].get("type", fallback=False)
        if job_type:
            theory.job_type = []
            job_type = job_type.split(".")
            if "opt" in job_type[0] or "conf" in job_type[0]:
                constraints = None
                ts = False
                if len(job_type) > 1:
                    if "change" in job_type[1]:
                        theory.geometry.freeze()
                        theory.geometry.relax(self._changed_list)
                    elif "constrain" in job_type[1]:
                        constraints = {}
                        try:
                            con_list = re.findall(
                                "\(.*?\)", self["Geometry"]["constraints"]
                            )
                        except KeyError:
                            try:
                                theory.geometry.parse_comment()
                                con_list = theory.geometry.other["constraint"]
                            except KeyError:
                                raise RuntimeError(
                                    "Constraints for forming/breaking bonds must be specified for TS search"
                                )
                        for con in con_list:
                            try:
                                con = tuple(
                                    geometry.find(str(c))[0]
                                    for c in eval(con, {})
                                )
                            except TypeError:
                                con = tuple(
                                    geometry.find(str(c))[0] for c in con
                                )
                            if len(con) == 1:
                                constraints.setdefault("atoms", [])
                                constraints["atoms"] += [con]
                            elif len(con) == 2:
                                constraints.setdefault("bonds", [])
                                constraints["bonds"] += [con]
                            elif len(con) == 3:
                                constraints.setdefault("angles", [])
                                constraints["angles"] += [con]
                            elif len(con) == 4:
                                constraints.setdefault("torsions", [])
                                constraints["torsions"] += [con]
                    elif "ts" == job_type[1]:
                        ts = True

                if "opt" in job_type[0]:
                    theory.job_type += [
                        OptimizationJob(
                            transition_state=ts,
                            geometry=geometry,
                            constraints=constraints,
                        )
                    ]
                elif "conf" in job_type[0]:
                    theory.job_type += [
                        CrestJob(
                            transition_state=ts,
                            geometry=geometry,
                            constraints=constraints,
                        )
                    ]
            if "freq" in job_type[0]:
                if self[section].get("temperature", fallback=False):
                    theory.job_type += [
                        FrequencyJob(temperature=self[section]["temperature"])
                    ]
                else:
                    theory.job_type += [FrequencyJob()]
            if "single-point" in job_type or "SP" in job_type:
                theory.job_type += [SinglePointJob()]
            if "force" in job_type or "gradient" in job_type:
                theory.job_type += [ForceJob()]
        else:
            theory.job_type = [SinglePointJob()]
        # return updated theory object
        return theory

    def get_template(self):
        def get_multiple(filenames, path=None):
            rv = []
            for name in filenames:
                kind = ""
                if name.startswith("TS"):
                    kind = "TS"
                elif name.startswith("INT"):
                    kind = "Minimum"
                if path is not None:
                    name = os.path.join(path, name)
                if not os.path.isfile(name):
                    continue
                geom = AaronTools.geometry.Geometry(name)
                rv += [(geom, kind)]
            return rv

        structure = None
        structure_list = []
        if "Reaction" in self:
            if "template" in self["Reaction"]:
                path = os.path.join(
                    AARONLIB,
                    "TS_geoms",
                    self["Reaction"]["reaction"],
                    self["Reaction"]["template"],
                )
                for dirpath, dirnames, filenames in os.walk(path):
<<<<<<< HEAD
                    structure_list += get_multiple(filenames, path=dirpath)
=======
                    for name in filenames:
                        if name.startswith("TS"):
                            kind = "TS"
                        else:
                            kind = "Minimum"
                        name = os.path.join(dirpath, name)
                        structure = AaronTools.geometry.Geometry(name)
                        structure.name = os.path.relpath(name, path)
                        structure.name = ".".join(
                            structure.name.split(".")[:-1]
                        )
                        structures += [(structure, kind)]
>>>>>>> 20e8d217
            else:
                path = os.path.join(
                    AARONLIB,
                    "TS_geoms",
                    self["Reaction"]["reaction"],
                )
<<<<<<< HEAD
                for dirpath, dirnames, filenames in os.walk(path):
                    structure_list += get_multiple(filenames, path=dirpath)
=======
                for name in os.listdir(path):
                    if name.startswith("TS"):
                        kind = "TS"
                    else:
                        kind = "Minimum"
                    name = os.path.join(path, name)
                    if not os.path.isfile(name):
                        continue
                    structure = AaronTools.geometry.Geometry(name)
                    structure.name = os.path.relpath(name, path)
                    structure.name = ".".join(structure.name.split(".")[:-1])
                    structures += [(structure, kind)]
            return structures
>>>>>>> 20e8d217
        # get starting structure
        elif "Geometry" not in self or "structure" not in self["Geometry"]:
            structure = "{}.xyz".format(self["Job"]["name"])
            self["Job"]["name"] = os.path.basename(self["Job"]["name"])
            s = "No structure indicated in config. Trying to use {}".format(
                structure
            )
            print(s, file=sys.stderr)
        else:
            structure = self["Geometry"]["structure"]

        # create Geometry objects as requeseted by config[Geometry][structure]
        if structure is not None and os.path.isdir(structure):
            # if structure is a directory
            for dirpath, dirnames, filenames in os.walk(structure):
                structure_list += get_multiple(filenames, path=dirpath)
        elif structure is not None:
            try:
                # if structure is a filename
                structure = AaronTools.geometry.Geometry(structure)
            except FileNotFoundError:
                # if structure is a filename
                structure = AaronTools.geometry.Geometry(
                    os.path.join(self["DEFAULT"]["top_dir"], structure)
                )
            except IndexError:
                # if structure is a smiles string
                structure = AaronTools.geometry.Geometry.from_string(structure)
                self._changes[""] = ({}, None)
            # adjust structure attributes
            if "name" in self["Job"]:
                structure.name = self["Job"]["name"]
            if "Geometry" in self and "comment" in self["Geometry"]:
                structure.comment = self["Geometry"]["comment"]
                structure.parse_comment()
            structure_list = [(structure, None)]

        # apply functions found in [Geometry] section
        for structure, kind in structure_list:
            if "Geometry" in self:
                if "&call" in self["Geometry"]:
                    lines = self["Geometry"]["&call"]
                    for line in lines.split("\n"):
                        if line.strip():
                            eval(
                                line.strip(),
                                {
                                    "structure": structure,
                                    "Geometry": AaronTools.geometry.Geometry,
                                },
                            )
        if len(structure_list) == 1:
            return structure_list[0][0]
        return structure_list

    def _parse_includes(self):
        """
        Moves option values from subsections into parent section
        Eg:
            [Job]
            include = Wheeler
            ppn = 12
            queue = batch

            [Job.Wheeler]
            nodes = 1
            queue = wheeler_q

            ^^^evaluates to:
            [Job]
            nodes = 1
            ppn = 12
            queue = wheeler_q
        """
        for section in self._sections:
            # add requested subsections to parent section
            if self.has_option(section, "include"):
                include_section = "{}.{}".format(
                    section, self[section]["include"]
                )
                for key, val in self[include_section].items():
                    self[section][key] = val
            # handle non-default capitalization of default section
            if section.lower() == "default":
                for key, val in self[section].items():
                    self["DEFAULT"][key] = val

    def get_spec(self, spec=None, skip_keys=None):
        if spec is None:
            spec = {}
        if skip_keys is None:
            skip_keys = []
        for attr in self.SPEC_ATTRS:
            if attr in skip_keys:
                continue
            spec[attr] = getattr(self, attr)
        for section in self._sections:
            if section in ["Results", "Plot"]:
                # this is just used when displaying results and have no bearing on
                # how computations are actually run. The user may change values here
                # to make analysis easier, and we don't want those changes to exclude
                # fireworks when searching
                continue
            for key, val in self.items(section=section):
                if key in skip_keys:
                    continue
                if "." in section:
                    continue
                spec["{}/{}".format(section, key)] = val
        return spec

    def read_spec(self, spec):
        for attr in spec:
            if attr in self.SPEC_ATTRS:
                setattr(self, attr, spec[attr])
            if "/" in attr:
                section, key = attr.replace("#", ".").split("/")
                if section not in self:
                    self.add_section(section)
                self[section][key] = spec[attr]

    def for_step(self, step=None):
        config = self.copy()
        # find step-specific options
        for section in config._sections:
            for key, val in config[section].items():
                remove_key = key
                key = key.strip().split()
                if len(key) == 1:
                    continue
                key_step = key[0]
                key = " ".join(key[1:])
                try:
                    key_step = float(key_step)
                except ValueError:
                    key_step = key_step.strip()
                # screen based on step
                if isinstance(key_step, float) and key_step == float(step):
                    config[section][key] = val
                # clean up metadata
                del config[section][remove_key]
        # other job-specific additions
        if "host" in config["HPC"]:
            try:
                config["HPC"]["work_dir"] = config["HPC"].get("remote_dir")
            except TypeError as e:
                raise RuntimeError(
                    "Must specify remote working directory for HPC (remote_dir = /path/to/HPC/work/dir)"
                ) from e
        else:
            config["HPC"]["work_dir"] = config["Job"].get("top_dir")
        config["HPC"]["job_name"] = config["Job"]["name"]
        if config.conformer:
            config["HPC"]["job_name"] += "_{}".format(config.conformer)
        if step:
            config["HPC"]["job_name"] += ".{}".format(step)
        # parse user-supplied functions in config file
        config.parse_functions()
        return config<|MERGE_RESOLUTION|>--- conflicted
+++ resolved
@@ -34,11 +34,8 @@
 )
 from AaronTools.theory.implicit_solvent import ImplicitSolvent
 from AaronTools.theory.job_types import (
-<<<<<<< HEAD
     CrestJob,
-=======
     ForceJob,
->>>>>>> 20e8d217
     FrequencyJob,
     OptimizationJob,
     SinglePointJob,
@@ -521,7 +518,7 @@
                 kind = ""
                 if name.startswith("TS"):
                     kind = "TS"
-                elif name.startswith("INT"):
+                else:
                     kind = "Minimum"
                 if path is not None:
                     name = os.path.join(path, name)
@@ -542,46 +539,15 @@
                     self["Reaction"]["template"],
                 )
                 for dirpath, dirnames, filenames in os.walk(path):
-<<<<<<< HEAD
                     structure_list += get_multiple(filenames, path=dirpath)
-=======
-                    for name in filenames:
-                        if name.startswith("TS"):
-                            kind = "TS"
-                        else:
-                            kind = "Minimum"
-                        name = os.path.join(dirpath, name)
-                        structure = AaronTools.geometry.Geometry(name)
-                        structure.name = os.path.relpath(name, path)
-                        structure.name = ".".join(
-                            structure.name.split(".")[:-1]
-                        )
-                        structures += [(structure, kind)]
->>>>>>> 20e8d217
             else:
                 path = os.path.join(
                     AARONLIB,
                     "TS_geoms",
                     self["Reaction"]["reaction"],
                 )
-<<<<<<< HEAD
                 for dirpath, dirnames, filenames in os.walk(path):
                     structure_list += get_multiple(filenames, path=dirpath)
-=======
-                for name in os.listdir(path):
-                    if name.startswith("TS"):
-                        kind = "TS"
-                    else:
-                        kind = "Minimum"
-                    name = os.path.join(path, name)
-                    if not os.path.isfile(name):
-                        continue
-                    structure = AaronTools.geometry.Geometry(name)
-                    structure.name = os.path.relpath(name, path)
-                    structure.name = ".".join(structure.name.split(".")[:-1])
-                    structures += [(structure, kind)]
-            return structures
->>>>>>> 20e8d217
         # get starting structure
         elif "Geometry" not in self or "structure" not in self["Geometry"]:
             structure = "{}.xyz".format(self["Job"]["name"])
