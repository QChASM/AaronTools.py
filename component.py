"""For more complicated geometry manipulation and complex building"""
import os
import re
from glob import glob

from AaronTools.const import AARONLIB, QCHASM
from AaronTools.geometry import Geometry
from AaronTools.substituent import Substituent


class Component(Geometry):
    """
    Attributes:
    :name:          str
    :comment:       str
    :atoms:         list(Atom)
    :other:         dict()
    :substituents:  list(Substituent) substituents detected
    :backbone:      list(Atom) the backbone atoms
    :key_atoms:     list(Atom) the atoms used for mapping
    """

    AARON_LIBS = os.path.join(AARONLIB, "Ligands", "*.xyz")
    BUILTIN = os.path.join(QCHASM, "AaronTools", "Ligands", "*.xyz")

    def __init__(
        self,
        structure,
        name="",
        comment=None,
        tag=None,
        to_center=None,
        key_atoms=None,
    ):
        """
        comp is either a file, a geometry, or an atom list
        """
        self.name = name
        self.comment = comment
        self.other = {}
        self.substituents = None
        self.backbone = None
        self.key_atoms = []

        if isinstance(structure, str) and not os.access(structure, os.R_OK):
            if structure.endswith(".xyz"):
                structure = structure[:-4]
            for f in glob(Component.AARON_LIBS) + glob(Component.BUILTIN):
                match = structure + ".xyz" == os.path.basename(f)
                if match:
                    structure = f
                    break
            else:
                raise FileNotFoundError(
                    "Cannot find ligand in library:", structure
                )
        super().__init__(structure, name, comment)

        if tag is not None:
            for a in self.atoms:
                a.add_tag(tag)

        self.other = self.parse_comment()
        try:
            self.key_atoms = self.find("key")
        except LookupError:
            if "key_atoms" in self.other:
                self.key_atoms = [
                    self.atoms[i] for i in self.other["key_atoms"]
                ]
        if key_atoms is not None:
            self.key_atoms = self.find(key_atoms)
        for a in self.key_atoms:
            a.tags.add("key")
        self.detect_backbone(to_center)
        self.rebuild()

    def __lt__(self, other):
        if len(self) != len(other):
            return len(self) < len(other)
        for a, b in zip(sorted(self.atoms), sorted(other.atoms)):
            if a < b:
                return True
        return False

    @classmethod
    def list(cls):
        names = []
        for f in glob(cls.AARON_LIBS) + glob(cls.BUILTIN):
            name = os.path.splitext(os.path.basename(f))[0]
            names.append(name)

        return names

    def copy(self, atoms=None, name=None, comment=None):
        rv = super().copy()
        return Component(rv)

    def rebuild(self):
        sub_atoms = []
        for sub in sorted(self.substituents):
            tmp = [sub.atoms[0]]
            tmp += sorted(sub.atoms[1:])
            for t in tmp:
                if t in sub_atoms:
                    continue
                if self.backbone and t in self.backbone:
                    continue
                sub_atoms += [t]
        if self.backbone is None:
            self.backbone = [a for a in self.atoms if a not in sub_atoms]
        self.backbone = sorted(self.backbone)
        self.atoms = self.backbone + sub_atoms

<<<<<<< HEAD
    def substitute(self, sub, target, attached_to=None):
        """
        substitutes fragment containing `target` with substituent `sub`
        if end provided, this is the atom where the substituent is attached
        if end==None, replace the smallest fragment containing `target`
        """
        if not isinstance(sub, Substituent):
            sub = Substituent(sub)

        super().substitute(sub, target, attached_to)
        self.detect_backbone(to_center=self.backbone)
        self.rebuild()
=======
    def get_frag_list(self, targets=None, max_order=None):
        """
        find fragments connected by only one bond
        (both fragments contain no overlapping atoms)
        """
        if targets:
            atoms = self.find(targets)
        else:
            atoms = self.atoms
        frag_list = []
        for i, a in enumerate(atoms[:-1]):
            for b in atoms[i + 1 :]:
                if b not in a.connected:
                    continue

                frag_a = self.get_fragment(a, b)
                frag_b = self.get_fragment(b, a)
                if sorted(frag_a) == sorted(frag_b):
                    continue

                if len(frag_a) == 1 and frag_a[0].element == "H":
                    continue
                if len(frag_b) == 1 and frag_b[0].element == "H":
                    continue

                if max_order is not None and a.bond_order(b) > max_order:
                    continue

                if (frag_a, a, b) not in frag_list:
                    frag_list += [(frag_a, a, b)]
                if (frag_b, b, a) not in frag_list:
                    frag_list += [(frag_b, b, a)]
        return frag_list
>>>>>>> ddf8a718

    def detect_backbone(self, to_center=None):
        """
        Detects backbone and substituents attached to backbone
        Will tag atoms as 'backbone' or by substituent name

        :to_center:   the atoms connected to the metal/active center
        """
        # we must remove any tags already made
        for a in self.atoms:
            a.tags.discard("backbone")
        self.backbone = []
        if self.substituents is not None:
            for sub in self.substituents:
                for a in sub.atoms:
                    a.tags.discard(sub.name)
        self.substituents = []

        # get all possible fragments connected by one bond
        frag_list = self.get_frag_list()

        # get atoms connected to center
        if to_center is not None:
            to_center = self.find(to_center)
        else:
            try:
                to_center = self.find("key")
            except LookupError:
                to_center = []
            try:
                center = self.find("center")
                to_center += list(c.connected for c in center)
            except LookupError:
                center = []

        new_tags = {}  # hold atom tag options until assignment determined
        subs_found = {}  # for testing which sub assignment is best
        sub_atoms = set([])  # holds atoms assigned to substituents
        for frag_tup in sorted(frag_list, key=lambda x: len(x[0])):
            frag, start, end = frag_tup
            if frag[0] != start:
                frag = self.reorder(start=start, targets=frag)[0]
            # if frag contains atoms from to_center, it's part of backbone
            is_backbone = False
            for a in frag:
                if to_center and a in to_center:
                    is_backbone = True
                    break
            # skip substituent assignment if part of backbone
            if is_backbone:
                continue
            # try to find fragment in substituent library
            try:
                sub = Substituent(frag, end=end)
            except LookupError:
                continue
            if not to_center and len(frag) > len(self.atoms) - len(sub_atoms):
                break
            # save atoms and tags if found
            sub_atoms = sub_atoms.union(set(frag))
            subs_found[sub.name] = len(sub.atoms)
            for a in sub.atoms:
                if a in new_tags:
                    new_tags[a] += [sub.name]
                else:
                    new_tags[a] = [sub.name]
            # save substituent
            self.substituents += [sub]

        # tag substituents
        for a in new_tags:
            tags = new_tags[a]
            if len(tags) > 1:
                # if multiple substituent assignments possible,
                # want to keep the largest one (eg: tBu instead of Me)
                sub_length = []
                for t in tags:
                    sub_length += [subs_found[t]]
                max_length = max(sub_length)
                if max_length < 0:
                    max_length = min(sub_length)
                keep = sub_length.index(max_length)
                a.add_tag(tags[keep])
            else:
                a.add_tag(tags[0])

        # tag backbone
        for a in set(self.atoms) - set(sub_atoms):
            a.add_tag("backbone")
            self.backbone += [a]
        if not self.backbone:
            self.backbone = None
        return

    def capped_backbone(self, to_center=None, as_copy=True):
        if as_copy:
            comp = self.copy()
        else:
            comp = self

        if comp.backbone is None:
            comp.detect_backbone()

        subs = []
        for sub in comp.substituents:
            subs += [comp.remove_fragment(sub.atoms, sub.end, ret_frag=True)]

        if as_copy:
            comp.substituents = None
            return comp, subs
        else:
            return subs

    def minimize_sub_torsion(self, geom=None, all_frags=False):
        """
        rotates substituents to minimize LJ potential
        geom: calculate LJ potential between self and another geometry-like
              object, instead of just within self
        """
        if geom is None:
            geom = self

        if self.substituents is None:
            self.detect_backbone()

        return super().minimize_sub_torsion(geom, all_frags)

    def sub_rotate(self, start, angle=None):
        start = self.find_exact(start)[0]
        for sub in self.substituents:
            if sub.atoms[0] == start:
                break
        end = sub.end
        if angle is None:
            angle = sub.conf_angle
        if not angle:
            return
        self.change_dihedral(
            start, end, angle, fix=4, adjust=True, as_group=True
        )<|MERGE_RESOLUTION|>--- conflicted
+++ resolved
@@ -112,20 +112,6 @@
         self.backbone = sorted(self.backbone)
         self.atoms = self.backbone + sub_atoms
 
-<<<<<<< HEAD
-    def substitute(self, sub, target, attached_to=None):
-        """
-        substitutes fragment containing `target` with substituent `sub`
-        if end provided, this is the atom where the substituent is attached
-        if end==None, replace the smallest fragment containing `target`
-        """
-        if not isinstance(sub, Substituent):
-            sub = Substituent(sub)
-
-        super().substitute(sub, target, attached_to)
-        self.detect_backbone(to_center=self.backbone)
-        self.rebuild()
-=======
     def get_frag_list(self, targets=None, max_order=None):
         """
         find fragments connected by only one bond
@@ -159,7 +145,6 @@
                 if (frag_b, b, a) not in frag_list:
                     frag_list += [(frag_b, b, a)]
         return frag_list
->>>>>>> ddf8a718
 
     def detect_backbone(self, to_center=None):
         """
