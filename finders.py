--- conflicted
+++ resolved
@@ -209,18 +209,10 @@
 class VSEPR(Finder):
     """atoms with the specified VSEPR geometry
     see Atom.get_shape for a list of valid vsepr_geometry strings"""
-<<<<<<< HEAD
-    def __init__(self, vsepr_geometry, cutoff=0.5):
-        super().__init__()
-        
-        self.vsepr = vsepr_geometry
-        self.cutoff = cutoff
-=======
     def __init__(self, vsepr):
         super().__init__()
         
         self.vsepr = vsepr
->>>>>>> f2d925e0
     
     def __repr__(self):
         return "atoms with %s shape" % self.vsepr
