--- conflicted
+++ resolved
@@ -208,21 +208,13 @@
 
 class VSEPR(Finder):
     """atoms with the specified VSEPR geometry
-<<<<<<< HEAD
-    see Atom.get_shape for a list of valid vsepr_geometry strings"""
-=======
     see Atom.get_shape for a list of valid vsepr strings"""
->>>>>>> 5d5a868a
     def __init__(self, vsepr, cutoff=0.5):
         super().__init__()
         
         self.vsepr = vsepr
         self.cutoff = cutoff
-<<<<<<< HEAD
-
-=======
-    
->>>>>>> 5d5a868a
+
     def __repr__(self):
         return "atoms with %s shape" % self.vsepr
 
