"""finders are used by Geometry.find to locate atoms in a more general way"""
import numpy as np
from itertools import combinations
from AaronTools.atoms import BondOrder

class Finder:
    def get_matching_atoms(self, atoms, geometry=None):
        """overwrite with function that returns list(Atom) of the atoms that
        match your Finder's criteria
        geometry is an optional argument that could be used to e.g. find
        atoms a certain number of bonds"""
        pass


class BondsFrom(Finder):
    """exact number of bonds from specified atom
    avoid: bonding path cannot pass through these atoms"""
    def __init__(self, atom, number_of_bonds, avoid=None):
        super().__init__()

        self.central_atom = atom
        self.n_bonds = number_of_bonds
        self.avoid = avoid

    def __repr__(self):
        return "atoms %i bonds of %s" % (self.n_bonds, self.central_atom)

    def get_matching_atoms(self, atoms, geometry):
        """returns List(Atom) that are a certain number of bonds away from the given atom"""
        matching_atoms = []
        for atom in atoms:
            try:
                path = geometry.shortest_path(atom, self.central_atom, avoid=self.avoid)
            except LookupError:
                continue

            if len(path) - 1 == self.n_bonds:
                matching_atoms.append(atom)

        return matching_atoms


class WithinBondsOf(BondsFrom):
    """within a specified number of bonds from the atom"""
    def __init__(self, atom, number_of_bonds):
        super().__init__(atom, number_of_bonds)

    def __repr__(self):
        return "atoms %i bonds of %s" % (self.n_bonds, self.central_atom)

    def get_matching_atoms(self, atoms, geometry):
        """returns List(Atom) that are a certain number of bonds away from the given atom"""
        matching_atoms = []
        for atom in atoms:
            try:
                path = geometry.shortest_path(atom, self.central_atom)
            except LookupError:
                continue

            if len(path) - 1 <= self.n_bonds and len(path) > 1:
                matching_atoms.append(atom)

        return matching_atoms


class BondedTo(Finder):
    """returns all atoms that are bonded to the specified atom"""
    def __init__(self, atom):
        super().__init__()

        self.atom = atom

    def __repr__(self):
        return "atoms bonded to %s" % self.atom

    def get_matching_atoms(self, atoms, geometry=None):
        """returns list(Atom) that are within a radius of a point"""
        try:
            return [atom for atom in atoms if atom in self.atom.connected]
        except AttributeError:
            pass


class WithinRadiusFromPoint(Finder):
    """within a specified radius of a point"""
    def __init__(self, point, radius):
        super().__init__()

        self.point = np.array(point)
        self.radius = radius
    
    def __repr__(self):
        return "atoms within %.2f angstroms of (%.2f, %.2f, %.2f)" % (self.radius, *self.point)

    def get_matching_atoms(self, atoms, geometry=None):
        """returns list(Atom) that are within a radius of a point"""
        matching_atoms = []
        for atom in atoms:
            coords = atom.coords
            d = np.linalg.norm(coords - self.point)
            if d < self.radius:
                matching_atoms.append(atom)

        return matching_atoms


class WithinRadiusFromAtom(Finder):
    """within a specified radius of a point"""
    def __init__(self, atom, radius):
        super().__init__()

        self.atom = atom
        self.radius = radius
    
    def __repr__(self):
        return "atoms within %.2f angstroms of %s" % (self.radius, self.atom)

    def get_matching_atoms(self, atoms, geometry=None):
        """returns list(Atom) that are within a radius of a point"""
        matching_atoms = []
        for atom in atoms:
            coords = atom.coords
            d = self.atom.dist(atom)
            if d < self.radius:
                matching_atoms.append(atom)

        return matching_atoms
    

class NotAny(Finder):
    """atoms not matching specifiers/Finders"""
    def __init__(self, *args):
        """args can be any number of Finders and/or other atom specifiers (tags, elements, etc.)"""
        super().__init__()

        self.critera = args

    def __repr__(self):
        return "not any of: %s" % ", ".join([str(x) for x in self.critera])

    def get_matching_atoms(self, atoms, geometry):
        """returns List(Atom) that do not match any of the critera"""
        unmatching_atoms = []
        for criterion in self.critera:
            try:
                unmatch = geometry.find(criterion)
                unmatching_atoms.extend(unmatch)
            
            except LookupError:
                pass

        return [atom for atom in atoms if atom not in set(unmatching_atoms)]


class AnyTransitionMetal(Finder):
    """any atoms that are transition metals"""
    def __init__(self):
        super().__init__()

    def __repr__(self):
        return "any transition metal"

    def get_matching_atoms(self, atoms, geometry=None):
        """returns List(Atom) of atoms that are metals"""
        from AaronTools.const import TMETAL
        return [atom for atom in atoms if atom.element in TMETAL]


class AnyNonTransitionMetal(NotAny):
    """any atoms that are not transition metals"""
    def __init__(self):
        super().__init__(AnyTransitionMetal())

    def __repr__(self):
        return "any non-transition metal"


class HasAttribute(Finder):
    """all atoms with the specified attribute"""
    def __init__(self, attribute):
        super().__init__()

        self.attribute_name = attribute

    def __repr__(self):
        return "atoms with the '%s' attribute" % self.attribute_name

    def get_matching_atoms(self, atoms, geometry=None):
        """returns List(Atom) of atoms that have the attribute"""
        return [atom for atom in atoms if hasattr(atom, self.attribute_name)]


class VSEPR(Finder):
    """atoms with the specified VSEPR geometry
    see Atom.get_shape for a list of valid vsepr_geometry strings"""
    def __init__(self, vsepr_geometry, cutoff=0.5):
        super().__init__()
        
        self.vsepr = vsepr_geometry
        self.cutoff = cutoff
    
    def __repr__(self):
        return "atoms with %s shape" % self.vsepr

    def get_matching_atoms(self, atoms, geometry=None):
        matching_atoms = []
        for atom in atoms:
            out = atom.get_vsepr()
            if out is not None:
                shape, score = atom.get_vsepr()
                if shape == self.vsepr and score < self.cutoff:
                    matching_atoms.append(atom)
        
        return matching_atoms


class BondedElements(Finder):
    """atoms bonded to the specified neighboring elements
    if match_exact=True (default), elements must match exactly 
    e.g. BondedElements('C') will find
    atoms bonded to only one carbon and nothing else"""
    def __init__(self, *args, match_exact=True):
        super().__init__()
        
        self.elements = list(args)
        self.match_exact = match_exact
        
    def __repr__(self):
        if len(self.elements) == 0:
            return "atoms bonded to nothing"
        elif len(self.elements) == 1:
            return "atoms bonded to %s" % self.elements[0]
        else:
            return "atoms bonded to %s and %s" % (", ".join(self.elements[:-1]), self.elements[-1])
    
    def get_matching_atoms(self, atoms, geometry=None):
        matching_atoms = []
        if self.match_exact:
            ref = "".join(sorted(self.elements))
        else:
            ref = self.elements
        
        for atom in atoms:
            if self.match_exact:
                ele_list = [a.element for a in [ele for ele in atom.connected]]
                test = "".join(sorted(ele_list))
                if ref == test:
                    matching_atoms.append(atom)
            
            else:
                bonded_eles = [bonded_atom.element for bonded_atom in atom.connected]
                if all([ele in bonded_eles for ele in self.elements]):
                    matching_atoms.append(atom)
        
        return matching_atoms


class NumberOfBonds(Finder):
    """atoms with the specified number of bonds"""
    def __init__(self, num_bonds):
        super().__init__()
        
        self.num_bonds = num_bonds
    
    def __repr__(self):
        return "atoms with %i bonds" % self.num_bonds
    
    def get_matching_atoms(self, atoms, geometry=None):
        return [atom for atom in atoms if len(atom.connected) == self.num_bonds]


class ChiralCentres(Finder):
    """chiral centers
    atoms with a non-planar VSEPR geometry with all bonded groups
    being distinct
    for rings, looks for a set of unique canonical ranks for atoms that 
    are all the same number of bonds away from one atom"""
    #IUPAC spelling 
    def __init__(self, RS_only=False):
        """RS_only: bool  - if True, do not identify chiral centers that are chiral because they
                            are connected to multiple chiral fragments with the same chirality
                            this corresponds to R/S centers
                            False will include r/s centers as well
        """
        super().__init__()
        self.cip = RS_only

    def __repr__(self):
        return "chiral centers"

    def get_matching_atoms(self, atoms, geometry):
        from AaronTools.geometry import Geometry

        matching_atoms = []

        # b/c they are connected to chiral fragments
        geometry.refresh_ranks()
        chiral_atoms_changed = True
        ranks = geometry.canonical_rank(break_ties=False, update=False)
        frags = []
        for atom in geometry.atoms:
            frags.append([])
            for bonded_atom in atom.connected:
                frags[-1].append(geometry.get_fragment(bonded_atom, atom, as_object=False))

        #need to do multiple passes b/c sometimes atoms are chiral
        k = 0
        while chiral_atoms_changed:
            chiral_atoms_changed = False
            k += 1
            #skip atoms we've already found
            for ndx, atom in enumerate(atoms):
                if atom in matching_atoms:
                    continue

                #can't be chiral with 2 bonds
                if len(atom.connected) < 3:
                    continue

                #planar vsepr don't get checked
                vsepr = atom.get_vsepr()
                if vsepr is not None:
                    shape, score = vsepr
                    if shape in  ['trigonal planar', 't shaped', 'sqaure planar']:
                        continue

                chiral = True
                for i, frag1 in enumerate(frags[ndx]):
                    #get the ranks of the atoms in this fragment
                    ranks_1 = [ranks[geometry.atoms.index(atom)] for atom in frag1]
                    for j, frag2 in enumerate(frags[ndx][:i]):
                        same = True
                        
                        ranks_2 = [ranks[geometry.atoms.index(atom)] for atom in frag2]
                        
                        if len(frag1) != len(frag2):
                            same = False
                            continue

                        for a, b in zip(sorted(ranks_1), sorted(ranks_2)):
                            # want correct elements
                            if a != b:
                                same = False
                                break
                           
                        for a, b in zip(sorted(frag1), sorted(frag2)):
                            # and other chiral atoms
                            if not self.cip and a in matching_atoms and b in matching_atoms:
                                #use RMSD to see if they have the same handedness
                                a_connected = sorted(a.connected)
                                b_connected = sorted(b.connected)
                                a_targets = [a] + list(a_connected)
                                b_targets = [b] + list(b_connected)
                                if geometry.RMSD(geometry, targets=a_targets, ref_targets=b_targets, sort=False, align=False) < 0.1:
                                    same = False
                                    break

                            # and correct connected elements
                            for i, j in zip(
                                sorted([aa.element for aa in a.connected]),
                                sorted([bb.element for bb in b.connected]),
                            ):
                                if i != j:
                                    same = False
                                    break

                        
                        ring_atoms = [bonded_atom for bonded_atom in atom.connected if bonded_atom in frag1 and bonded_atom in frag2]
                        if len(ring_atoms) > 0:
                            #this is a ring
                            #look at the rank of all atoms that are n bonds away from this atom
                            #if the ranks are ever all different, this is a chiral center
                            n_bonds = 1
                            acceptable_nbonds = True
                            while acceptable_nbonds:
                                try:
                                    atoms_within_nbonds = geometry.find(BondsFrom(atom, n_bonds))
                                    nbonds_ranks = [ranks[geometry.atoms.index(a)] for a in atoms_within_nbonds]
                                    if all([nbonds_ranks.count(r) == 1 for r in nbonds_ranks]):
                                        same = False
                                        acceptable_nbonds = False
                                    elif not self.cip:
                                        #need to find things in the ring that are chiral b/c of other chiral centers
                                        for i, atom1 in enumerate(atoms_within_nbonds):
                                            for j, atom2 in enumerate(atoms_within_nbonds[i+1:]):
                                                k = j + i + 1
                                                if nbonds_ranks[i] == nbonds_ranks[k]:
                                                    a_connected = sorted(atom1.connected)
                                                    b_connected = sorted(atom2.connected)
                                                    a_targets = [atom1] + list(a_connected)
                                                    b_targets = [atom2] + list(b_connected)
                                                    if geometry.RMSD(geometry, targets=a_targets, ref_targets=b_targets, sort=False, align=False) < 0.1:
                                                        same = False
                                                        break
                                        if not same:
                                            break

                                    n_bonds += 1
                                except LookupError:
                                    acceptable_nbonds = False

                            if not same:
                                break


                        if same:
                            chiral = False
                            break

                if chiral:
                    chiral_atoms_changed = True
                    matching_atoms.append(atom)
        
        return matching_atoms

#alternative spelling
ChiralCenters = ChiralCentres


class FlaggedAtoms(Finder):
    """
    atoms with a non-zero flag
    """
    # useful for finding constrained atoms
    def __init__(self):
        super().__init__()

    def __repr__(self):
        return "flagged atoms"

    def get_matching_atoms(self, atoms, geometry):
        return [atom for atom in atoms if atom.flag]


class CloserTo(Finder):
    """
    atoms closer to atom1 than atom2 (based on bonds, not actual distance)
    """
    def __init__(self, atom1, atom2, include_ties=False):
        super().__init__()
        
        self.atom1 = atom1
        self.atom2 = atom2
        self.include_ties = include_ties
    
    def __repr__(self):
        return "atoms closer to %s than %s" % (self.atom1, self.atom2)
    
    def get_matching_atoms(self, atoms, geometry):
        matching_atoms = []
        for atom in atoms:
            if atom is self.atom1 and atom is not self.atom2:
                matching_atoms.append(atom)
                continue
                
            try:
                d1 = len(geometry.shortest_path(self.atom1, atom))
            except LookupError:
                d1 = False
            
            try:
                d2 = len(geometry.shortest_path(self.atom2, atom))
            except LookupError:
                d2 = False
            
            if d1 is not False and d2 is not False and d1 <= d2:
                if self.include_ties:
                    matching_atoms.append(atom)
                elif d1 < d2:
                    matching_atoms.append(atom)
            
            elif d1 is not False and d2 is False:
                matching_atoms.append(atom)
        
        return matching_atoms

<<<<<<< HEAD
class IsElement(Finder):
    """all atoms of the specified element"""
    def __init__(self, element):
        super().__init__()

        self.element = element

    def __repr__(self):
        return "atoms of the element '%s'" % self.element

    def get_matching_atoms(self, atoms, geometry=None):
        """returns List(Atom) of atoms of that element"""
        return [atom for atom in atoms if atom.element == self.element]

class OfType(Finder):
    """all atoms of the specified GAFF atom type
    if ignore_metals = True (default), bonding with metals will not count towards VSEPR shapes"""
    def __init__(self, atomtype, ignore_metals=True):
        super().__init__()

        self.atomtype = atomtype.capitalize()
        if self.atomtype in {'Br', 'Cl'}:
            self.element = self.atomtype
        else:
            self.split_type = list(self.atomtype)
            self.element = self.split_type[0]
        self.ignore_metals = ignore_metals

    def get_matching_atoms(self, atoms, geometry):
        """returns List(Atom) that are of the given atom type"""
        if self.ignore_metals == True:
            for atom in AnyTransitionMetal().get_matching_atoms(atoms):
                geometry = geometry - atom
            atoms = geometry.atoms

        atoms = [atom for atom in atoms if atom.element == self.element]

        class CustomError(Exception):
            pass

        shapes = {'C1': ['linear 1', 'linear 2'],
                  'C2': ['trigonal planar', 'bent 2 planar'],
                  'C3': ['trigonal pyramidal', 'tetrahedral'],
                   'C': ['trigonal planar'],
                  'Ha': ['linear 1'],
                  'Hc': ['linear 1'],
                  'N1': ['linear 1', 'linear 2'],
                  'N2': ['bent 2 planar', 'bent 2 tetrahedral'],
                  'N3': ['trigonal pyramidal', 'bent 3 tetrahedral'],
                  'N4': ['tetrahedral'],
                  'Na': ['trigonal planar'],
                  'S4': ['trigonal planar'],
                  'S6': ['tetrahedral'],
                  'P3': ['trigonal pyramidal'],
                  'P4': ['trigonal planar'],
                  'P5': ['tetrahedral'],
                  'Ca': ['trigonal planar', 'bent 2 planar'],
                   'N': ['trigonal planar'],
                  'Nh': ['trigonal planar'],
                  'Os': ['bent 2 tetrahedral', 'bent 2 planar']}

        """helper functions"""
        def is_carbonyl(atom):
            """returns True if atom is carbonyl carbon"""
            for connected in atom.connected:
                if connected.element == 'O' and connected in BondedElements(atom.element).get_matching_atoms(atoms):
                    carbonyl = True
                    break
                else:
                    carbonyl = False
            return carbonyl

        def is_carboxyl(atom):
            """returns True if atom is carboxyl carbon"""
            o_counter = 0
            if is_carbonyl(atom):
                for connected in atom.connected:
                    if connected.element == 'O':
                        o_counter += 1
                if o_counter == 2:
                    return True
            else:
                return False

        def is_water(atom):
            if atom.element == 'O':
                h_counter = 0
                for connected in atom.connected:
                    if connected.element == 'H': h_counter +=1
                if h_counter == 2: return True
                else: return False
            else: return False

        def is_amide(atom):
            if atom.element == 'N':
                for connected in atom.connected:
                    if is_carbonyl(connected):
                        return True
                        break
                    else: return False
            else: return False

        matching_atoms = []
        if self.atomtype in {'F', 'Cl', 'Br', 'I'}: 
            for atom in IsElement(self.atomtype).get_matching_atoms(atoms): matching_atoms.append(atom)
        elif self.split_type[0] == 'H' and self.atomtype not in {'Ha', 'Hc'}:
            if self.split_type[1] in {'o','w'}:
                for atom in BondedElements('O').get_matching_atoms(atoms):
                    for connected in atom.connected:
                        if self.atomtype == 'Hw' and is_water(connected): matching_atoms.append(atom)
                        elif self.atomtype == 'Ho' and not is_water(connected): matching_atoms.append(atom)
            else:
                for atom in BondedElements(self.split_type[1].capitalize()).get_matching_atoms(atoms): matching_atoms.append(atom)
        elif self.atomtype in {'O', 'S2', 'P2'}:
            for atom in BondedElements('C').get_matching_atoms(atoms): matching_atoms.append(atom)
        elif self.atomtype in {'C', 'C2', 'Ca', 'Na', 'Nh', 'Ha', 'Hc','N'}:
            aromatics, charge, fused = Aromatics().get_matching_atoms(atoms, geometry)
            for shape in shapes.get(self.atomtype):
                for atom in VSEPR(shape).get_matching_atoms(atoms):
                    if self.atomtype == 'Ca' and atom in aromatics and not is_carbonyl(atom): matching_atoms.append(atom)
                    elif self.atomtype == 'C2' and atom not in aromatics and not is_carbonyl(atom): matching_atoms.append(atom)
                    elif self.atomtype == 'C' and is_carbonyl(atom): matching_atoms.append(atom)
                    elif self.atomtype == 'N' and is_amide(atom) and atom not in aromatics: matching_atoms.append(atom)
                    elif self.atomtype == 'Na' and charge == 1 and atom.element == 'N' and not is_carboxyl(atom) and len(matching_atoms) == 0 and atom in aromatics: matching_atoms.append(atom)
                    elif self.atomtype == 'Na' and atom not in aromatics and not is_carboxyl(atom) and not is_amide(atom): matching_atoms.append(atom)
                    elif self.atomtype in {'Na','Nh'} and charge == 1 and atom.element == 'N' and len(matching_atoms) > 0 and atom in aromatics:
                        raise CustomError("Indistinguishable nitrogens in aromatic ring")
                    elif self.atomtype == 'Nh' and charge == 0 and atom.element == 'N' and atom in aromatics: matching_atoms.append(atom)
                    elif self.atomtype in {'Hc', 'Ha'}:
                        for connected in atom.connected:
                            if self.atomtype == 'Ha' and connected.element == 'C' and connected in aromatics: matching_atoms.append(atom)
                            elif self.atomtype == 'Hc' and connected.element == 'C' and connected not in aromatics: matching_atoms.append(atom)
        elif self.atomtype in {'Oh', 'Os', 'Sh', 'Ss','Ow'}:
            for shape in shapes.get('Os'):
                for atom in VSEPR(shape,cutoff=0.7).get_matching_atoms(atoms):
                    counter = 0
                    for connected in atom.connected:
                        if self.split_type[1] == 'h' and connected.element == 'H' and not is_water(atom): matching_atoms.append(atom)
                        elif self.split_type[1] == 'w' and is_water(atom) and atom not in matching_atoms: matching_atoms.append(atom)
                        elif self.split_type[1] == 's' and connected.element != 'H': counter +=1
                    if counter == 2: matching_atoms.append(atom)
        elif self.atomtype == 'No':
            for atom in IsElement('N').get_matching_atoms(atoms):
                if is_carboxyl(atom): matching_atoms.append(atom)
        else:
            for shape in shapes.get(self.atomtype):
                for atom in VSEPR(shape).get_matching_atoms(atoms): matching_atoms.append(atom)
        matching_atoms = [match for match in matching_atoms if match.element == self.element]
        return matching_atoms

class Aromatics(Finder):
    """all atoms in aromatic rings"""
    def __init__(self, return_rings=False):
        super().__init__()

        self.return_rings = return_rings

    def __repr__(self):
        return "atoms that are in aromatic rings"

    def get_matching_atoms(self, atoms, geometry):
        """returns List(Atom) of atoms in aromatic rings"""

        def pairs(length):
            """makes pairs of indices in connected_atoms for shortest_path to loop over"""
            num = int(length)
            indices = combinations(np.arange(num), 2)
            return np.array([index for index in indices])

        def is_aromatic(num):
            """returns true if the number follows the huckel rule of 4n + 2"""
            return (int(num) - 2) % 4 == 0

        def dict_name(string):
            """returns the name of the dictionary that corresponds to the vsepr shape"""
            a = "_"
            name = a.join(string.split())
            return name

        contribution = {
            "bent 2 planar": {'C': 1, 'S': 1, 'O': 1, 'N': 1, 'P': 1},
            "bent 2 tetrahedral": {'S': 2, 'O': 2, 'C': 0},
            "trigonal planar": {'C': 1, 'N': 2, 'P': 2, 'B': 0},
            "bent 3 tetrahedral": {'N': 2},
        }

        aromatic_elements = ["B", "C", "N", "O", "P", "S"]

        matching_atoms = []
        unchecked_atoms = list(geometry.atoms)
        fused = 0
        charge=0
        rings = []
        for atom in unchecked_atoms:
            if not any(atom.element == aromatic_element for aromatic_element in aromatic_elements):
                continue
            vsepr = atom.get_vsepr()[0]
            fusedRing = False
            if any(vsepr == ring_vsepr for ring_vsepr in ['trigonal planar', 'bent 2 planar', 'bent 2 tetrahedral']):
                for i, a1 in enumerate(atom.connected):
                    if not any(a1.element == aromatic_element for aromatic_element in aromatic_elements):
                        continue
                    for a2 in list(atom.connected)[:i]:
                        if not any(a2.element == aromatic_element for aromatic_element in aromatic_elements):
                            continue
                        try:
                            path = geometry.shortest_path(a1, a2, avoid=atom)
                        except LookupError:
                            continue

                        ring = path
                        huckel_num = 0
                        try:
                            huckel_num += contribution[vsepr][atom.element]
                        except IndexError:
                            continue
                        ring.append(atom)
                        rings.append(ring)
                        for checked_atom in path:
                            try:
                                unchecked_atoms.remove(checked_atom)
                            except ValueError:
                                fusedRing=True
                        for ring_atom in ring:
                            if ring_atom is atom:
                                continue
                            try:
                                huckel_num += contribution[ring_atom.get_vsepr()[0]][ring_atom.element]
                            except LookupError:
                                huckel_num = 0
                                break
                        if (huckel_num % 2) != 0:
                            n_counter = 0
                            for ring_atom in ring:
                                if ring_atom.element == 'N': n_counter += 1
                            if n_counter == 2: huckel_num -= 2
                            else: huckel_num -= 1
                            charge += 1
                        if is_aromatic(huckel_num) == True:
                            for match in ring:
                                if match not in matching_atoms:
                                    matching_atoms.append(match)
            if fusedRing == True:
                fused+=1
        if self.return_rings == True:
            return matching_atoms, charge, fused, rings
        else: 
            return matching_atoms, charge, fused
=======

class AmideCarbon(Finder):
    """
    amide carbons
    trigonal planar carbons bonded to a linear oxygen and a
    nitrogen with 3 bonds
    """
    def __repr__(self):
        return "amide carbons"

    def get_matching_atoms(self, atoms, geometry):
        from AaronTools.atoms import BondOrder
        matching_atoms = []
        
        carbons = geometry.find("C", VSEPR("trigonal planar"))
        oxygens = geometry.find("O", VSEPR("linear 1"))
        nitrogens = geometry.find("N", NumberOfBonds(3))
        for carbon in carbons:
            if (
                    any(atom in oxygens for atom in carbon.connected)
                    and any(atom in nitrogens for atom in carbon.connected)
            ):
                matching_atoms.append(carbon)
        
        return matching_atoms


class Bridgehead(Finder):
    """
    bridgehead atoms
    can specify ring sizes that the atoms bridge
    """
    def __init__(self, ring_sizes=None, match_exact=False):
        """
        ring_sizes  - list of int, size of rings (e.g. [6, 6] for atoms that bridge
                      two 6-membered rings)
                      not specifying yields bridgehead atoms for any ring size
        match_exact - bool, if True, return atoms only bridging the specified rings
                      if False, the ring_sizes is taken as a minimum (e.g. 
                      ring_size=[6, 6], match_exact=False would also yield atoms
                      bridging three 6-membered rings or two six-membered rings and
                      a five-membered ring)
        """
        self.ring_sizes = ring_sizes
        self.match_exact = match_exact
    
    def __repr__(self):
        if self.ring_sizes:
            return "atoms that bridge %s-member rings" % " or ".join([str(x) for x in self.ring_sizes])
        else:
            return "bridgehead atoms"

    def get_matching_atoms(self, atoms, geometry):
        matching_atoms = []
        for atom1 in atoms:
            matching = True
            if self.ring_sizes:
                unfound_rings = [x for x in self.ring_sizes]
            n_rings = 0
            for i, atom2 in enumerate(atom1.connected):
                for atom3 in atom1.connected[i:]:
                    try:
                        path = geometry.shortest_path(atom2, atom3, avoid=atom1)
                        n_rings += 1
                        if self.ring_sizes:
                            ring_size = len(path) + 1
                            if ring_size in unfound_rings:
                                unfound_rings.remove(ring_size)
                            elif self.match_exact:
                                matching = False
                                break
                    except LookupError:
                        pass

                if not matching:
                    break

            if self.ring_sizes and not unfound_rings and matching:
                matching_atoms.append(atom1)
            elif n_rings > 1 and not self.ring_sizes:
                matching_atoms.append(atom1)
        
        return matching_atoms
>>>>>>> ef3111b0
<|MERGE_RESOLUTION|>--- conflicted
+++ resolved
@@ -474,7 +474,7 @@
         
         return matching_atoms
 
-<<<<<<< HEAD
+
 class IsElement(Finder):
     """all atoms of the specified element"""
     def __init__(self, element):
@@ -723,7 +723,7 @@
             return matching_atoms, charge, fused, rings
         else: 
             return matching_atoms, charge, fused
-=======
+
 
 class AmideCarbon(Finder):
     """
@@ -806,5 +806,4 @@
             elif n_rings > 1 and not self.ring_sizes:
                 matching_atoms.append(atom1)
         
-        return matching_atoms
->>>>>>> ef3111b0
+        return matching_atoms