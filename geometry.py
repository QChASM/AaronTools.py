"""For storing, manipulating, and measuring molecular structures"""
import itertools
import re
import urllib
from collections import deque
from copy import deepcopy
from urllib.error import HTTPError
from urllib.request import urlopen
from warnings import warn

import numpy as np

from scipy.spatial import distance_matrix

import AaronTools
import AaronTools.utils.utils as utils
from AaronTools.atoms import Atom
from AaronTools.config import Config
from AaronTools.const import BONDI_RADII, D_CUTOFF, ELEMENTS, TMETAL, VDW_RADII
from AaronTools.fileIO import FileReader, FileWriter
from AaronTools.finders import Finder
from AaronTools.utils.prime_numbers import Primes

COORD_THRESHOLD = 0.2


class Geometry:
    """
    Attributes:
        name
        comment
        atoms
        other
        _iter_idx
    """

    Primes()

    def __init__(
        self,
        structure="",
        name="",
        comment="",
        components=None,
        refresh_connected=True,
    ):
        """
        :structure: can be a Geometry(), a FileReader(), a file name, or a
            list of atoms
        """
        self.name = name
        self.comment = comment
        self.atoms = []
        self.center = None
        self.components = components
        self.other = {}
        self._iter_idx = None

        self.debug = False

        if isinstance(structure, Geometry):
            # new from geometry
            self.atoms = structure.atoms
            if not name:
                self.name = structure.name
            if not comment:
                self.comment = structure.comment
            return
        elif isinstance(structure, FileReader):
            # get info from FileReader object
            from_file = structure
        elif isinstance(structure, str) and structure != "":
            # parse file
            from_file = FileReader(structure)
        elif hasattr(structure, "__iter__") and structure != "":
            for a in structure:
                if not isinstance(a, Atom):
                    raise TypeError
            else:
                # list of atoms supplied
                self.atoms = structure
                if refresh_connected:
                    # SEQCROW sometimes uses refresh_connected=False to keep
                    # the connectivity the same as what's on screen
                    self.refresh_connected()
                self.refresh_ranks()
                return
        else:
            return

        # only get here if we were given a file reader object or a file name
        self.name = from_file.name
        self.comment = from_file.comment
        self.atoms = from_file.atoms
        self.other = self.parse_comment()
        if refresh_connected:
            # some file types contain connectivity info (e.g. sd) - might not want
            # to overwrite that
            self.refresh_connected()
        self.refresh_ranks()
        return

    # class methods
    @classmethod
    def from_string(cls, name, form="smiles"):
        """get Geometry from string
        form=iupac -> iupac to smiles from opsin API
                       --> form=smiles
        form=smiles -> structure from cactvs API"""

        def get_cactus_sd(smiles):
            url_sd = (
                "https://cactus.nci.nih.gov/chemical/structure/%s/file?format=sdf"
                % smiles
            )
            # print(url_sd)
            s_sd = urlopen(url_sd).read().decode("utf8")

            return s_sd

        accepted_forms = ["iupac", "smiles"]

        if form not in accepted_forms:
            raise NotImplementedError(
                "cannot create substituent given %s; use one of %s" % form,
                str(accepted_forms),
            )

        if form == "smiles":
            smiles = name
        elif form == "iupac":
            # opsin seems to be better at iupac names with radicals
            url_smi = "https://opsin.ch.cam.ac.uk/opsin/%s.smi" % name

            try:
                smiles = urlopen(url_smi).read().decode("utf8")
            except HTTPError:
                raise RuntimeError(
                    "%s is not a valid IUPAC name or https://opsin.ch.cam.ac.uk is down"
                    % name
                )

        try:
            from rdkit.Chem import AllChem

            m = AllChem.MolFromSmiles(smiles)
            if m is None:
                s_sd = get_cactus_sd(smiles)
            else:
                mh = AllChem.AddHs(m)
                AllChem.EmbedMolecule(mh, randomSeed=0x421C52)
                s_sd = AllChem.MolToMolBlock(mh)
                # print(s_sd)
        except ImportError:
            s_sd = get_cactus_sd(smiles)

        f = FileReader((name, "sd", s_sd))
        return cls(f, refresh_connected=False)

    # attribute access
    def _stack_coords(self, atoms=None):
        """
        Generates a N x 3 coordinate matrix for atoms
        Note: the matrix rows are copies of, not references to, the
            Atom.coords objects. Run Geometry.update_geometry(matrix) after
            using this method to save changes.
        """
        if atoms is None:
            atoms = self.atoms
        else:
            atoms = self.find(atoms)
        rv = np.zeros((len(atoms), 3), dtype=float)
        for i, a in enumerate(atoms):
            rv[i] = a.coords[:]
        return rv

    @property
    def elements(self):
        """ returns list of elements composing the atoms in the geometry """
        return [a.element for a in self.atoms]

    @property
    def coords(self):
        """
        array of coordinates (read only)
        """
        return self.coordinates()

    def coordinates(self, atoms=None):
        """
        returns N x 3 coordinate matrix for requested atoms
            (defaults to all atoms)
        """
        if atoms is None:
            return self._stack_coords()
        return self._stack_coords(atoms)

    # utilities
    def __repr__(self):
        """ string representation """
        s = ""
        for a in self:
            s += a.__repr__() + "\n"
        return s

    def __eq__(self, other):
        """
        two geometries equal if:
            same number of atoms
            coordinates of atoms similar (now distance, soon RMSD)
        """
        if id(self) == id(other):
            return True
        if len(self.atoms) != len(other.atoms):
            return False
        rmsd = self.RMSD(other)
        return rmsd < COORD_THRESHOLD

    def __add__(self, other):
        if isinstance(other, Atom):
            other = [other]
        elif not isinstance(other, list):
            other = other.atoms
        self.atoms += other
        return self

    def __sub__(self, other):
        if isinstance(other, Atom):
            other = [other]
        elif not isinstance(other, list):
            other = other.atoms
        for o in other:
            self.atoms.remove(o)
        for a in self.atoms:
            if a.connected & set(other):
                a.connected = a.connected - set(other)
        return self

    def __iter__(self):
        self._iter_idx = -1
        return self

    def __next__(self):
        if self._iter_idx + 1 < len(self.atoms):
            self._iter_idx += 1
            return self.atoms[self._iter_idx]
        raise StopIteration

    def __len__(self):
        return len(self.atoms)

    def tag(self, tag, targets=None):
        if targets is None:
            targets = self.atoms
        else:
            targets = self.find(targets)
        for atom in targets:
            atom.tags.add(tag)

    def write(self, name=None, *args, **kwargs):
        """
        Write geometry to a file

        :name: defaults to self.name
        :style: defaults to xyz

        *args and **kwargs for styles:
            xyz
                :append: True/False
            com
                :step:
                :theory: the Theory specification object
                :**kwargs: Additional route arguments in key=val format
        """
        tmp = self.name
        if name is not None:
            self.name = name
        out = FileWriter.write_file(self, *args, **kwargs)
        self.name = tmp
        if out is not None:
            return out

    def copy(self, atoms=None, name=None, comment=None):
        """
        creates a new copy of the geometry
        parameters:
            atoms (list): defaults to all atoms
            name (str): defaults to NAME_copy
        """
        if name is None:
            name = self.name
        if comment is None:
            comment = self.comment
        atoms = self._fix_connectivity(atoms)
        if hasattr(self, "components") and self.components is not None:
            self.fix_comment()
        return Geometry(atoms, name, comment)

    def parse_comment(self):
        """
        Saves auxillary data found in comment line
        """
        if not self.comment:
            return {}
        rv = {}
        # constraints
        match = re.search("F:([0-9;-]+)", self.comment)
        if match is not None:
            rv["constraint"] = []
            for a in self.atoms:
                a.constraint = set([])
            match = match.group(1).split(";")
            for m in match:
                if m == "":
                    continue
                m = m.split("-")
                m = [int(i) for i in m]
                if len(m) == 2:
                    for i, j in zip(m[:-1], m[1:]):
                        a = self.find(str(i))[0]
                        b = self.find(str(j))[0]
                        a.constraint.add((b, a.dist(b)))
                        b.constraint.add((a, b.dist(a)))
                rv["constraint"] += [m]
        # active centers
        match = re.search("C:([0-9,]+)", self.comment)
        if match is not None:
            rv["center"] = []
            match = match.group(1).split(",")
            for m in match:
                if m == "":
                    continue
                a = self.atoms[int(m) - 1]
                a.add_tag("center")
                rv["center"] += [a]
        # ligand
        match = re.search("L:([0-9;,-]+)", self.comment)
        if match is not None:
            rv["ligand"] = []
            match = match.group(1).split(";")
            for submatch in match:
                tmp = []
                for m in submatch.split(","):
                    if m == "":
                        continue
                    if "-" not in m:
                        a = self.atoms[int(m) - 1]
                        tmp += [a]
                        continue
                    m = m.split("-")
                    for i in range(int(m[0]) - 1, int(m[1])):
                        try:
                            a = self.atoms[i]
                        except IndexError:
                            continue
                        tmp += [a]
                rv["ligand"] += [tmp]
        # key atoms
        match = re.search("K:([0-9,;]+)", self.comment)
        if match is not None:
            rv["key_atoms"] = []
            match = match.group(1).split(";")
            for m in match:
                if m == "":
                    continue
                m = m.split(",")
                for i in m:
                    if i == "":
                        continue
                    rv["key_atoms"] += [int(i) - 1]
        self.other = rv
        return rv

    def fix_comment(self):
        if not hasattr(self, "components"):
            return
        elif self.components is None:
            self.detect_components()
        new_comment = ""
        # center
        if self.center:
            new_comment += "C:"
            for c in self.center:
                new_comment += "{},".format(self.atoms.index(c) + 1)
            else:
                new_comment = new_comment[:-1]

        # key atoms
        new_comment += " K:"
        for frag in sorted(self.components):
            tmp = ""
            for key in sorted(frag.key_atoms):
                tmp += "{},".format(self.atoms.index(key) + 1)
            if tmp:
                new_comment += tmp[:-1] + ";"
        if new_comment[-3:] == " K:":
            new_comment = new_comment[:-3]
        else:
            new_comment = new_comment[:-1]

        # constrained bonds
        constrained = self.get_constraints()
        if constrained:
            new_comment += " F:"
            for cons in constrained:
                ids = [cons[0] + 1]
                ids += [cons[1] + 1]
                new_comment += "{}-{};".format(*sorted(ids))
            else:
                new_comment = new_comment[:-1]

        # components
        if self.components:
            new_comment += " L:"
            for lig in sorted(self.components):
                ids = sorted([1 + self.atoms.index(a) for a in lig])
                tmp = []
                for i in ids:
                    if i == ids[0]:
                        tmp = [i]
                        continue
                    if i == tmp[-1] + 1:
                        tmp += [i]
                    elif len(tmp) == 1:
                        new_comment += "{},".format(tmp[0])
                        tmp = [i]
                    else:
                        new_comment += "{}-{},".format(tmp[0], tmp[-1])
                        tmp = [i]
                if len(tmp) == 1:
                    new_comment += "{},".format(tmp[0])
                else:
                    new_comment += "{}-{},".format(tmp[0], tmp[-1])
                new_comment = new_comment[:-1] + ";"
            new_comment = new_comment[:-1]

        # save new comment (original comment still in self.other)
        self.comment = new_comment

    def _flag(self, flag, targets=None):
        """
        freezes targets if <flag> is True,
        relaxes targets if <flag> is False
        """
        if isinstance(targets, Config):
            if targets._changed_list is not None:
                targets = targets._changed_list
            else:
                raise RuntimeError(
                    "Substitutions/Mappings requested, but not performed"
                )
        if targets is not None:
            targets = self.find(targets)
        else:
            targets = self.atoms
        for a in targets:
            a.flag = flag
        return

    def freeze(self, targets=None):
        """
        freezes atoms in the geometry
        """
        self._flag(True, targets)

    def relax(self, targets=None):
        """
        relaxes atoms in the geometry
        """
        self._flag(False, targets)

    def get_constraints(self, as_index=True):
        rv = {}
        for i, a in enumerate(self.atoms[:-1]):
            if not a.constraint:
                continue
            for j, b in enumerate(self.atoms[i:]):
                for atom, dist in a.constraint:
                    if b == atom:
                        if as_index:
                            rv[(i, i + j)] = dist
                        else:
                            rv[(a, b)] = dist
                        break
        return rv

    def get_connectivity(self):
        rv = []
        for atom in self.atoms:
            rv += [atom.connected]
        return rv

    def get_frag_list(self, targets=None, max_order=None):
        """
        find fragments connected by only one bond
        (both fragments contain no overlapping atoms)
        """
        if targets:
            atoms = self.find(targets)
        else:
            atoms = self.atoms
        frag_list = []
        for i, a in enumerate(atoms[:-1]):
            for b in atoms[i + 1 :]:
                if b not in a.connected:
                    continue

                frag_a = self.get_fragment(a, b)
                frag_b = self.get_fragment(b, a)

                if sorted(frag_a) == sorted(frag_b):
                    continue

                if len(frag_a) == 1 and frag_a[0].element == "H":
                    continue
                if len(frag_b) == 1 and frag_b[0].element == "H":
                    continue

                if max_order is not None and a.bond_order(b) > max_order:
                    continue

                if (frag_a, a, b) not in frag_list:
                    frag_list += [(frag_a, a, b)]
                if (frag_b, b, a) not in frag_list:
                    frag_list += [(frag_b, b, a)]
        return frag_list

    def detect_substituents(self):
        """sets self.substituents to a list of substituents"""
        from AaronTools.substituent import Substituent

        # TODO: allow detection of specific substituents only
        #       -check fragment length and elements against
        #        that of the specified substituent
        # copy-pasted from Component.detect_backbone, but
        # removed stuff that refers to the center/backbone

        if not hasattr(self, "substituents") or self.substituents is None:
            self.substituents = []

        frag_list = self.get_frag_list()

        new_tags = {}  # hold atom tag options until assignment determined
        subs_found = {}  # for testing which sub assignment is best
        sub_atoms = set([])  # holds atoms assigned to substituents
        for frag_tup in sorted(frag_list, key=lambda x: len(x[0])):
            frag, start, end = frag_tup
            if frag[0] != start:
                frag = self.reorder(start=start, targets=frag)[0]

            # try to find fragment in substituent library
            try:
                sub = Substituent(frag, end=end)
            except LookupError:
                continue

            # substituents with more than half of self's atoms are ignored
            if len(frag) > len(self.atoms) - len(frag):
                continue
            # save atoms and tags if found
            sub_atoms = sub_atoms.union(set(frag))
            subs_found[sub.name] = len(sub.atoms)
            for a in sub.atoms:
                if a in new_tags:
                    new_tags[a] += [sub.name]
                else:
                    new_tags[a] = [sub.name]

            # save substituent
            self.substituents += [sub]

        # tag substituents
        for a in new_tags:
            tags = new_tags[a]
            if len(tags) > 1:
                # if multiple substituent assignments possible,
                # want to keep the largest one (eg: tBu instead of Me)
                sub_length = []
                for t in tags:
                    sub_length += [subs_found[t]]
                max_length = max(sub_length)
                if max_length < 0:
                    max_length = min(sub_length)
                keep = sub_length.index(max_length)
                a.add_tag(tags[keep])
            else:
                a.add_tag(tags[0])

    def find(self, *args, debug=False):
        """
        finds atom in geometry
        Parameters:
            *args are tags, names, elements, or a Finder subclass
            args=(['this', 'that'], 'other') will find atoms for which
                ('this' || 'that') && 'other' == True
        Returns:
            [Atom()] or []
        Raises:
            LookupError when the tags/names provided do not exist
            However, it will return empty list if valid tag/names were provided
                but were screened out using the && argument form
        """

        def _find(arg):
            """ find a single atom """
            # print(arg)
            if isinstance(arg, Atom):
                # print('atom')
                return [arg]

            rv = []
            if isinstance(arg, Finder):
                # print('finder')
                rv += arg.get_matching_atoms(self.atoms, self)

            name_str = re.compile("^(\*|\d)+(\.?\*|\.\d+)*$")
            if isinstance(arg, str) and name_str.match(arg) is not None:
                # print('name')
                test_name = arg.replace(".", "\.")
                test_name = test_name.replace("*", "(\.?\d+\.?)*")
                test_name = re.compile("^" + test_name + "$")
                # this is a name
                for a in self.atoms:
                    if test_name.search(a.name) is not None:
                        rv += [a]

            elif isinstance(arg, str) and len(arg.split(",")) > 1:
                # print('comma list')
                list_style = arg.split(",")
                if len(list_style) > 1:
                    for i in list_style:
                        if len(i.split("-")) > 1:
                            rv += _find_between(i)
                        else:
                            rv += _find(i)

            elif (
                isinstance(arg, str)
                and len(arg.split("-")) > 1
                and not re.search("[A-Za-z]", arg)
            ):
                # print('range list')
                rv += _find_between(arg)

            elif isinstance(arg, str) and arg in ELEMENTS:
                # print('element')
                # this is an element
                for a in self.atoms:
                    if a.element == arg:
                        rv += [a]
            else:
                # print('tag')
                # this is a tag
                for a in self.atoms:
                    if arg in a.tags:
                        rv += [a]
            return rv

        def _find_between(arg):
            """ find sequence of atoms """

            def _name2ints(name):
                name = name.split(".")
                return [int(i) for i in name]

            a1, a2 = tuple(arg.split("-"))
            a1 = _find(a1)[0]
            a2 = _find(a2)[0]

            rv = []
            for a in self.atoms:
                # keep if a.name is between a1.name and a2.name
                test_name = _name2ints(a.name)
                a1_name = _name2ints(a1.name)
                a2_name = _name2ints(a2.name)

                for tn, a1n, a2n in zip(test_name, a1_name, a2_name):
                    if tn < a1n:
                        # don't want if test atom sorts before a1
                        break
                    if tn > a2n:
                        # don't want if test atom sorts after a2
                        break
                else:
                    rv += _find(a)
            return rv

        if len(args) == 1:
            if isinstance(args[0], tuple):
                args = args[0]
        rv = []
        for a in args:
            if hasattr(a, "__iter__") and not isinstance(a, str):
                # argument is a list of sub-arguments
                # OR condition
                tmp = []
                for i in a:
                    tmp += _find(i)
                rv += [tmp]
            else:
                rv += [_find(a)]

        # error if no atoms found (no error if AND filters out all found atoms)
        if len(rv) == 1:
            if len(rv[0]) == 0:
                raise LookupError(
                    "Could not find atom: %s on\n%s\n%s"
                    % ("; ".join([str(x) for x in args]), self.name, str(self))
                )
            return rv[0]

        # exclude atoms not fulfilling AND requirement
        tmp = []
        for i in rv[0]:
            good = True
            for j in rv[1:]:
                if i not in j:
                    good = False
            if good:
                tmp += [i]
        return tmp

    def find_exact(self, *args):
        """
        finds exactly the same number of atoms as arguments used.
        Raises LookupError if wrong number of atoms found
        """
        rv = []
        err = "Wrong number of atoms found: "
        is_err = False
        for arg in args:
            try:
                a = self.find(arg)
            except LookupError:
                a = []

            if len(a) != 1:
                is_err = True
                err += "{} (found {}), ".format(arg, len(a))
            else:
                rv += a

        if is_err:
            err = err[:-2]
            raise LookupError(err)
        return tuple(rv)

    def _fix_connectivity(self, atoms=None, copy=True):
        """
        for fixing the connectivity for a set of atoms when grabbing
        a fragment or copying atoms, ensures atom references are sane

        :atoms: the atoms to fix connectivity for; connections to atoms
            outside of this list are severed in the resulting list
        :copy: perform a deepcopy of the atom list
        """
        if atoms is None:
            atoms = self.atoms
        else:
            atoms = self.find(atoms)

        connectivity = []
        for a in atoms:
            connectivity += [
                [atoms.index(i) for i in a.connected if i in atoms]
            ]
        if copy:
            atoms = [a.copy() for a in atoms]
        for a, con in zip(atoms, connectivity):
            a.connected = set([])
            for c in con:
                a.connected.add(atoms[c])
        return atoms

    def refresh_connected(self, threshold=None):
        """
        reset connected atoms
        atoms are connected if their distance from each other is less than
            the sum of their covalent radii plus a threshold
        """
        # clear current connectivity
        old_connectivity = []
        for a in self.atoms:
            old_connectivity += [a.connected]
            a.connected = set([])

        D = distance_matrix(self.coords, self.coords)

        # determine connectivity
        for i, a in enumerate(self.atoms):
            for j, b in enumerate(self.atoms[:i]):
                if a.dist_is_connected(b, D[i, j], threshold):
                    a.connected.add(b)
                    b.connected.add(a)

    def refresh_ranks(self, invariant=False):
        rank = self.canonical_rank(invariant=invariant)
        for a, r in zip(self.atoms, rank):
            a._rank = r
        return

    def canonical_rank(
        self, heavy_only=False, break_ties=True, update=True, invariant=True
    ):
        """
        determine canonical ranking for atoms
        invariant: bool - if True, use invariant described in 10.1021/ci00062a008
                          if False, use neighbor IDs

        algorithm described in 10.1021/acs.jcim.5b00543
        """
        primes = Primes.list(len(self.atoms))
        atoms = []
        ranks = []

        def neighbors_rank(ranks):
            # partitions key is product of rank and neighbors' rank
            # use prime numbers for product so products are distinct
            # eg: primes[2]*primes[2] != primes[1]*primes[4]
            partitions = {}
            for i, a in enumerate(atoms):
                key = primes[ranks[i]]
                for b in a.connected:
                    if b in atoms:
                        key *= primes[ranks[atoms.index(b)]]
                partitions.setdefault(ranks[i], {})
                partitions[ranks[i]].setdefault(key, [])
                partitions[ranks[i]][key] += [i]
            return update_ranks(ranks, partitions)

        def update_ranks(ranks, partitions):
            new_ranks = ranks.copy()
            for rank, key_dict in partitions.items():
                if len(key_dict) == 1:
                    continue
                for key in sorted(key_dict.keys()):
                    for idx in key_dict[key]:
                        new_ranks[idx] = rank
                    rank += len(key_dict[key])
            return new_ranks

        def tie_break(ranks):
            """
            Uses atom angles around COM -> shared_atom axis to break ties[
            Does not break symmetry (eg: pentane carbons still [0, 2, 4, 2, 0]
            because C2 and C4 are ~180 deg apart relative to COM-C5 axis)
            """

            def get_angle(vi, vj, norm):
                dot = np.dot(vi, vj)
                cross = np.cross(vi, vj)
                det = np.dot(norm, cross)
                rv = np.arctan2(det, dot)
                return round(rv, 1)

            def get_start(connected, center, norm):
                # if we can, use the COM of tied atoms as reference 0-deg
                start = self.COM(targets=[atoms[c] for c in connected])
                start -= center
                if np.linalg.norm(np.cross(start, norm)) > 1e-2:
                    return start
                # if there's one atom that is closest/farthest to center,
                # use that as start
                start_min = None, None
                start_max = None, None
                for c in connected:
                    dist = np.linalg.norm(atoms[c].coords - center)
                    if start_min[0] is None or dist < start_min[1]:
                        start_min = [c], dist
                    elif dist == start_min[1]:
                        start_min = start_min[0] + [c], dist
                    if start_max[0] is None or dist < start_max[1]:
                        start_max = [c], dist
                    elif dist == start_max[1]:
                        start_max = start_max[0] + [c], dist
                if len(start_min[0]) == 1:
                    start = atoms[start_min[0][0]].coords - center
                    return start
                if len(start_max[0]) == 1:
                    start = atoms[start_max[0][0]].coords - center
                    return start
                # otherwise, try to use COM of equally close/far atoms
                if len(start_min[0]) < len(connected):
                    start = self.COM(targets=[atoms[c] for c in start_min[0]])
                    start -= center
                    if np.linalg.norm(np.cross(start, norm)) > 1e-2:
                        return start
                if len(start_max[0]) < len(connected):
                    start = self.COM(targets=[atoms[c] for c in start_max[0]])
                    start -= center
                    if np.linalg.norm(np.cross(start, norm)) > 1e-2:
                        return start
                # if all else fails, just use the first atom I guess...
                return atoms[connected[0]].coords - center

            partitions = {}
            for i, rank in enumerate(ranks):
                partitions.setdefault(rank, {})
                partitions[rank].setdefault(rank, [])
                partitions[rank][rank] += [i]

            new_partitions = partitions.copy()
            # using the catalyst's center can make it difficult
            # to compare C2 symmetric ligands
            # center = list(filter(lambda x: "center" in x.tags, self))
            # if center:
            #     center = self.COM(targets=center)
            # else:
            center = self.COM()
            # norm = self.get_principle_axes()
            # norm = norm[1][:, 0] - center
            for rank, rank_dict in partitions.items():
                idx_list = rank_dict[rank]
                if len(idx_list) == 1:
                    continue
                # split ties into groups connected to same atom
                groups = {}
                for i in idx_list[:-1]:
                    a = atoms[i]
                    for j in idx_list[1:]:
                        b = atoms[j]
                        connected = a.connected & b.connected
                        if len(connected) == 1:
                            k = connected.pop()
                            if k in atoms:
                                k = atoms.index(k)
                            else:
                                continue
                            groups.setdefault(k, set([i]))
                            groups[k] |= set([j])
                # atoms in each group sorted in counter clockwise order
                # around axis centered at shared atom and orthogonal to COM
                for shared_idx, connected in groups.items():
                    connected = sorted(connected)
                    start = atoms[shared_idx].coords - center
                    norm = np.cross(start, center)
                    angles = {}
                    for c in connected:
                        this = atoms[c].coords - center
                        angle = get_angle(start, this, norm)
                        angles.setdefault(angle, [])
                        angles[angle] += [c]
                    for i, angle in enumerate(sorted(angles.keys())):
                        new_partitions[rank].setdefault(rank + i, [])
                        new_partitions[rank][rank + i] += angles[angle]
                        for idx in angles[angle]:
                            if idx in new_partitions[rank][rank]:
                                new_partitions[rank][rank].remove(idx)
            return update_ranks(ranks, new_partitions)

        # rank all atoms the same initially
        for a in self.atoms:
            if heavy_only and a.element == "H":
                continue
            atoms += [a]
            ranks += [0]

        # partition and re-rank using invariants
        partitions = {}
        for i, a in enumerate(atoms):
            if invariant:
                id = a.get_invariant()
            else:
                id = a.get_neighbor_id()
            partitions.setdefault(id, [])
            partitions[id] += [i]
        new_rank = 0
        for key in sorted(partitions.keys()):
            idx_list = partitions[key]
            for idx in idx_list:
                ranks[idx] = new_rank
            new_rank += len(idx_list)

        # re-rank using neighbors until no change
        for i in range(500):
            new_ranks = neighbors_rank(ranks)
            if ranks == new_ranks:
                break
            ranks = new_ranks
        else:
            warn("Max cycles reached in canonical sorting (neighbor-ranks)")

        # break ties using spatial positions
        # AND update neighbors until no change
        if break_ties:
            for i in range(500):
                new_ranks = tie_break(ranks)
                new_ranks = neighbors_rank(new_ranks)
                if ranks == new_ranks:
                    break
                ranks = new_ranks
            else:
                warn("Max cycles reached in canonical sorting (tie-breaking)")

        return ranks

    def reorder(
        self,
        start=None,
        targets=None,
        heavy_only=False,
    ):
        """
        Returns:
            list(ordered_targets), list(non_targets)

        Depth-first reorder of atoms based on canonical ranking
        """

        if not targets:
            targets = self.atoms
        else:
            targets = self.find(targets)
        if heavy_only:
            targets = [t for t in targets if t.element != "H"]
        non_targets = [a for a in self.atoms if a not in targets]

        # get starting atom
        if not start:
            order = [sorted(targets)[0]]
        else:
            order = sorted(self.find(start))
        start = sorted(order)
        stack = []
        for s in start:
            stack += sorted(s.connected)
        atoms_left = set(targets) - set(order) - set(stack)
        while len(stack) > 0:
            this = stack.pop()
            if heavy_only and this.element == "H":
                continue
            if this in order:
                continue
            order += [this]
            connected = this.connected & atoms_left
            atoms_left -= set(connected)
            stack += sorted(connected)

            if len(stack) == 0 and len(atoms_left) > 0:
                stack += [sorted(atoms_left)[0]]
                atoms_left -= set(stack)

        return order, non_targets

    def rebuild(self):
        atoms = []
        if self.components:
            if self.center:
                atoms += self.center
            for comp in sorted(self.components):
                comp.rebuild()
                atoms += comp.atoms
            self.atoms = atoms
        self.fix_comment()
        self.refresh_ranks()

    def detect_components(self, debug=False):
        self.components = []
        self.center = []

        # get center
        for a in self.atoms:
            if a.element in TMETAL.keys():
                # detect transition metal center
                if a not in self.center:
                    self.center += [a]
                a.add_tag("center")
            if "center" in a.tags:
                # center provided by comment line in xyz file
                if a not in self.center:
                    self.center += [a]

        # label key atoms:
        for i, a in enumerate(self.atoms):
            if "key_atoms" not in self.other:
                break
            if i in self.other["key_atoms"]:
                a.add_tag("key")
        else:
            del self.other["key_atoms"]

        # get components
        self.components = self.detect_fragments(self.atoms)
        # rename
        for i, frag in enumerate(self.components):
            name = self.name + ".{:g}".format(
                min([float(a.name) for a in frag])
            )
            self.components[i] = AaronTools.component.Component(frag, name)
        self.rebuild()
        return

    def detect_fragments(self, targets, avoid=None):
        """
        Returns a list of Geometries in which the connection to other
        atoms in the larger geometry must go through the center atoms
        eg: L1--C--L2 will give two fragments, L1 and L2
            (  /
            L1/
        """

        def add_tags(frag):
            for f in frag:
                found.add(f)
                for c in self.center:
                    if f in c.connected:
                        f.add_tag("key")

        if avoid is None and self.center:
            avoid = self.center
        found = set([])
        rv = []

        if "ligand" in self.other:
            for ligand in self.other["ligand"]:
                frag = set(self.find(ligand))
                frag -= found
                add_tags(frag)
                rv += [sorted(frag)]
                found.union(frag)

        for a in targets:
            if a in found:
                continue
            if avoid:
                if a in avoid:
                    continue
                frag = set(self.get_fragment(a, avoid))
                frag -= found
                add_tags(frag)
                rv += [sorted(frag)]
                found.union(frag)
            else:
                frag = set([a])
                queue = a.connected.copy()
                while queue:
                    this = queue.pop()
                    if this in frag:
                        continue
                    frag.add(this)
                    queue = queue.union(this.connected)
                frag -= found
                add_tags(frag)
                rv += [sorted(frag)]
                found = found.union(frag)
        return rv

    def shortest_path(self, atom1, atom2, avoid=None):
        """
        Uses Dijkstra's algorithm to find shortest path between atom1 and atom2
        avoid: atoms to avoid on the path
        """
        a1 = self.find(atom1)[0]
        a2 = self.find(atom2)[0]
        if avoid is None:
            path = utils.shortest_path(self, a1, a2)
        else:
            avoid = self.find(avoid)
            graph = [
                [
                    self.atoms.index(j)
                    for j in i.connected
                    if j in self.atoms and j not in avoid
                ]
                if i not in avoid
                else []
                for i in self.atoms
            ]
            path = utils.shortest_path(
                graph, self.atoms.index(a1), self.atoms.index(a2)
            )
        if not path:
            raise LookupError(
                "could not determine best path between {} and {}".format(
                    atom1, atom2
                )
            )
        return [self.atoms[i] for i in path]

    # nothing in AaronTools refers to short_walk anymore
    short_walk = shortest_path

    # geometry measurement
    def bond(self, a1, a2):
        """ takes two atoms and returns the bond vector """
        a1, a2 = self.find_exact(a1, a2)
        return a1.bond(a2)

    def angle(self, a1, a2, a3=None):
        """returns a1-a2-a3 angle"""
        a1, a2, a3 = self.find_exact(a1, a2, a3)
        return a2.angle(a1, a3)

    def dihedral(self, a1, a2, a3, a4):
        """measures dihedral angle of a1 and a4 with respect to a2-a3 bond"""
        a1, a2, a3, a4 = self.find_exact(a1, a2, a3, a4)

        b12 = a1.bond(a2)
        b23 = a2.bond(a3)
        b34 = a3.bond(a4)

        dihedral = np.cross(np.cross(b12, b23), np.cross(b23, b34))
        dihedral = np.dot(dihedral, b23) / np.linalg.norm(b23)
        dihedral = np.arctan2(
            dihedral, np.dot(np.cross(b12, b23), np.cross(b23, b34))
        )

        return dihedral

    def COM(self, targets=None, heavy_only=False, mass_weight=True):
        """
        calculates center of mass of the target atoms
        returns a vector from the origin to the center of mass
        parameters:
            targets (list) - the atoms to use in calculation (defaults to all)
            heavy_only (bool) - exclude hydrogens (defaults to False)
        """
        # get targets
        if targets:
            targets = self.find(targets)
        else:
            targets = self.atoms
        # screen hydrogens if necessary
        if heavy_only:
            targets = [a for a in targets if a.element != "H"]

        coords = self.coordinates(targets)
        if mass_weight:
            total_mass = 0
            for i in range(0, len(coords)):
                coords[i] *= targets[i].mass()
                total_mass += targets[i].mass()

        # COM = (1/M) * sum(m * r) = sum(m*r) / sum(m)
        center = np.mean(coords, axis=0)
        
        if mass_weight and total_mass:
            return center * len(targets) / total_mass
        return center

    def RMSD(
        self,
        ref,
        align=False,
        heavy_only=False,
        sort=False,
        targets=None,
        ref_targets=None,
        debug=False,
        weights=None,
        ref_weights=None,
    ):
        """
        calculates the RMSD between two geometries
        Returns: rmsd (float)

        :ref: (Geometry) the geometry to compare to
        :align: (bool) if True (default), align self to other;
            if False, just calculate the RMSD
        :heavy_only: (bool) only use heavy atoms (default False)
        :targets: (list) the atoms in `self` to use in calculation
        :ref_targets: (list) the atoms in the reference geometry to use
        :sort: (bool) canonical sorting of atoms before comparing
        :debug: returns RMSD and Geometry([ref_targets]), Geometry([targets])
        :weights: (list(float)) weights to apply to targets
        :ref_weights: (list(float)) weights to apply to ref_targets
        """

        def _RMSD(ref, other):
            """
            ref and other are lists of atoms
            returns rmsd, angle, vector
                rmsd (float)
                angle (float) angle to rotate by
                vector (np.array(float)) the rotation axis
            """
            matrix = np.zeros((4, 4), dtype=np.float64)
            for i, a in enumerate(ref):
                pt1 = a.coords
                try:
                    pt2 = other[i].coords
                except IndexError:
                    break
                matrix += utils.quat_matrix(pt2, pt1)

            eigenval, eigenvec = np.linalg.eigh(matrix)
            val = eigenval[0]
            vec = eigenvec.T[0]

            if val > 0:
                # val is the SD
                rmsd = np.sqrt(val / len(ref))
            else:
                # negative numbers that are basically zero, like -1e-16
                rmsd = 0

            # sometimes it freaks out if the coordinates are right on
            # top of each other and gives overly large rmsd/rotation
            # I think this is a numpy precision problem, may want to
            # try scipy.linalg to see if that helps?
            tmp = sum(
                [
                    np.linalg.norm(a.coords - b.coords) ** 2
                    for a, b in zip(ref, other)
                ]
            )
            tmp = np.sqrt(tmp / len(ref))
            if tmp < rmsd:
                rmsd = tmp
                vec = np.array([0, 0, 0])
            return rmsd, vec

        # get target atoms
        tmp = targets
        if targets is not None:
            targets = self.find(targets)
        else:
            targets = self.atoms
        if ref_targets is not None:
            ref_targets = ref.find(ref_targets)
        elif tmp is not None:
            ref_targets = ref.find(tmp)
        else:
            ref_targets = ref.atoms

        # screen out hydrogens if heavy_only requested
        if heavy_only:
            targets = [a for a in targets if a.element != "H"]
            ref_targets = [a for a in ref_targets if a.element != "H"]

        this = Geometry([t.copy() for t in targets])
        ref = Geometry([r.copy() for r in ref_targets])
        if weights is not None:
            for w, a in zip(weights, this.atoms):
                a.coords *= w

        if ref_weights is not None:
            for w, a in zip(ref_weights, ref.atoms):
                a.coords *= w

        # align center of mass to origin
        com = this.COM()
        ref_com = ref.COM()

        this.coord_shift(-com)
        ref.coord_shift(-ref_com)

        # try current ordering
        min_rmsd = _RMSD(ref.atoms, this.atoms)
        # try canonical ordering
        if sort:
            this.atoms = this.reorder()[0]
            ref.atoms = ref.reorder()[0]
            res = _RMSD(ref.atoms, this.atoms)
            if res[0] < min_rmsd[0]:
                min_rmsd = res

        rmsd, vec = min_rmsd

        # return rmsd
        if not align:
            if debug:
                return this, ref, rmsd
            else:
                return rmsd
        # or update geometry and return rmsd
        self.coord_shift(-com)
        if np.linalg.norm(vec) > 0:
            self.rotate(vec)
        self.coord_shift(ref_com)
        if debug:
            return this, ref, rmsd
        else:
            return rmsd

    def get_near(self, ref, dist, by_bond=False, include_ref=False):
        """
        Returns: list of atoms within a distance or number of bonds of a
            reference point, line, plane, atom, or list of atoms

        :ref: the point (eg: [0, 0, 0]), line (eg: ['*', 0, 0]), plane
            (eg: ['*', '*', 0]), atom, or list of atoms
        :dist: the distance threshold or number of bonds away threshold, is an
            inclusive upper bound (uses `this <= dist`)
        :by_bond: if true, `dist` is interpreted as the number of bonds away
            instead of distance in angstroms
            NOTE: by_bond=True means that ref must be an atom or list of atoms
        :include_ref: if Atom or list(Atom) given as ref, include these in the
            returned list, (default=False, do not include ref in returned list)
        """
        if dist < 0:
            raise ValueError(
                "Distance or number of bonds threshold must be positive"
            )
        if not hasattr(ref, "iter") and isinstance(ref, Atom):
            ref = [ref]
        rv = []

        # find atoms within number of bonds away
        if by_bond:
            dist_err = "by_bond=True only applicable for integer bonds away"
            ref_err = (
                "by_bond=True only applicable for ref of type Atom() or "
                "list(Atom())"
            )
            if int(dist) != dist:
                raise ValueError(dist_err)
            for r in ref:
                if not isinstance(r, Atom):
                    raise TypeError(ref_err)
            stack = set(ref)
            rv = set([])
            while dist > 0:
                dist -= 1
                new_stack = set([])
                for s in stack:
                    rv = rv.union(s.connected)
                    new_stack = new_stack.union(s.connected)
                stack = new_stack
            if not include_ref:
                rv = rv - set(ref)
            return sorted(rv)

        # find atoms within distance
        if isinstance(ref, Atom):
            ref = [ref.coords]
        elif isinstance(ref, list):
            new_ref = []
            just_nums = []
            for r in ref:
                if isinstance(r, Atom):
                    new_ref += [r.coords]
                elif isinstance(r, list):
                    new_ref += [r]
                else:
                    just_nums += [r]
            if len(just_nums) % 3 != 0:
                raise ValueError(
                    "coordinates (or wildcards) must be passed in sets of "
                    "three: [x, y, z]"
                )
            else:
                while len(just_nums) > 0:
                    new_ref += [just_nums[-3:]]
                    just_nums = just_nums[:-3]
        mask = [False, False, False]
        for r in new_ref:
            for i, x in enumerate(r):
                if x == "*":
                    mask[i] = True
                    r[i] = 0
            for a in self.atoms:
                coords = a.coords.copy()
                for i, x in enumerate(mask):
                    if x:
                        coords[i] = 0
                if np.linalg.norm(np.array(r, dtype=float) - coords) <= dist:
                    rv += [a]
        if not include_ref:
            for r in ref:
                if isinstance(r, Atom) and r in rv:
                    rv.remove(r)
        return rv

    def get_principle_axes(self, mass_weight=True, center=None):
        """
        Return: [principal moments], [principle axes]
        """
        if center is None:
            COM = self.COM(mass_weight=mass_weight)
        else:
            COM = center
        I_CM = np.zeros((3, 3))
        for a in self:
            if mass_weight:
                mass = a.mass()
            else:
                mass = 1
            coords = a.coords - COM
            I_CM[0, 0] += mass * (coords[1] ** 2 + coords[2] ** 2)
            I_CM[1, 1] += mass * (coords[0] ** 2 + coords[2] ** 2)
            I_CM[2, 2] += mass * (coords[0] ** 2 + coords[1] ** 2)
            I_CM[0, 1] -= mass * (coords[0] * coords[1])
            I_CM[0, 2] -= mass * (coords[0] * coords[2])
            I_CM[1, 2] -= mass * (coords[1] * coords[2])
        I_CM[1, 0] = I_CM[0, 1]
        I_CM[2, 0] = I_CM[0, 2]
        I_CM[2, 1] = I_CM[1, 2]

        return np.linalg.eigh(I_CM)

    def LJ_energy(self, other=None, approximate=True):
        """
        computes LJ energy using autodock parameters
        approximate - ignore atoms that are farther than 1.5x the
                      sum of their VDW radii from each other
        """
        
        if other is None:
            D = distance_matrix(self.coords, self.coords)

        else:
            if hasattr(other, "coords"):
                D = distance_matrix(self.coords, other.coords)
                other = other.atoms
            else:
                D = distance_matrix(self.coords, np.array([a.coords for a in other]))
       
        def calc_LJ(a, b, dist, approximate):
            if approximate and dist > 1.5 * (a._vdw + b._vdw):
                # optimization thing - if the atoms are far apart,
                # the LJ energy is around 0
                return 0
            sigma = a.rij(b)
            epsilon = a.eij(b)
            s_d_6 = (sigma / dist) ** 6
            return epsilon * (s_d_6 ** 2 - s_d_6)

        energy = 0
        for i, a in enumerate(self.atoms):
            if other is None:
                tmp = self.atoms[:i]
            else:
                tmp = other

            for j, b in enumerate(tmp):
                if a is b:
                    continue
                energy += calc_LJ(a, b, D[i, j], approximate)

        return energy

    def examine_constraints(self, thresh=None):
        """
        Determines if constrained atoms are too close/ too far apart
        Returns: (atom1, atom2, flag) where flag is 1 if atoms too close,
            -1 if atoms to far apart (so one can multiply a distance to change
            by the flag and it will adjust in the correct direction)
        """
        rv = []
        if thresh is None:
            thresh = D_CUTOFF
        constraints = self.get_constraints()
        # con of form (atom_name_1, atom_name_2, original_distance)
        for con in constraints:
            dist = self.atoms[con[0]].dist(self.atoms[con[1]])
            if dist - con[2] > thresh:
                # current > constraint: atoms too far apart
                # want to move closer together
                rv += [(con[0], con[1], -1)]
            elif con[2] - dist > thresh:
                # constraint > current: atoms too close together
                # want to move farther apart
                rv += [(con[0], con[1], 1)]
        return rv

    def compare_connectivity(self, ref, thresh=None, return_idx=False):
        """
        Compares connectivity of self relative to ref
        Returns: broken, formed
            :broken: set of atom name pairs for which a bond broke
            :formed: set of atom name pairs for which a bond formed

        :ref: the structure to compare to (str(path), FileReader, or Geometry)
            ref.atoms should be in the same order as self.atoms
        :thresh: allow for connectivity changes as long as the difference
            between bond distances is below a threshold
        :by_name: if True (default) lookup atoms by name, otherwise compare
            based on index in atom list
        """
        broken = set([])
        formed = set([])
        if not isinstance(ref, Geometry):
            ref = Geometry(ref)

        not_found = set(self.atoms)
        for i, r in enumerate(ref.atoms):
            s = self.find(r.name)[0]
            not_found.remove(s)

            conn = set(self.find(i.name)[0] for i in r.connected)
            if not conn ^ s.connected:
                continue
            for c in conn - s.connected:
                if thresh is not None:
                    dist = r.dist(ref.find(c.name)[0]) - s.dist(c)
                    if abs(dist) <= thresh:
                        continue
                if return_idx:
                    broken.add(tuple(sorted([i, self.atoms.index(c)])))
                else:
                    broken.add(tuple(sorted([s.name, c.name])))
            for c in s.connected - conn:
                if thresh is not None:
                    dist = r.dist(ref.find(c.name)[0]) - s.dist(c)
                    if abs(dist) <= thresh:
                        continue
                if return_idx:
                    broken.add(tuple(sorted([i, self.atoms.index(c)])))
                else:
                    formed.add(tuple(sorted([s.name, c.name])))
        return broken, formed

    def percent_buried_volume(
        self,
        center=None,
        targets=None,
        radius=3.5,
        radii="umn",
        scale=1.17,
        exclude=None, 
        method="lebedev",
        rpoints=20,
        apoints=1454,
        min_iter=25,
    ):
        """
        calculates % buried volume (%V_bur)
        Monte-Carlo or Gauss-Legendre/Lebedev integration
        center  - center atom(s) or np.array of coordinates
                  if more than one atom is specified, the sphere will be centered on
                  the centroid between the atoms
        targets - atoms to use in calculation, defaults to all atoms not in center
        radius  - sphere radius around center atom
        radii   - "umn" or "bondi", VDW radii to use
                  can also be a dict() with atom symbols as the keys and
                  their respective radii as the values
        scale   - scale VDW radii by this
        method  - integration method (MC or lebedev)
        rpoints - number of radial shells for Lebedev integration
        apoints - number of angular points for Lebedev integration
        min_iter - minimum number of iterations for MC integration
                   each iteration is a batch of 3000 points
                   iterations will continue beyond min_iter if the volume has not converged
        """
        # NOTE - it would be nice to multiprocess the MC integration (or 
        #        split up the shells for the Lebedev integration, but...
        #        python's multiprocessing doesn't let you spawn processes
        #        outside of the __name__ == '__main__' context

        # determine center if none was specified
        if center is None:
            if self.center is None:
                self.detect_components()
<<<<<<< HEAD
            if len(self.center) > 1:
                raise RuntimeError(
                    "one center must be specified for %V_bur calculation"
                )
            center = self.center[0]
=======
            center = self.center
            center_coords = self.COM(center)

        else:
            try:
                center = self.find(center)
                center_coords = self.COM(center)
            except LookupError:
                # assume an array was given
                center_coords = center
>>>>>>> f405ecc2

        # determine atoms if none were specified
        if targets is None:
            if center is None:
                targets = self.atoms
            else:
                targets = [atom for atom in self.atoms if atom not in center]
        else:
            targets = self.find(targets)

        # VDW radii to use
        if isinstance(radii, dict):
            radii_dict = radii
        elif radii.lower() == "umn":
            radii_dict = VDW_RADII
        elif radii.lower() == "bondi":
            radii_dict = BONDI_RADII
        else:
            raise RuntimeError(
                "received %s for radii, must be umn or bondi" % radii
            )

        # list of scaled VDW radii for each atom that's close enough to
        # the center of the sphere
        radius_list = []
        atoms_within_radius = []
<<<<<<< HEAD
        for lig in ligands:
            for atom in lig:
                d = center.dist(atom)
                if d - scale * radii_dict[atom.element] < radius:
                    atoms_within_radius.append(atom)
                    radius_list.append(scale * radii_dict[atom.element])

        coords = self.coordinates(atoms_within_radius)

        prev_vol = cur_vol = 0
        n_samples = 1000
        buried_points = 0
        dV = []
        i = 0
        while not all(dv < 2e-4 for dv in dV[-5:]) or i < 75:
            i += 1
            for p in range(0, n_samples):
                r = np.random.uniform(0, radius)
                t1 = np.random.uniform(0, 2 * np.pi)
                t2 = np.random.uniform(0, np.pi)
                x = r * np.sin(t1)
                y = r * np.cos(t1)
                z = r * np.cos(t2)

                xyz = np.array([x, y, z]) + center.coords
                for coord, r in zip(coords, radius_list):
                    d = np.linalg.norm(xyz - coord)
                    if d < r:
                        buried_points += 1
                        break
=======
        
        # determine which atom's radii extend within the sphere
        # reduces the number of distances we need to calculate
        # also determine innermost and outermost atom edges (minr and maxr)
        # so we can skip integration shells that don't contain atoms
        minr = radius
        maxr = 0.0
        for atom in targets:
            if exclude is not None and atom in exclude:
                continue
            d = np.linalg.norm(center_coords - atom.coords)
            inner_edge = d - scale*radii_dict[atom.element]
            outer_edge = inner_edge + 2*scale*radii_dict[atom.element]
            if inner_edge < radius:
                atoms_within_radius.append(atom)
                if inner_edge < minr:
                    minr = inner_edge
                if outer_edge > maxr:
                    maxr = outer_edge
        maxr = min(maxr, radius)
        if minr < 0:
            minr = 0

        # sort atoms based on their distance to the center
        # this makes is so we usually break out of looping over the atoms faster
        atoms_within_radius.sort(key=lambda a, c=center_coords: np.linalg.norm(a.coords - c))

        for atom in atoms_within_radius:
            radius_list.append(scale * radii_dict[atom.element])

        coords = self.coordinates(atoms_within_radius)

        #Monte-Carlo integration
        if method.lower() == "mc":
            prev_vol = cur_vol = 0
            n_samples = 3000
            buried_points = 0
            dV = []
            i = 0
            # determine %V_bur 
            # do at least 75000 total points, but keep going until
            # the last 5 changes are all less than 1e-4
            while i < min_iter or not (all(dv < 2e-4 for dv in dV[-5:]) and np.mean(dV[-5:]) < 1e-4):
                i += 1
                # get a random point uniformly distributed inside the sphere
                # only sample points between minr and maxr because maybe that makes
                # things converge faster
                r = (maxr - minr) * np.random.uniform(0, 1, n_samples)**(1/3)
                r += minr
                z = np.random.uniform(-1, 1, n_samples)
                theta = np.arcsin(z) + np.pi/2
                phi = np.random.uniform(0, 2*np.pi, n_samples)
                x = r * np.sin(theta)*np.cos(phi)
                y = r * np.sin(theta)*np.sin(phi)
                z *= r

                xyz = np.array([x, y, z]).T
                r_p = np.linalg.norm(xyz)
                xyz += center_coords
                # see if the point is inside of any atom's 
                # scaled VDW radius
                D = distance_matrix(xyz, coords)
                for d_row in D:
                    for d, r in zip(d_row, radius_list):
                        if d < r:
                            buried_points += 1
                            break

                cur_vol = float(buried_points) / float(i * n_samples)
                dV.append(abs(cur_vol - prev_vol))
                prev_vol = cur_vol
            
            between_v = cur_vol * (maxr**3 - minr**3)
            tot_v = radius**3
            return 100 * between_v / tot_v
        
        #default to Gauss-Legendre integration over Lebedev spheres
        else:	
            #grab radial grid points and weights for range (minr, maxr)
            rgrid, rweights = utils.gauss_legendre_grid(a=minr, b=maxr, n=rpoints)
            #grab Lebedev grid for unit sphere at origin
            agrid, aweights = utils.lebedev_sphere(radius=1, center=np.zeros(3), n=apoints)

            #value of integral (without 4 pi r^2) for each shell
            shell_values = np.zeros(rpoints)
            #loop over radial shells
            for i, rvalue in enumerate(rgrid):
                # collect non-zero weights in inside_weights, then sum after looping over shell
                inside_weights = np.zeros(apoints)  
                # scale grid point to radius and shift to center
                agrid_r = agrid * rvalue + center_coords
                D = distance_matrix(agrid_r, coords)
                for j, (d_row, aweight) in enumerate(zip(D, aweights)):
                    # add weight if the point is inside of any atom's 
                    # scaled VDW radius
                    for d, r in zip(d_row, radius_list):
                        if d < r:
                            inside_weights[j] = aweight
                            break
>>>>>>> f405ecc2

                    #save integral over current shell (without 4 pi r^2)
                    shell_values[i] = np.sum(inside_weights)

            return 300*np.dot(shell_values*rgrid**2, rweights) / (radius**3)

<<<<<<< HEAD
        return 100 * cur_vol
=======
>>>>>>> f405ecc2

    # geometry manipulation
    def append_structure(self, structure):
        if not isinstance(structure, Geometry):
            structure = AaronTools.component.Component(structure)
        if not self.components:
            self.detect_components()
        self.components += [structure]
        self.rebuild()

    def update_geometry(self, structure):
        """
        Replace current coords with those from :structure:

        :structure: a file name, atom list, Geometry or np.array() of shape Nx3
        """
        if isinstance(structure, np.ndarray):
            coords = structure
            elements = None
        else:
            atoms = Geometry(structure).atoms
            elements = [a.element for a in atoms]
            coords = [a.coords for a in atoms]
        if len(coords) != len(self.atoms):
            raise RuntimeError(
                "Updated geometry has different number of atoms"
            )
        for i, row in enumerate(coords):
            if elements is not None and elements[i] != self.atoms[i].element:
                raise RuntimeError(
                    "Updated coords atom order doesn't seem to match original "
                    "atom order. Stopping..."
                )
            self.atoms[i].coords = row
        self.refresh_connected()
        return

    def get_all_connected(self, target):
        """returns a list of all elements on the target atom's monomer"""

        def _get_all_connected(geom, target, avoid):
            atoms = [target]
            for atom in target.connected:
                if atom not in avoid:
                    new_avoid = avoid + [target]
                    atoms.extend(
                        [
                            x
                            for x in _get_all_connected(geom, atom, new_avoid)
                            if x not in atoms
                        ]
                    )

            return atoms

        target = self.find(target)[0]
        atoms = _get_all_connected(self, target, [])

        return atoms

    def get_fragment(
        self, start, stop=None, as_object=False, copy=False, biggest=False
    ):
        """
        Returns:
            [Atoms()] if as_object == False
            Geometry() if as_object == True

        :start: the atoms to start on
        :stop: the atom(s) to avoid
            stop=None will try all possibilities and return smallest fragment
        :as_object: return as list (default) or Geometry object
        :copy: whether or not to copy the atoms before returning the list;
            copy will automatically fix connectivity information
        :biggest: if stop=None, will return biggest possible fragment instead of smallest
        """
        start = self.find(start)
        if stop is None:
            best = None
            for stop in itertools.chain(*[s.connected for s in start]):
                frag = self.get_fragment(start, stop, as_object, copy)
                if (
                    best is None
                    or (len(frag) < len(best) and not biggest)
                    or (len(frag) > len(best) and biggest)
                ):
                    best = frag
            return best
        stop = self.find(stop)

        stack = deque(start)
        frag = start
        while len(stack) > 0:
            connected = stack.popleft()
            connected = connected.connected - set(stop) - set(frag)
            stack.extend(sorted(connected))
            frag += sorted(connected)

        if as_object:
            return self.copy(atoms=frag, comment="")
        if copy:
            return self._fix_connectivity(frag, copy=True)
        return frag

    def remove_fragment(self, start, avoid, add_H=True):
        """
        Removes a fragment of the geometry
        Returns:
            (list) :start: + the removed fragment

        :start: the atom of the fragment to be removed that attaches to the
            rest of the geometry
        :avoid: the atoms :start: is attached to that should be avoided
        :add_H: default is to change :start: to H and update bond lengths, but
            add_H=False overrides this behaviour

        """
        start = self.find(start)
        avoid = self.find(avoid)
        frag = self.get_fragment(start, avoid)[len(start) :]
        self -= frag

        # replace start with H
        rv = start + frag
        for a in start:
            if not add_H:
                break
            a.element = "H"
            a._set_radii()
            self.change_distance(a, a.connected - set(frag), fix=2)
        return rv

    def coord_shift(self, vector, targets=None):
        """
        shifts the coordinates of the target atoms by a vector
        parameters:
            vector (np.array) - the shift vector
            targets (list) - the target atoms to shift (default to all)
        """
        if targets is None:
            targets = self.atoms
        else:
            targets = self.find(targets)

        if not isinstance(vector, np.ndarray):
            vector = np.array(vector, dtype=np.float)
        for t in targets:
            t.coords += vector
        return

    def change_distance(
        self, a1, a2, dist=None, adjust=False, fix=0, as_group=True
    ):
        """For setting/adjusting bond length between atoms
        Parameters:
            a1_arg - the first atom
            a2_arg - the second atom
            dist - the distance to change by/to. Default is to set the bond
                   lenght to that determined by RADII
            adjust - default is to set the bond length to `dist`, adjust=True
                     indicates the current bond length should be adjusted by
                     `dist`
            fix - default is to move both a1 and a2 by half of `dist`, fix=1
                  will move only a2 and fix=2 will move only a1
            as_group - default is to move the fragments connected to a1 and a2
                       as well, as_group=False will only move the requested
                       atom(s)
        """
        a1, a2 = self.find_exact(a1, a2)

        # determine new bond length
        if isinstance(dist, str):
            dist = float(dist)
        if dist is None:
            new_dist = a1._radii + a2._radii
        elif adjust:
            new_dist = a1.dist(a2) + dist
        else:
            new_dist = dist
        dist = a1.dist(a2)

        # adjustment vector for each atom
        adj_a1 = (new_dist - dist) * a2.bond(a1) / a2.dist(a1)
        adj_a2 = (new_dist - dist) * a1.bond(a2) / a1.dist(a2)
        if fix == 0:
            adj_a1 /= 2
            adj_a2 /= 2
        elif fix == 1:
            adj_a1 = None
        elif fix == 2:
            adj_a2 = None
        else:
            raise ValueError(
                "Bad parameter `fix` (should be 0, 1, or 2):", fix
            )

        # get atoms to adjust
        if as_group:
            a1 = self.get_fragment(a1, a2)
            a2 = self.get_fragment(a2, a1)
        else:
            a1 = [a1]
            a2 = [a2]

        # translate atom(s)
        for i in a1:
            if adj_a1 is None:
                break
            i.coords += adj_a1
        for i in a2:
            if adj_a2 is None:
                break
            i.coords += adj_a2

        return

    def rotate_fragment(self, start, avoid, angle):
        start = self.find(start)[0]
        avoid = self.find(avoid)[0]
        shift = start.coords
        self.coord_shift(-shift)
        self.rotate(
            start.bond(avoid),
            angle=angle * 180 / np.pi,
            targets=self.get_fragment(start, avoid),
        )
        self.coord_shift(shift)

    def rotate(self, w, angle=None, targets=None, center=None):
        """
        rotates target atoms by an angle about an axis

        :w: (np.array) - the axis of rotation (doesnt need to be unit vector)
            or a quaternion (angle not required then)
        :angle: (float) - the angle by which to rotate (in radians)
        :targets: (list) - the atoms to rotate (defaults to all)
        :center: (Atom or list) - if provided, the atom (or COM of a list)
            will be centered at the origin before rotation, then shifted
            back after rotation
        """
        if targets is None:
            targets = self.atoms
        else:
            targets = self.find(targets)

        # shift geometry to place center atom at origin
        if center is not None:
            if not (
                hasattr(center, "__len__")
                and all(isinstance(x, float) for x in center)
            ):
                tmp = self.find(center)
                if len(tmp) > 1:
                    center = deepcopy(self.COM(tmp))
                else:
                    center = deepcopy(tmp[0].coords)
            else:
                center = deepcopy(center)
            self.coord_shift(-1 * center)

        if not isinstance(w, np.ndarray):
            w = np.array(w, dtype=np.double)

        if angle is not None and len(w) == 3:
            w = w / np.linalg.norm(w)
            q = np.hstack(([np.cos(angle / 2)], w * np.sin(angle / 2)))
        elif len(w) != 4:
            raise TypeError(
                """Vector `w` must be either a rotation vector (len 3)
                or a quaternion (len 4). Angle parameter required if `w` is a
                rotation vector"""
            )
        else:
            q = w

        q /= np.linalg.norm(q)
        qs = q[0]
        qv = q[1:]

<<<<<<< HEAD
        for t in targets:
            xprod = np.cross(qv, t.coords)
            t.coords = t.coords + 2 * qs * xprod + 2 * np.cross(qv, xprod)
=======
        xyz = self.coordinates(targets)
        xprod = np.cross(qv, xyz)
        qs_xprod = 2 * qs * xprod
        qv_xprod = 2 * np.cross(qv, xprod)
        
        coords = self.coordinates(targets)
        coords += qs_xprod + qv_xprod
        for t, coord in zip(targets, coords):
            t.coords = coord
>>>>>>> f405ecc2

        if center is not None:
            self.coord_shift(center)

    def change_angle(
        self,
        a1,
        a2,
        a3,
        angle,
        radians=True,
        adjust=False,
        fix=0,
        as_group=True,
    ):
        """For setting/adjusting angle between atoms
        Parameters:
            a1 - the first atom
            a2 - the second atom (vertex)
            a3 - the third atom
            angle - the angle to change by/to
            radians - default units are radians, radians=False uses degrees
            adjust - default is to set the angle to `angle`, adjust=True
                indicates the current angle should be adjusted by `angle`
            fix - default is to move both a1 and a3 by half of `angle`, fix=1
                will move only a3 and fix=3 will move only a1
            as_group - default is to move the fragments connected to a1 and a3
                as well, as_group=False will only move the requested atom(s)
        """
        try:
            a1, a2, a3 = self.find([a1, a2, a3])
        except ValueError:
            raise LookupError(
                "Bad atom request: {}, {}, {}".format(a1, a2, a3)
            )

        # get rotation vector
        v1 = a2.bond(a1)
        v2 = a2.bond(a3)
        w = np.cross(v1, v2)
        w = w / np.linalg.norm(w)

        # determine rotation angle
        if not radians:
            angle = np.deg2rad(angle)
        if not adjust:
            angle -= a2.angle(a1, a3)

        # get target fragments
        a1_frag = self.get_fragment(a1, a2)
        a3_frag = self.get_fragment(a3, a2)

        # shift a2 to origin
        self.coord_shift(-a2.coords, a1_frag)
        self.coord_shift(-a2.coords, a3_frag)

        # perform rotation
        if fix == 0:
            angle /= 2
            self.rotate(w, -angle, a1_frag)
            self.rotate(w, angle, a3_frag)
        elif fix == 1:
            self.rotate(w, angle, a3_frag)
        elif fix == 3:
            self.rotate(w, -angle, a1_frag)
        else:
            raise ValueError("fix must be 0, 1, 3 (supplied: {})".format(fix))

        # shift a2 back to original location
        self.coord_shift(a2.coords, a1_frag)
        self.coord_shift(a2.coords, a3_frag)

    def change_dihedral(self, *args, **kwargs):
        """
        For setting/adjusting dihedrals

        *args
        :a1: the first atom
        :a2: the second atom
        :a3: the third atom (optional for adjust=True if as_group=True)
        :a4: the fourth atom (optional for adjust=True if as_group=True)
        :dihedral: the dihedral to change by/to

        **kwargs
        :fix: default is to move both a1 and a4 by half of `dihedral`,
            fix=1 will move only a4 and fix=4 will move only a1
        :adjust: default is to set the dihedral to `dihedral`, adjust=True
            indicates the current dihedral should be adjusted by `dihedral`
        :as_group: default is to move the fragments connected to a1 and a3
            as well, as_group=False will only move the requested atom(s)
        :radians: default units are radians, radians=False uses degrees
        """
        fix = kwargs.get("fix", 0)
        adjust = kwargs.get("adjust", False)
        as_group = kwargs.get("as_group", True)
        radians = kwargs.get("radians", False)
        left_over = set(kwargs.keys()) - set(
            ["fix", "adjust", "as_group", "radians"]
        )
        if left_over:
            raise SyntaxError(
                "Unused **kwarg(s) provided: {}".format(left_over)
            )
        # get atoms
        count = len(args)
        if count == 3 and adjust:
            # we can just define the bond to rotate about, as long as we are
            # adjusting, not setting, the whole fragments on either side
            as_group = True
            a2, a3 = self.find_exact(*args[:2])
            dihedral = args[2]
            try:
                a1 = next(iter(a2.connected - set([a2, a3])))
            except StopIteration:
                a1 = next(iter(set(self.atoms) - set([a2, a3])))
            try:
                a4 = next(iter(a3.connected - set([a1, a2, a3])))
            except StopIteration:
                a4 = next(iter(set(self.atoms) - set([a1, a2, a3])))
        elif count != 5:
            raise TypeError(
                "Number of atom arguments provided insufficient to define "
                + "dihedral"
            )
        else:
            a1, a2, a3, a4 = self.find_exact(*args[:4])
            dihedral = args[4]
        # get fragments
        if as_group:
            a2_frag = self.get_fragment(a2, a3)[1:]
            a3_frag = self.get_fragment(a3, a2)[1:]
            if any(atom in a2_frag for atom in a3_frag):
                warn(
                    "changing dihedral that is in a ring:\n%s, %s"
                    % (str(a2), str(a3))
                )
        else:
            a2_frag = [a1]
            a3_frag = [a4]

        # fix units
        if not radians:
            dihedral = np.deg2rad(dihedral)
        # get adjustment
        if not adjust:
            dihedral -= self.dihedral(a1, a2, a3, a4)

        # rotate fragments
        if not a2_frag and not a3_frag:
            raise RuntimeError(
                "Cannot change dihedral, no fragments to target for rotation"
            )
        if not a2_frag and fix == 0:
            fix = 1
        if not a3_frag and fix == 0:
            fix = 4
        if fix == 0:
            dihedral /= 2
            self.rotate(a2.bond(a3), -dihedral, a2_frag, center=a2)
            self.rotate(a2.bond(a3), dihedral, a3_frag, center=a3)
        elif fix == 1:
            self.rotate(a2.bond(a3), dihedral, a3_frag, center=a3)
        elif fix == 4:
            self.rotate(a2.bond(a3), -dihedral, a2_frag, center=a2)
        else:
            raise ValueError(
                "`fix` must be 0, 1, or 4 (supplied: {})".format(fix)
            )

    def minimize_sub_torsion(self, geom=None, all_frags=False):
        """rotate substituents to try to minimize LJ potential
        geom: calculate LJ potential between self and another geometry-like
              object, instead of just within self
        all_frags: minimize rotatable bonds on substituents
        """
        # minimize torsion for each substituent

        if not hasattr(self, "substituents") or self.substituents is None:
            self.detect_substituents()

        increment = 30
        for i, sub in enumerate(sorted(self.substituents, reverse=True)):
            if i > len(self.substituents):
                increment = 5
            axis = sub.atoms[0].bond(sub.end)
            center = sub.end
            self.minimize_torsion(
                sub.atoms, axis, center, geom, increment=increment
            )
            if all_frags:
                for frag, a, b in self.get_frag_list(
                    targets=sub.atoms, max_order=1
                ):
                    axis = a.bond(b)
                    center = b.coords
                    self.minimize_torsion(frag, axis, center, geom)

    def minimize_torsion(self, targets, axis, center, geom=None, increment=5):
        """
        Rotate :targets: to minimize the LJ potential

        :targets: the target atoms to rotate
        :axis: the axis by which to rotate
        :center: where to center before rotation
        :geom: calculate LJ potential between self and another geometry-like
            object, instead of just within self
        """
        targets = self.find(targets)
        if geom is None:
            geom = self
        E_min = None
        angle_min = None

        # rotate targets by increment and save lowest energy
        angle = 0
        for inc in range(0, 360, increment):
            angle += increment
            self.rotate(
                axis, np.rad2deg(increment), targets=targets, center=center
            )
            energy = self.LJ_energy(geom)

            if E_min is None or energy < E_min:
                E_min = energy
                angle_min = angle

        # rotate to min angle
        self.rotate(
            axis, np.rad2deg(angle_min - angle), targets=targets, center=center
        )

        return

    def substitute(self, sub, target, attached_to=None, minimize=False):
        """
        substitutes fragment containing `target` with substituent `sub`
        if attached_to is provided, this is the atom where the substituent is attached
        if attached_to==None, replace the smallest fragment containing `target`
        minimize - bool, rotate sub to lower LJ potential
        """
        # set up substituent
        if not isinstance(sub, AaronTools.substituent.Substituent):
            sub = AaronTools.substituent.Substituent(sub)
        sub.refresh_connected()
        # determine target and atoms defining connection bond
        target = self.find(target)
        # if we have components, do the substitution to the component
        # otherwise, just do it on self
        geom = self
        if hasattr(self, "components") and self.components is not None:
            for comp in self.components:
                if target in comp:
                    geom = comp
                    break

        # attached_to is provided or is the atom giving the
        # smallest target fragment
        if attached_to is not None:
            attached_to = geom.find_exact(attached_to)
        else:
            smallest_frag = None
            smallest_attached_to = None
            # get all possible connection points
            attached_to = set()
            for t in target:
                attached_to = attached_to | (t.connected - set(target))
            # find smallest fragment
            for e in attached_to:
                frag = geom.get_fragment(target, e)
                if smallest_frag is None or len(frag) < len(smallest_frag):
                    smallest_frag = frag
                    smallest_attached_to = e
            attached_to = [smallest_attached_to]
        if len(attached_to) != 1:
            raise NotImplementedError(
                "Can only replace substituents with one point of attachment"
            )
        attached_to = attached_to[0]
        sub.end = attached_to

        # determine which atom of target fragment is connected to attached_to
        sub_attach = attached_to.connected & set(target)
        if len(sub_attach) > 1:
            raise NotImplementedError(
                "Can only replace substituents with one point of attachment"
            )
        if len(sub_attach) < 1:
            raise LookupError("attached_to atom not connected to targets")
        sub_attach = sub_attach.pop()

        # manipulate substituent geometry; want sub.atoms[0] -> sub_attach
        #   attached_to == sub.end
        #   sub_attach will eventually be sub.atoms[0]
        # move attached_to to the origin
        shift = attached_to.coords.copy()
        geom.coord_shift(-1 * shift)
        # align substituent to current bond
        bond = geom.bond(attached_to, sub_attach)
        sub.align_to_bond(bond)
        # shift geometry back and shift substituent to appropriate place
        geom.coord_shift(shift)
        sub.coord_shift(shift)

        # tag and update name for sub atoms
        for i, s in enumerate(sub.atoms):
            s.add_tag(sub.name)
            if i > 0:
                s.name = sub_attach.name + "." + s.name
            else:
                s.name = sub_attach.name

        # add first atoms of new substituent where the target atoms were
        # add the rest of the new substituent at the end
        old = geom.get_fragment(target, attached_to)
        for i, a in enumerate(old):
            if i == len(sub.atoms):
                break
            geom.atoms.insert(geom.atoms.index(old[i]), sub.atoms[i])
            sub.atoms[i].name = old[i].name
        else:
            if len(sub.atoms) > len(old):
                geom += sub.atoms[i + 1 :]
        # remove old substituent
        geom -= old
        attached_to.connected.discard(sub_attach)

        # fix connections (in lieu of geom.refresh_connected(), since clashing may occur)
        attached_to.connected.add(sub.atoms[0])
        sub.atoms[0].connected.add(attached_to)

        # fix bond distance
        geom.change_distance(attached_to, sub.atoms[0], as_group=True, fix=1)

        # clean up changes
        if isinstance(geom, AaronTools.component.Component):
            self.substituents += [sub]
            self.detect_backbone(to_center=self.backbone)
            self.rebuild()
        self.refresh_ranks()
        if minimize:
            self.minimize_torsion(sub.atoms, bond, shift)
        return sub

    def find_substituent(self, start, for_confs=False):
        """
        Finds a substituent based on a given atom (matches start==sub.atoms[0])

        :start: the first atom of the subsituent, where it connects to sub.end
        :for_confs: if true(default), only consider substituents that need to
            be rotated to generate conformers
        """
        start = self.find(start)[0]
        for sub in self.get_substituents(for_confs):
            if sub.atoms[0] == start:
                return sub
        else:
            if for_confs:
                for sub in self.get_substituents(for_confs=not for_confs):
                    if sub.atoms[0] == start:
                        return None
            msg = "Could not find substituent starting at atom {}."
            raise LookupError(msg.format(start.name))

        if not hasattr(self, "substituents") or self.substituents is None:
            self.substituents = []

        self.substituents.append(sub)

    def get_substituents(self, for_confs=True):
        """
        Returns list of all substituents found on all components

        :for_confs: if true (default), returns only substituents that need to
            be rotated to generate conformers
        """
        rv = []
        if self.components is None:
            self.detect_components()
        for comp in self.components:
            if comp.substituents is None:
                comp.detect_backbone()
            for sub in comp.substituents:
                if for_confs and (sub.conf_num is None or sub.conf_num <= 1):
                    continue
                rv += [sub]
        return rv

    def ring_substitute(self, targets, ring_fragment):
        """take ring, reorient it, put it on self and replace targets with atoms
        on the ring fragment"""

        def attach_short(geom, walk, ring_fragment):
            """for when walk < end, rmsd and remove end[1:-1]"""
            # align ring's end to geom's walk
            ring_fragment.RMSD(
                geom,
                align=True,
                targets=ring_fragment.end,
                ref_targets=walk,
                sort=False,
            )

            ring_waddle(geom, targets, [walk[1], walk[-2]], ring_fragment)

            for atom in ring_fragment.end[1:-1]:
                for t in atom.connected:
                    if t not in ring_fragment.end:
                        ring_fragment.remove_fragment(t, atom, add_H=False)
                        ring_fragment -= t

                ring_fragment -= atom

            geom.remove_fragment([walk[0], walk[-1]], walk[1:-1], add_H=False)
            geom -= [walk[0], walk[-1]]

            walk[1].connected.add(ring_fragment.end[0])
            walk[-2].connected.add(ring_fragment.end[-1])
            ring_fragment.end[-1].connected.add(walk[-2])
            ring_fragment.end[0].connected.add(walk[1])
            ring_fragment.end = walk[1:-1]
            geom.atoms.extend(ring_fragment.atoms)
            geom.refresh_ranks()

        def ring_waddle(geom, targets, walk_end, ring):
            """adjusted the new bond lengths by moving the ring in a 'waddling' motion
            pivot on one end atom to adjust the bond lenth of the other, then do
            the same with the other end atom"""
            if hasattr(ring.end[0], "_radii") and hasattr(
                walk_end[0], "_radii"
            ):
                d1 = ring.end[0]._radii + walk_end[0]._radii
            else:
                d1 = ring.end[0].dist(walk_end[0])

            v1 = ring.end[-1].bond(walk_end[0])
            v2 = ring.end[-1].bond(ring.end[0])

            v1_n = np.linalg.norm(v1)
            v2_n = np.linalg.norm(v2)

            target_angle = np.arccos(
                (d1 ** 2 - v1_n ** 2 - v2_n ** 2) / (-2.0 * v1_n * v2_n)
            )
            current_angle = ring.end[-1].angle(ring.end[0], walk_end[0])
            ra = target_angle - current_angle

            rv = np.cross(v1, v2)

            ring.rotate(rv, ra, center=ring.end[-1])

            if hasattr(ring.end[-1], "_radii") and hasattr(
                walk_end[-1], "_radii"
            ):
                d1 = ring.end[-1]._radii + walk_end[-1]._radii
            else:
                d1 = ring.end[-1].dist(walk_end[-1])

            v1 = ring.end[0].bond(walk_end[-1])
            v2 = ring.end[0].bond(ring.end[-1])

            v1_n = np.linalg.norm(v1)
            v2_n = np.linalg.norm(v2)

            target_angle = np.arccos(
                (d1 ** 2 - v1_n ** 2 - v2_n ** 2) / (-2.0 * v1_n * v2_n)
            )
            current_angle = ring.end[0].angle(ring.end[-1], walk_end[-1])
            ra = target_angle - current_angle

            rv = np.cross(v1, v2)

            ring.rotate(rv, ra, center=ring.end[0])

        from AaronTools.ring import Ring

        if not isinstance(ring_fragment, Ring):
            ring_fragment = Ring(ring_fragment)

        targets = self.find(targets)

        # find a path between the targets
        walk = self.shortest_path(*targets)
        if len(ring_fragment.end) != len(walk):
            ring_fragment.find_end(len(walk), start=ring_fragment.end)

        if len(walk) == len(ring_fragment.end) and len(walk) != 2:
            attach_short(self, walk, ring_fragment)

        elif len(walk[1:-1]) == 0:
            raise ValueError(
                "insufficient information to close ring - selected atoms are bonded to each other: %s"
                % (" ".join(str(a) for a in targets))
            )

        else:
            raise ValueError(
                "this ring is not appropriate to connect\n%s\nand\n%s:\n%s\nspacing is %i; expected %i"
                % (
                    targets[0],
                    targets[1],
                    ring_fragment.name,
                    len(ring_fragment.end),
                    len(walk),
                )
            )

    def change_element(
        self, target, new_element, adjust_bonds=False, adjust_hydrogens=False
    ):
        """change the element of an atom on self
        target              - target atom
        new_element         - str:  element of new atom
        adjust_bonds        - bool: adjust distance to bonded atoms
        adjust_hydrogens    - bool: try to add or remove hydrogens and guess how many
                                    hydrogens to add or remove
                              tuple(int, str): remove specified number of hydrogens and
                                               set the geometry to the specified shape
                                               (see Atom.get_shape for a list of shapes)
        """

        def get_corresponding_shape(target, shape_object, frags):
            """returns shape object, but where atoms[1:] are ordered corresping to target.connected"""
            shape_object.coord_shift(
                target.coords - shape_object.atoms[0].coords
            )
            if len(frags) == 0:
                return shape_object

            max_frag = sorted(frags, key=len, reverse=True)[0]
            angle = target.angle(shape_object.atoms[1], max_frag[0])
            v1 = target.bond(max_frag[0])
            v2 = shape_object.atoms[0].bond(shape_object.atoms[1])
            v1 /= np.linalg.norm(v1)
            v2 /= np.linalg.norm(v2)
            rv = np.cross(v1, v2)

            if abs(np.linalg.norm(rv)) < 10 ** -3 or abs(angle) < 10 ** -3:
                if np.dot(v1, v2) == -1:
                    rv = np.array([v1[2], v1[0], v1[1]])
                    shape_object.rotate(rv, np.pi, center=target)
                    angle = 0

            if abs(np.linalg.norm(rv)) > 10 ** -3 and abs(angle) > 10 ** -3:
                shape_object.rotate(rv, -angle, center=target)

            rv = target.bond(shape_object.atoms[1])
            min_dev = None
            min_angle = 0
            inc = 5
            angle = 0
            while angle < 360:
                angle += inc
                shape_object.rotate(rv, np.deg2rad(inc), center=target)

                previous_positions = [0]
                dev = 0
                for j, frag in enumerate(sorted(frags, key=len, reverse=True)):
                    if j == 0:
                        continue
                    v1 = target.bond(frag[0])
                    max_overlap = None
                    corresponding_position = None
                    for i, position in enumerate(shape_object.atoms[1:]):
                        if i in previous_positions:
                            continue
                        v2 = shape_object.atoms[0].bond(position)
                        d = np.dot(v1, v2)
                        if max_overlap is None or d > max_overlap:
                            max_overlap = d
                            corresponding_position = i

                    if corresponding_position is None:
                        continue

                    previous_positions.append(corresponding_position)
                    dev += (
                        max_overlap
                        - (
                            np.linalg.norm(frag[0].coords)
                            * np.linalg.norm(
                                shape_object.atoms[
                                    corresponding_position + 1
                                ].coords
                            )
                        )
                    ) ** 2

                if min_dev is None or dev < min_dev:
                    min_dev = dev
                    min_angle = angle

            shape_object.rotate(rv, np.deg2rad(min_angle), center=target)

            return shape_object

        target = self.find(target)
        if len(target) > 1:
            raise RuntimeError(
                "only one atom's element can be changed at a time (%i attempted)"
                % len(target)
            )
        else:
            target = target[0]

        # new_atom is only used to determine how many H's to add
        new_atom = Atom(
            element=new_element, name=target.name, coords=target.coords
        )

        if adjust_hydrogens is True:
            if hasattr(target, "_saturation") and hasattr(
                new_atom, "_saturation"
            ):
                change_Hs = new_atom._saturation - target._saturation
                new_shape = None
            else:
                raise RuntimeError(
                    "H adjust requested, but saturation is not known for %s"
                    % ", ".join(
                        [
                            atom.element
                            for atom in [target, new_atom]
                            if not hasattr(atom, "_saturation")
                        ]
                    )
                )

        elif isinstance(adjust_hydrogens, tuple):
            change_Hs, new_shape = adjust_hydrogens

        else:
            change_Hs = 0
            new_shape = None

        if change_Hs != 0 or new_shape is not None:
            # if we're removing hydrogens, check if we have enough to remove
            if change_Hs < 0:
                nH = sum(
                    [1 for atom in target.connected if atom.element == "H"]
                )
                if nH + change_Hs < 0:
                    raise RuntimeError(
                        "cannot remove %i hydrogens from an atom with %i hydrogens"
                        % (abs(change_Hs), nH)
                    )

            # get vsepr geometry
            old_shape, score = target.get_vsepr()

            if new_shape is None:
                shape = old_shape
                if hasattr(new_atom, "_connectivity"):
                    new_connectivity = new_atom._connectivity
                else:
                    new_connectivity = None

                for i in range(0, abs(change_Hs)):
                    shape = Atom.new_shape(
                        shape, new_connectivity, np.sign(change_Hs)
                    )
                    if shape is None:
                        raise RuntimeError(
                            "shape changed from %s to None" % old_shape
                        )

                new_shape = shape

            shape_object = Geometry(Atom.get_shape(new_shape))

            if (
                len(shape_object.atoms[1:]) - len(target.connected)
                != change_Hs
            ):
                raise RuntimeError(
                    "number of positions changed by %i, but a change of %i hydrogens was attempted"
                    % (
                        len(shape_object.atoms[1:]) - len(target.connected),
                        change_Hs,
                    )
                )

            # get each branch off of the target atom
            frags = [
                self.get_fragment(atom, target) for atom in target.connected
            ]

            if new_shape != old_shape:
                if change_Hs < 0:
                    # remove extra hydrogens
                    shape_object = get_corresponding_shape(
                        target, shape_object, frags
                    )
                    removed_Hs = 1
                    while removed_Hs <= abs(change_Hs):
                        H_atom = [
                            atom
                            for atom in target.connected
                            if atom.element == "H"
                        ][0]
                        self -= H_atom
                        removed_Hs += 1

                frags = [
                    self.get_fragment(atom, target)
                    for atom in target.connected
                ]

                shape_object = get_corresponding_shape(
                    target, shape_object, frags
                )

                # ring detection - remove ring fragments because those are more difficult to adjust
                remove_frags = []
                for i, frag1 in enumerate(frags):
                    for frag2 in frags[i + 1 :]:
                        dups = [atom for atom in frag2 if atom in frag1]
                        if len(dups) != 0:
                            remove_frags.append(frag1)
                            remove_frags.append(frag2)

                # add Hs if needed
                if change_Hs > 0:
                    # determine which connected atom is occupying which position on the shape
                    shape_object = get_corresponding_shape(
                        target, shape_object, frags
                    )

                    positions = []
                    for j, frag in enumerate(
                        sorted(frags, key=len, reverse=True)
                    ):
                        v2 = target.bond(frag[0])
                        max_overlap = None
                        position = None
                        for i, pos in enumerate(shape_object.atoms[1:]):
                            v1 = shape_object.atoms[0].bond(pos)
                            if i in positions:
                                continue

                            d = np.dot(v1, v2)

                            if max_overlap is None or d > max_overlap:
                                max_overlap = d
                                position = i

                        positions.append(position)

                    # add hydrogens to positions that are not occupied
                    for open_position in [
                        i + 1
                        for i in range(0, len(shape_object.atoms[1:]))
                        if i not in positions
                    ]:
                        # add one because the 0th "position" of the shape is the central atom
                        H_atom = Atom(
                            element="H",
                            coords=shape_object.atoms[open_position].coords,
                            name=str(len(self.atoms) + 1),
                        )

                        self.change_distance(target, H_atom, fix=1)
                        self += H_atom
                        target.connected.add(H_atom)
                        H_atom.connected.add(target)
                        frags.append([H_atom])

                # for each position on the new idealized geometry, find the fragment
                # that corresponds to it the best
                # reorient that fragment to match the idealized geometry

                previous_positions = []
                for j, frag in enumerate(sorted(frags, key=len, reverse=True)):
                    if j == 0:
                        continue
                    v1 = target.bond(frag[0])
                    max_overlap = None
                    corresponding_position = None
                    for i, position in enumerate(shape_object.atoms[2:]):
                        if i in previous_positions:
                            continue
                        v2 = shape_object.atoms[0].bond(position)
                        d = np.dot(v1, v2)
                        if max_overlap is None or d > max_overlap:
                            max_overlap = d
                            corresponding_position = i

                    previous_positions.append(corresponding_position)
                    corresponding_position += 2

                    v1 = target.bond(frag[0])
                    v1 /= np.linalg.norm(v1)
                    v2 = shape_object.atoms[0].bond(
                        shape_object.atoms[corresponding_position]
                    )
                    v2 /= np.linalg.norm(v2)

                    rv = np.cross(v1, v2)

                    if np.linalg.norm(rv) < 10 ** -3:
                        continue

                    c = np.linalg.norm(v1 - v2)

                    if abs((c ** 2 - 2.0) / -2.0) >= 1:
                        continue

                    angle = np.arccos((c ** 2 - 2.0) / -2.0)

                    self.rotate(rv, angle, targets=frag, center=target)

        self.refresh_ranks()

        target.element = new_element

        target._set_radii()
        target._set_connectivity()
        target._set_saturation()

        # fix bond lengths if requested
        if adjust_bonds:
            frags = [
                self.get_fragment(atom, target) for atom in target.connected
            ]
            for i, frag in enumerate(sorted(frags, key=len, reverse=True)):
                self.change_distance(
                    target, frag[0], as_group=True, fix=2 if i == 0 else 1
                )

    def map_ligand(self, ligands, old_keys, minimize=True):
        """
        Maps new ligand according to key_map
        Parameters:
        :ligand:    the name of a ligand in the ligand library
        :old_keys:  the key atoms of the old ligand to map to
        """

        def get_rotation(old_axis, new_axis):
            w = np.cross(old_axis, new_axis)
            angle = np.dot(old_axis, new_axis)
            angle /= np.linalg.norm(old_axis)
            angle /= np.linalg.norm(new_axis)
            # occasionally there will be some round-off errors,
            # so let's fix those before we take arccos
            if angle > 1 + 10 ** -12 or angle < -1 - 10 ** -12:
                # and check to make sure we aren't covering something
                # more senister up...
                raise ValueError("Bad angle value for arccos():", angle)
            elif angle > 1:
                angle = 1.0
            elif angle < -1:
                angle = -1.0
            angle = np.arccos(angle)
            return w, -1 * angle

        def map_1_key(self, ligand, old_key, new_key):
            # align new key to old key
            shift = new_key.bond(old_key)
            ligand.coord_shift(shift)
            # rotate ligand
            targets = [
                atom for atom in self.center if atom.is_connected(old_key)
            ]
            if len(targets) > 0:
                new_axis = shift - new_key.coords
            else:
                targets = old_key.connected - set(self.center)
                new_axis = (
                    ligand.COM(targets=new_key.connected) - new_key.coords
                )

            old_axis = self.COM(targets=targets) - old_key.coords
            w, angle = get_rotation(old_axis, new_axis)
            ligand.rotate(w, angle, center=new_key)
            return ligand

        def map_2_key(old_ligand, ligand, old_keys, new_keys, rev_ang=False):

            # align COM of key atoms
            center = old_ligand.COM(targets=old_keys)
            shift = center - ligand.COM(targets=new_keys)
            ligand.coord_shift(shift)
            remove_centers = []

            # bend around key axis
            try:
                old_walk = old_ligand.shortest_path(*old_keys)

            except ValueError:
                # for some ferrocene ligands, AaronTools misidentifies the Fe
                # as another metal center
                # we'll remove any centers that are on the path between the key atoms
                # also, sometimes the ligand atoms don't have the center in their connected
                # attribute, even though the center has the ligand atoms in its
                # connected attribute, so refresh_connected
                self.refresh_connected()
                old_walk = self.shortest_path(
                    *old_keys,
                    avoid=[
                        a
                        for a in self.center
                        if any(k.is_connected(a) for k in old_keys)
                    ]
                )
                remove_centers = [c for c in self.center if c in old_walk]

            if len(old_walk) == 2:
                old_con = set([])
                for k in old_keys:
                    for c in k.connected:
                        old_con.add(c)
                old_vec = old_ligand.COM(targets=old_con) - center
            else:
                old_vec = old_ligand.COM(targets=old_walk[1:-1]) - center

            new_walk = ligand.shortest_path(*new_keys)
            if len(new_walk) == 2:
                new_con = set([])
                for k in new_keys:
                    for c in k.connected:
                        new_con.add(c)
                new_vec = ligand.COM(targets=new_con) - center
            else:
                new_vec = ligand.COM(targets=new_walk[1:-1]) - center

            w, angle = get_rotation(old_vec, new_vec)
            if rev_ang:
                angle = -angle
            ligand.rotate(w, angle, center=center)

            # rotate for best overlap
            old_axis = old_keys[0].bond(old_keys[1])
            new_axis = new_keys[0].bond(new_keys[1])
            w, angle = get_rotation(old_axis, new_axis)
            ligand.rotate(w, angle, center=center)

            return remove_centers

        def map_rot_frag(frag, a, b, ligand, old_key, new_key):
            old_vec = old_key.coords - b.coords
            new_vec = new_key.coords - b.coords
            axis, angle = get_rotation(old_vec, new_vec)
            ligand.rotate(b.bond(a), -1 * angle, targets=frag, center=b.coords)

            for c in new_key.connected:
                con_frag = ligand.get_fragment(new_key, c)
                if len(con_frag) > len(frag):
                    continue
                old_vec = self.COM(targets=old_key.connected)
                old_vec -= old_key.coords
                new_vec = ligand.COM(targets=new_key.connected)
                new_vec -= new_key.coords
                axis, angle = get_rotation(old_vec, new_vec)
                ligand.rotate(
                    c.bond(new_key),
                    -1 * angle,
                    targets=con_frag,
                    center=new_key.coords,
                )

        def map_more_key(self, old_ligand, ligand, old_keys, new_keys):
            # backbone fragments separated by rotatable bonds
            frag_list = ligand.get_frag_list(max_order=1)
            ligand.write("ligand")

            remove_centers = []

            # get key atoms on each side of rotatable bonds
            key_count = {}
            for frag, a, b in frag_list:
                n_keys = []
                for i in frag:
                    if i not in ligand.key_atoms:
                        continue
                    n_keys += [i]
                if len(n_keys) < 1 or len(n_keys) > 2:
                    continue
                if a in ligand.key_atoms or b in ligand.key_atoms:
                    continue
                if utils.same_cycle(ligand, a, b):
                    continue
                if len(n_keys) not in key_count:
                    key_count[len(n_keys)] = [(frag, a, b)]
                else:
                    key_count[len(n_keys)] += [(frag, a, b)]

            partial_map = False
            mapped_frags = []
            for k in sorted(key_count.keys(), reverse=True):
                if k == 2 and not partial_map:
                    frag, a, b = key_count[k][0]
                    ok = []
                    nk = []
                    for i, n in enumerate(new_keys):
                        if n not in frag:
                            continue
                        ok += [old_keys[i]]
                        nk += [n]
                    remove_centers.extend(
                        map_2_key(old_ligand, ligand, ok, nk)
                    )
                    partial_map = True
                    mapped_frags += [frag]
                    continue

                if k == 1 and not partial_map:
                    frag, a, b = key_count[k][0]
                    for i, n in enumerate(new_keys):
                        if n not in frag:
                            continue
                        map_1_key(self, ligand, n, old_keys[i])
                        partial_map = True
                        mapped_frags += [frag]
                        break
                    continue

                if k == 1 and partial_map:
                    for frag, a, b in key_count[k]:
                        for i, n in enumerate(new_keys):
                            if n not in frag:
                                continue
                            map_rot_frag(frag, a, b, ligand, old_keys[i], n)
                            mapped_frags += [frag]
                            break

            return remove_centers

        if not self.components:
            self.detect_components()

        # find old and new keys
        old_keys = self.find(old_keys)
        if isinstance(ligands, (str, Geometry)):
            ligands = [ligands]
        new_keys = []
        for i, ligand in enumerate(ligands):
            if not isinstance(ligand, AaronTools.component.Component):
                ligand = AaronTools.component.Component(ligand)
                ligands[i] = ligand
            ligand.refresh_connected()
            new_keys += ligand.key_atoms
        if len(old_keys) != len(new_keys):
            raise ValueError(
                "Cannot map ligand. "
                + "Differing number of key atoms. "
                + "Old keys: "
                + ",".join([i.name for i in old_keys])
                + "; "
                + "New keys: "
                + ",".join([i.name for i in new_keys])
            )

        old_ligands = []
        for k in old_keys:
            for c in self.components:
                if k in c.atoms:
                    old_ligands += [c]
        start = 0
        end = None
        remove_centers = []
        for i, ligand in enumerate(ligands):
            end = start + len(ligand.key_atoms)
            if len(ligand.key_atoms) == 1:
                map_1_key(self, ligand, old_keys[start], new_keys[start])
            elif len(ligand.key_atoms) == 2:
                remove_centers.extend(
                    map_2_key(
                        old_ligands[start],
                        ligand,
                        old_keys[start:end],
                        new_keys[start:end],
                    )
                )
            else:
                remove_centers.extend(
                    map_more_key(
                        self,
                        old_ligands[start],
                        ligand,
                        old_keys[start:end],
                        new_keys[start:end],
                    )
                )

            for a in ligand.atoms:
                a.name = old_keys[start].name + "." + a.name
                a.add_tag("ligand")
            start = end

        # remove old
        for ol in old_ligands:
            try:
                self.components.remove(ol)
            except ValueError:
                continue
            for atom in self.atoms:
                if atom.connected & set(ol.atoms):
                    atom.connected = atom.connected - set(ol.atoms)

        # remove extraneous centers, i.e. from ferrocene ligands
        for rc in remove_centers:
            self.center.remove(rc)

        # add new
        for ligand in ligands:
            self.components += [ligand]
        rv = ligands
        self.rebuild()
        # rotate monodentate to relieve clashing
        for ligand in self.components:
            if len(ligand.key_atoms) == 1:
                targets = ligand.atoms
                key = ligand.key_atoms[0]
                if self.center:
                    start = self.COM(self.center)
                    end = key.coords
                else:
                    start = key.coords
                    end = self.COM(key.connected)
                axis = end - start
                self.minimize_torsion(targets, axis, center=key, increment=8)

        self.remove_clash()
        if minimize:
            self.minimize()

        self.refresh_ranks()
        return rv

    def remove_clash(self, sub_list=None):
        def get_clash(sub, scale):
            """
            Returns: np.array(bend_axis) if clash found, False otherwise
            """
            
            clashing = []
            D = distance_matrix(self.coords, sub.coords)
            for i, atom in enumerate(self.atoms):
                if atom in sub.atoms or atom == sub.end:
                    continue
                threshold = atom._radii
                for j, sub_atom in enumerate(sub.atoms):
                    threshold += sub_atom._radii
                    threshold *= scale
                    dist = D[i, j]
                    if dist < threshold or dist < 0.8:
                        clashing += [(atom, threshold - dist)]
            if not clashing:
                return False
            rot_axis = sub.atoms[0].bond(sub.end)
            vector = np.array([0, 0, 0], dtype=float)
            for a, w in clashing:
                vector += a.bond(sub.end) * w
            bend_axis = np.cross(rot_axis, vector)
            return bend_axis

        bad_subs = []  # substituents for which releif not found
        # bend_angles = [8, -16, 32, -48, 68, -88]
        # bend_back = np.deg2rad(20)
        bend_angles = [8, 8, 8, 5, 5, 5]
        bend_back = []
        rot_angles = [8, -16, 32, -48]
        rot_back = np.deg2rad(16)
        scale = 0.75  # for scaling distance threshold

        if sub_list is None:
            sub_list = sorted(self.get_substituents())
            try_twice = True
        else:
            scale = 0.65
            sub_list = sorted(sub_list, reverse=True)
            try_twice = False

        for i, b in enumerate(bend_angles):
            bend_angles[i] = -np.deg2rad(b)
        for i, r in enumerate(rot_angles):
            rot_angles[i] = np.deg2rad(r)

        for sub in sub_list:
            b, r = 0, 0  # bend_angle, rot_angle index counters
            bend_axis = get_clash(sub, scale)
            if bend_axis is False:
                continue
            else:
                # try just rotating first
                while r < len(rot_angles):
                    # try rotating
                    if r < len(rot_angles):
                        sub.sub_rotate(rot_angles[r])
                        r += 1
                    if get_clash(sub, scale) is False:
                        break
                else:
                    sub.sub_rotate(rot_back)
                    r = 0
            bend_axis = get_clash(sub, scale)
            while b < len(bend_angles) and bend_axis is not False:
                bend_back += [bend_axis]
                # try bending
                if b < len(bend_angles):
                    sub.rotate(bend_axis, bend_angles[b], center=sub.end)
                    b += 1
                bend_axis = get_clash(sub, scale)
                if bend_axis is False:
                    break
                while r < len(rot_angles):
                    # try rotating
                    if r < len(rot_angles):
                        sub.sub_rotate(rot_angles[r])
                        r += 1
                    if get_clash(sub, scale) is False:
                        break
                else:
                    sub.sub_rotate(rot_back)
                    r = 0
            else:
                # bend back to original if cannot automatically remove
                # the clash, add to bad_sub list
                bend_axis = get_clash(sub, scale)
                if bend_axis is False:
                    break
                for bend_axis in bend_back:
                    sub.rotate(bend_axis, -bend_angles[0], center=sub.end)
                bad_subs += [sub]

        # try a second time just in case other subs moved out of the way enough
        # for the first subs encountered to work now
        if try_twice and len(bad_subs) > 0:
            bad_subs = self.remove_clash(bad_subs)
        return bad_subs

    def minimize(self):
        """
        Rotates substituents in each component to minimize LJ_energy.
        Different from Component.minimize_sub_torsion() in that it minimizes
        with respect to the entire catalyst instead of just the component
        """
        targets = {}
        for sub in self.get_substituents(for_confs=True):
            if len(sub.atoms):
                continue
            try:
                targets[len(sub.atoms)] += [sub]
            except KeyError:
                targets[len(sub.atoms)] = [sub]

        # minimize torsion for each substituent
        # smallest to largest
        for k in sorted(targets.keys()):
            for sub in targets[k]:
                axis = sub.atoms[0].bond(sub.end)
                center = sub.end
                self.minimize_torsion(sub.atoms, axis, center)

    def next_conformer(self, conf_spec, skip_spec={}):
        """
        Generates the next possible conformer

        :conf_spec: {sub_start_number: conf_number}
        :skip_spec: {sub_start_number: [skip_numbers]}


        Returns:
            conf_spec if there are still more conformers
            {} if there are no more conformers to generate
        """
        for start, conf_num in sorted(conf_spec.items()):
            sub = self.find_substituent(start)
            # skip conformer if signalled it's a repeat
            skip = skip_spec.get(start, [])
            if skip == "all" or conf_num == 0 or conf_num in skip:
                if conf_num == sub.conf_num:
                    conf_spec[start] = 1
                else:
                    conf_spec[start] += 1
                continue
            # reset conf if we hit max conf #
            if conf_num == sub.conf_num:
                sub.sub_rotate()
                conf_spec[start] = 1
                continue
            # perform rotation
            sub.sub_rotate()
            conf_spec[start] += 1
            self.remove_clash()
            # continue if the same as cf1
            angle = int(np.rad2deg((conf_spec[start] - 1) * sub.conf_angle))
            if angle != 360 and angle != 0:
                return conf_spec
            else:
                continue
        else:
            # we are done now
            return {}

    def make_conformer(self, conf_spec):
        """
        Returns:
            conf_spec, True if conformer generated (allowed by conf_spec),
            conf_spec, False if not allowed or invalid

        :conf_spec: dictionary of the form
            {sub_start_number: (conf_number, [skip_numbers])}
        """
        original = self.copy()
        for start, conf_num in conf_spec.items():
            current, skip = conf_spec[start]
            # skip if flagged a repeat
            if conf_num in skip or skip == "all":
                self = original
                return conf_spec, False
            sub = self.find_substituent(start)
            # validate conf_spec
            if conf_num > sub.conf_num:
                self = original
                warn(
                    "Bad conformer number given: {} {} > {}".format(
                        sub.name, conf_num, sub.conf_num
                    )
                )
                return conf_spec, False
            if conf_num > current:
                n_rot = conf_num - current - 1
                for _ in range(n_rot):
                    conf_spec[start][0] += 1
                    sub.rotate()
            elif conf_num < current:
                n_rot = current - conf_num - 1
                for _ in range(n_rot):
                    conf_spec[start][0] -= 1
                    sub.rotate(reverse=True)
        return conf_spec, True<|MERGE_RESOLUTION|>--- conflicted
+++ resolved
@@ -1233,7 +1233,7 @@
 
         # COM = (1/M) * sum(m * r) = sum(m*r) / sum(m)
         center = np.mean(coords, axis=0)
-        
+
         if mass_weight and total_mass:
             return center * len(targets) / total_mass
         return center
@@ -1495,7 +1495,7 @@
         approximate - ignore atoms that are farther than 1.5x the
                       sum of their VDW radii from each other
         """
-        
+
         if other is None:
             D = distance_matrix(self.coords, self.coords)
 
@@ -1505,7 +1505,7 @@
                 other = other.atoms
             else:
                 D = distance_matrix(self.coords, np.array([a.coords for a in other]))
-       
+
         def calc_LJ(a, b, dist, approximate):
             if approximate and dist > 1.5 * (a._vdw + b._vdw):
                 # optimization thing - if the atoms are far apart,
@@ -1608,7 +1608,7 @@
         radius=3.5,
         radii="umn",
         scale=1.17,
-        exclude=None, 
+        exclude=None,
         method="lebedev",
         rpoints=20,
         apoints=1454,
@@ -1633,7 +1633,7 @@
                    each iteration is a batch of 3000 points
                    iterations will continue beyond min_iter if the volume has not converged
         """
-        # NOTE - it would be nice to multiprocess the MC integration (or 
+        # NOTE - it would be nice to multiprocess the MC integration (or
         #        split up the shells for the Lebedev integration, but...
         #        python's multiprocessing doesn't let you spawn processes
         #        outside of the __name__ == '__main__' context
@@ -1642,13 +1642,6 @@
         if center is None:
             if self.center is None:
                 self.detect_components()
-<<<<<<< HEAD
-            if len(self.center) > 1:
-                raise RuntimeError(
-                    "one center must be specified for %V_bur calculation"
-                )
-            center = self.center[0]
-=======
             center = self.center
             center_coords = self.COM(center)
 
@@ -1659,7 +1652,6 @@
             except LookupError:
                 # assume an array was given
                 center_coords = center
->>>>>>> f405ecc2
 
         # determine atoms if none were specified
         if targets is None:
@@ -1686,39 +1678,7 @@
         # the center of the sphere
         radius_list = []
         atoms_within_radius = []
-<<<<<<< HEAD
-        for lig in ligands:
-            for atom in lig:
-                d = center.dist(atom)
-                if d - scale * radii_dict[atom.element] < radius:
-                    atoms_within_radius.append(atom)
-                    radius_list.append(scale * radii_dict[atom.element])
-
-        coords = self.coordinates(atoms_within_radius)
-
-        prev_vol = cur_vol = 0
-        n_samples = 1000
-        buried_points = 0
-        dV = []
-        i = 0
-        while not all(dv < 2e-4 for dv in dV[-5:]) or i < 75:
-            i += 1
-            for p in range(0, n_samples):
-                r = np.random.uniform(0, radius)
-                t1 = np.random.uniform(0, 2 * np.pi)
-                t2 = np.random.uniform(0, np.pi)
-                x = r * np.sin(t1)
-                y = r * np.cos(t1)
-                z = r * np.cos(t2)
-
-                xyz = np.array([x, y, z]) + center.coords
-                for coord, r in zip(coords, radius_list):
-                    d = np.linalg.norm(xyz - coord)
-                    if d < r:
-                        buried_points += 1
-                        break
-=======
-        
+
         # determine which atom's radii extend within the sphere
         # reduces the number of distances we need to calculate
         # also determine innermost and outermost atom edges (minr and maxr)
@@ -1757,7 +1717,7 @@
             buried_points = 0
             dV = []
             i = 0
-            # determine %V_bur 
+            # determine %V_bur
             # do at least 75000 total points, but keep going until
             # the last 5 changes are all less than 1e-4
             while i < min_iter or not (all(dv < 2e-4 for dv in dV[-5:]) and np.mean(dV[-5:]) < 1e-4):
@@ -1777,7 +1737,7 @@
                 xyz = np.array([x, y, z]).T
                 r_p = np.linalg.norm(xyz)
                 xyz += center_coords
-                # see if the point is inside of any atom's 
+                # see if the point is inside of any atom's
                 # scaled VDW radius
                 D = distance_matrix(xyz, coords)
                 for d_row in D:
@@ -1789,13 +1749,13 @@
                 cur_vol = float(buried_points) / float(i * n_samples)
                 dV.append(abs(cur_vol - prev_vol))
                 prev_vol = cur_vol
-            
+
             between_v = cur_vol * (maxr**3 - minr**3)
             tot_v = radius**3
             return 100 * between_v / tot_v
-        
+
         #default to Gauss-Legendre integration over Lebedev spheres
-        else:	
+        else:
             #grab radial grid points and weights for range (minr, maxr)
             rgrid, rweights = utils.gauss_legendre_grid(a=minr, b=maxr, n=rpoints)
             #grab Lebedev grid for unit sphere at origin
@@ -1806,28 +1766,23 @@
             #loop over radial shells
             for i, rvalue in enumerate(rgrid):
                 # collect non-zero weights in inside_weights, then sum after looping over shell
-                inside_weights = np.zeros(apoints)  
+                inside_weights = np.zeros(apoints)
                 # scale grid point to radius and shift to center
                 agrid_r = agrid * rvalue + center_coords
                 D = distance_matrix(agrid_r, coords)
                 for j, (d_row, aweight) in enumerate(zip(D, aweights)):
-                    # add weight if the point is inside of any atom's 
+                    # add weight if the point is inside of any atom's
                     # scaled VDW radius
                     for d, r in zip(d_row, radius_list):
                         if d < r:
                             inside_weights[j] = aweight
                             break
->>>>>>> f405ecc2
 
                     #save integral over current shell (without 4 pi r^2)
                     shell_values[i] = np.sum(inside_weights)
 
             return 300*np.dot(shell_values*rgrid**2, rweights) / (radius**3)
 
-<<<<<<< HEAD
-        return 100 * cur_vol
-=======
->>>>>>> f405ecc2
 
     # geometry manipulation
     def append_structure(self, structure):
@@ -2107,21 +2062,15 @@
         qs = q[0]
         qv = q[1:]
 
-<<<<<<< HEAD
-        for t in targets:
-            xprod = np.cross(qv, t.coords)
-            t.coords = t.coords + 2 * qs * xprod + 2 * np.cross(qv, xprod)
-=======
         xyz = self.coordinates(targets)
         xprod = np.cross(qv, xyz)
         qs_xprod = 2 * qs * xprod
         qv_xprod = 2 * np.cross(qv, xprod)
-        
+
         coords = self.coordinates(targets)
         coords += qs_xprod + qv_xprod
         for t, coord in zip(targets, coords):
             t.coords = coord
->>>>>>> f405ecc2
 
         if center is not None:
             self.coord_shift(center)
@@ -3255,7 +3204,7 @@
             """
             Returns: np.array(bend_axis) if clash found, False otherwise
             """
-            
+
             clashing = []
             D = distance_matrix(self.coords, sub.coords)
             for i, atom in enumerate(self.atoms):
