"""For storing, manipulating, and measuring molecular structures"""
import itertools
import re
from collections import deque
from copy import deepcopy
from urllib.error import HTTPError
from urllib.request import urlopen
from warnings import warn

import numpy as np

import AaronTools
import AaronTools.utils.utils as utils
from AaronTools.atoms import Atom
from AaronTools.const import D_CUTOFF, ELEMENTS, TMETAL
from AaronTools.fileIO import FileReader, FileWriter
from AaronTools.finders import Finder
from AaronTools.utils.prime_numbers import Primes

COORD_THRESHOLD = 0.2


class Geometry:
    """
    Attributes:
        name
        comment
        atoms
        other
        _iter_idx
    """

    Primes()

    def __init__(self, structure="", name="", comment="", components=None):
        """
        :structure: can be a Geometry(), a FileReader(), a file name, or a
            list of atoms
        """
        self.name = name
        self.comment = comment
        self.atoms = []
        self.center = None
        self.components = components
        self.other = {}
        self._iter_idx = None

        self.debug = False

        if isinstance(structure, Geometry):
            # new from geometry
            self.atoms = structure.atoms
            if not name:
                self.name = structure.name
            if not comment:
                self.comment = structure.comment
            return
        elif isinstance(structure, FileReader):
            # get info from FileReader object
            from_file = structure
        elif isinstance(structure, str) and structure != "":
            # parse file
            from_file = FileReader(structure)
        elif hasattr(structure, "__iter__") and structure != "":
            for a in structure:
                if not isinstance(a, Atom):
                    raise TypeError
            else:
                # list of atoms supplied
                self.atoms = structure
                self.refresh_connected()
                self.refresh_ranks()
                return
        else:
            return

        # only get here if we were given a file reader object or a file name
        self.name = from_file.name
        self.comment = from_file.comment
        self.atoms = from_file.atoms
        self.other = self.parse_comment()
        self.refresh_connected()
        self.refresh_ranks()
        return

    # attribute access
    def _stack_coords(self, atoms=None):
        """
        Generates a N x 3 coordinate matrix for atoms
        Note: the matrix rows are copies of, not references to, the
            Atom.coords objects. Run Geometry.update_geometry(matrix) after
            using this method to save changes.
        """
        if atoms is None:
            atoms = self.atoms
        else:
            atoms = self.find(atoms)
        rv = np.zeros((len(atoms), 3), dtype=float)
        for i, a in enumerate(atoms):
            rv[i] = a.coords[:]
        return rv

    def elements(self):
        """ returns list of elements composing the atoms in the geometry """
        return [a.element for a in self.atoms]

    def coords(self, atoms=None):
        """
        returns N x 3 coordinate matrix for requested atoms
            (defaults to all atoms)
        """
        if atoms is None:
            return self._stack_coords(self.atoms)
        return self._stack_coords(atoms)

    # utilities
    def __repr__(self):
        """ string representation """
        s = ""
        for a in self:
            s += a.__repr__() + "\n"
        return s

    def __eq__(self, other):
        """
        two geometries equal if:
            same number of atoms
            coordinates of atoms similar (now distance, soon RMSD)
        """
        if id(self) == id(other):
            return True
        if len(self.atoms) != len(other.atoms):
            return False
        rmsd = self.RMSD(other)
        return rmsd < COORD_THRESHOLD

    def __add__(self, other):
        if isinstance(other, Atom):
            other = [other]
        elif not isinstance(other, list):
            other = other.atoms
        self.atoms += other
        return self

    def __sub__(self, other):
        if isinstance(other, Atom):
            other = [other]
        elif not isinstance(other, list):
            other = other.atoms
        for o in other:
            self.atoms.remove(o)
        for a in self.atoms:
            if a.connected & set(other):
                a.connected = a.connected - set(other)
        return self

    def __iter__(self):
        self._iter_idx = -1
        return self

    def __next__(self):
        if self._iter_idx + 1 < len(self.atoms):
            self._iter_idx += 1
            return self.atoms[self._iter_idx]
        raise StopIteration

    def __len__(self):
        return len(self.atoms)

    def tag(self, tag, targets=None):
        if targets is None:
            targets = self.atoms
        else:
            targets = self.find(targets)
        for atom in targets:
            atom.tags.add(tag)

    def write(self, name=None, *args, **kwargs):
        """
        Write geometry to a file

        :name: defaults to self.name
        :style: defaults to xyz

        *args and **kwargs for styles:
            xyz
                :append: True/False
            com
                :step:
                :theory: the Theory specification object
                :**kwargs: Additional route arguments in key=val format
        """
        tmp = self.name
        if name is not None:
            self.name = name
        out = FileWriter.write_file(self, *args, **kwargs)
        self.name = tmp
        if out is not None:
            return out

    def copy(self, atoms=None, name=None, comment=None):
        """
        creates a new copy of the geometry
        parameters:
            atoms (list): defaults to all atoms
            name (str): defaults to NAME_copy
        """
        if name is None:
            name = self.name
        if comment is None:
            comment = self.comment
        atoms = self._fix_connectivity(atoms)
        if hasattr(self, "components") and self.components is not None:
            self.fix_comment()
        return Geometry(atoms, name, comment)

    def parse_comment(self):
        """
        Saves auxillary data found in comment line
        """
        if not self.comment:
            return {}
        rv = {}
        # constraints
        match = re.search("F:([0-9;-]+)", self.comment)
        if match is not None:
            rv["constraint"] = []
            for a in self.atoms:
                a.constraint = set([])
            match = match.group(1).split(";")
            for m in match:
                if m == "":
                    continue
                m = m.split("-")
                m = [int(i) - 1 for i in m]
                for i, j in zip(m[:-1], m[1:]):
                    a = self.atoms[i]
                    b = self.atoms[j]
                    a.constraint.add((b, a.dist(b)))
                    b.constraint.add((a, b.dist(a)))
                rv["constraint"] += [m]
        # active centers
        match = re.search("C:([0-9,]+)", self.comment)
        if match is not None:
            rv["center"] = []
            match = match.group(1).split(",")
            for m in match:
                if m == "":
                    continue
                a = self.atoms[int(m) - 1]
                a.add_tag("center")
                rv["center"] += [a]

        # ligand
        match = re.search("L:([0-9;,-]+)", self.comment)
        if match is not None:
            rv["ligand"] = []
            match = match.group(1).split(";")
            for submatch in match:
                tmp = []
                for m in submatch.split(","):
                    if m == "":
                        continue
                    if "-" not in m:
                        a = self.atoms[int(m) - 1]
                        tmp += [a]
                        continue
                    m = m.split("-")
                    for i in range(int(m[0]) - 1, int(m[1])):
                        try:
                            a = self.atoms[i]
                        except IndexError:
                            continue
                        tmp += [a]
                rv["ligand"] += [tmp]

        # key atoms
        match = re.search("K:([0-9,;]+)", self.comment)
        if match is not None:
            rv["key_atoms"] = []
            match = match.group(1).split(";")
            for m in match:
                if m == "":
                    continue
                m = m.split(",")
                for i in m:
                    if i == "":
                        continue
                    rv["key_atoms"] += [int(i) - 1]
        self.other = rv
        return rv

    def fix_comment(self):
        if not hasattr(self, "components"):
            return
        elif self.components is None:
            self.detect_components()
        new_comment = ""
        # center
        if self.center:
            new_comment += "C:"
            for c in self.center:
                new_comment += "{},".format(self.atoms.index(c) + 1)
            else:
                new_comment = new_comment[:-1]

        # key atoms
        new_comment += " K:"
        for frag in sorted(self.components):
            tmp = ""
            for key in sorted(frag.key_atoms):
                tmp += "{},".format(self.atoms.index(key) + 1)
            if tmp:
                new_comment += tmp[:-1] + ";"
        if new_comment[-3:] == " K:":
            new_comment = new_comment[:-3]
        else:
            new_comment = new_comment[:-1]

        # constrained bonds
        constrained = self.get_constraints()
        if constrained:
            new_comment += " F:"
            for cons in constrained:
                ids = [cons[0] + 1]
                ids += [cons[1] + 1]
                new_comment += "{}-{};".format(*sorted(ids))
            else:
                new_comment = new_comment[:-1]

        # components
        if self.components:
            new_comment += " L:"
            for lig in sorted(self.components):
                ids = sorted([1 + self.atoms.index(a) for a in lig])
                tmp = []
                for i in ids:
                    if i == ids[0]:
                        tmp = [i]
                        continue
                    if i == tmp[-1] + 1:
                        tmp += [i]
                    elif len(tmp) == 1:
                        new_comment += "{},".format(tmp[0])
                        tmp = [i]
                    else:
                        new_comment += "{}-{},".format(tmp[0], tmp[-1])
                        tmp = [i]
                if len(tmp) == 1:
                    new_comment += "{},".format(tmp[0])
                else:
                    new_comment += "{}-{},".format(tmp[0], tmp[-1])
                new_comment = new_comment[:-1] + ";"
            new_comment = new_comment[:-1]

        # save new comment (original comment still in self.other)
        self.comment = new_comment

    def _flag(self, flag, targets=None):
        """
        freezes targets if <flag> is True,
        relaxes targets if <flag> is False
        """
        if targets is not None:
            targets = self.find(targets)
        else:
            targets = self.atoms

        for a in targets:
            a.flag = flag
        return

    def freeze(self, targets=None):
        """
        freezes atoms in the geometry
        """
        self._flag(True, targets)

    def relax(self, targets=None):
        """
        relaxes atoms in the geometry
        """
        self._flag(False, targets)

    def get_constraints(self, as_index=True):
        rv = set([])
        for i, a in enumerate(self.atoms[:-1]):
            if not a.constraint:
                continue
            for j, b in enumerate(self.atoms[i:]):
                for atom, dist in a.constraint:
                    if b == atom:
                        if as_index:
                            rv.add((i, i + j, dist))
                        else:
                            rv.add((a, b, dist))
                        break
        return sorted(rv)

    def get_connectivity(self):
        rv = []
        for atom in self.atoms:
            rv += [atom.connected]
        return rv

    def get_frag_list(self, targets=None, max_order=None):
        """
        find fragments connected by only one bond
        (both fragments contain no overlapping atoms)
        """
        if targets:
            atoms = self.find(targets)
        else:
            atoms = self.atoms
        frag_list = []
        for i, a in enumerate(atoms[:-1]):
            for b in atoms[i+1:]:
                if b not in a.connected:
                    continue

                frag_a = self.get_fragment(a, b)
                frag_b = self.get_fragment(b, a)
                
                if sorted(frag_a) == sorted(frag_b):
                    continue

                if len(frag_a) == 1 and frag_a[0].element == "H":
                    continue
                if len(frag_b) == 1 and frag_b[0].element == "H":
                    continue

                if max_order is not None and a.bond_order(b) > max_order:
                    continue

                if (frag_a, a, b) not in frag_list:
                    frag_list += [(frag_a, a, b)]
                if (frag_b, b, a) not in frag_list:
                    frag_list += [(frag_b, b, a)]
        return frag_list
    
    def detect_substituents(self):
        """sets self.substituents to a list of substituents"""
        from AaronTools.substituent import Substituent
        #TODO: allow detection of specific substituents only
        #       -check fragment length and elements against
        #        that of the specified substituent
        
        #copy-pasted from Component.detect_backbone, but 
        #removed stuff that refers to the center/backbone

        if not hasattr(self, "substituents") or self.substituents is None:
            self.substituents = []
        
        frag_list = self.get_frag_list()

        new_tags = {}  # hold atom tag options until assignment determined
        subs_found = {}  # for testing which sub assignment is best
        sub_atoms = set([])  # holds atoms assigned to substituents
        for frag_tup in sorted(frag_list, key=lambda x: len(x[0])):
            frag, start, end = frag_tup
            if frag[0] != start:
                frag = self.reorder(start=start, targets=frag)[0]

            # try to find fragment in substituent library
            try:
                sub = Substituent(frag, end=end)
            except LookupError:
                continue
           
            #substituents with more than half of self's atoms are ignored
            if len(frag) > len(self.atoms) - len(frag):
                continue
            # save atoms and tags if found
            sub_atoms = sub_atoms.union(set(frag))
            subs_found[sub.name] = len(sub.atoms)
            for a in sub.atoms:
                if a in new_tags:
                    new_tags[a] += [sub.name]
                else:
                    new_tags[a] = [sub.name]
            
            # save substituent
            self.substituents += [sub]

        # tag substituents
        for a in new_tags:
            tags = new_tags[a]
            if len(tags) > 1:
                # if multiple substituent assignments possible,
                # want to keep the largest one (eg: tBu instead of Me)
                sub_length = []
                for t in tags:
                    sub_length += [subs_found[t]]
                max_length = max(sub_length)
                if max_length < 0:
                    max_length = min(sub_length)
                keep = sub_length.index(max_length)
                a.add_tag(tags[keep])
            else:
                a.add_tag(tags[0])

    def find(self, *args, debug=False):
        """
        finds atom in geometry
        Parameters:
            *args are tags, names, elements, or a Finder subclass
            args=(['this', 'that'], 'other') will find atoms for which
                ('this' || 'that') && 'other' == True
        Returns:
            [Atom()] or []
        Raises:
            LookupError when the tags/names provided do not exist
            However, it will return empty list if valid tag/names were provided
                but were screened out using the && argument form
        """

        def _find(arg):
            """ find a single atom """
            #print(arg)
            if isinstance(arg, Atom):
                #print('atom')
                return [arg]
            
            rv = []
            if isinstance(arg, Finder):
                #print('finder')
                rv += arg.get_matching_atoms(self.atoms, self)
            
            name_str = re.compile("^(\*|\d)+(\.?\*|\.\d+)*$")
            if isinstance(arg, str) and name_str.match(arg) is not None:
                #print('name')
                test_name = arg.replace(".", "\.")
                test_name = test_name.replace("*", "(\.?\d+\.?)*")
                test_name = re.compile("^" + test_name + "$")
                # this is a name
                for a in self.atoms:
                    if test_name.search(a.name) is not None:
                        rv += [a]

            elif isinstance(arg, str) and len(arg.split(",")) > 1:
                #print('comma list')
                list_style = arg.split(",")
                if len(list_style) > 1:
                    for i in list_style:
                        if len(i.split("-")) > 1:
                            rv += _find_between(i)
                        else:
                            rv += _find(i)

            elif (
                isinstance(arg, str)
                and len(arg.split("-")) > 1
                and not re.search("[A-Za-z]", arg)
            ):
                #print('range list')
                rv += _find_between(arg)

            elif isinstance(arg, str) and arg in ELEMENTS:
                #print('element')
                # this is an element
                for a in self.atoms:
                    if a.element == arg:
                        rv += [a]
            else:
                #print('tag')
                # this is a tag
                for a in self.atoms:
                    if arg in a.tags:
                        rv += [a]
            return rv

        def _find_between(arg):
            """ find sequence of atoms """

            def _name2ints(name):
                name = name.split(".")
                return [int(i) for i in name]

            a1, a2 = tuple(arg.split("-"))
            a1 = _find(a1)[0]
            a2 = _find(a2)[0]

            rv = []
            for a in self.atoms:
                # keep if a.name is between a1.name and a2.name
                test_name = _name2ints(a.name)
                a1_name = _name2ints(a1.name)
                a2_name = _name2ints(a2.name)

                for tn, a1n, a2n in zip(test_name, a1_name, a2_name):
                    if tn < a1n:
                        # don't want if test atom sorts before a1
                        break
                    if tn > a2n:
                        # don't want if test atom sorts after a2
                        break
                else:
                    rv += _find(a)
            return rv

        if len(args) == 1:
            if isinstance(args[0], tuple):
                args = args[0]
        rv = []
        for a in args:
            if hasattr(a, "__iter__") and not isinstance(a, str):
                # argument is a list of sub-arguments
                # OR condition
                tmp = []
                for i in a:
                    tmp += _find(i)
                rv += [tmp]
            else:
                rv += [_find(a)]

        # error if no atoms found (no error if AND filters out all found atoms)
        if len(rv) == 1:
            if len(rv[0]) == 0:
                raise LookupError(
                    "Could not find atom: %s on\n%s\n%s"
                    % ("; ".join([str(x) for x in args]), self.name, str(self))
                )
            return rv[0]

        # exclude atoms not fulfilling AND requirement
        tmp = []
        for i in rv[0]:
            good = True
            for j in rv[1:]:
                if i not in j:
                    good = False
            if good:
                tmp += [i]
        return tmp

    def find_exact(self, *args):
        """
        finds exactly the same number of atoms as arguments used.
        Raises LookupError if wrong number of atoms found
        """
        rv = []
        err = "Wrong number of atoms found: "
        is_err = False
        for arg in args:
            try:
                a = self.find(arg)
            except LookupError:
                a = []

            if len(a) != 1:
                is_err = True
                err += "{} (found {}), ".format(arg, len(a))
            else:
                rv += a

        if is_err:
            err = err[:-2]
            raise LookupError(err)
        return tuple(rv)

    def _fix_connectivity(self, atoms=None, copy=True):
        """
        for fixing the connectivity for a set of atoms when grabbing
        a fragment or copying atoms, ensures atom references are sane

        :atoms: the atoms to fix connectivity for; connections to atoms
            outside of this list are severed in the resulting list
        :copy: perform a deepcopy of the atom list
        """
        if atoms is None:
            atoms = self.atoms
        else:
            atoms = self.find(atoms)

        connectivity = []
        for a in atoms:
            connectivity += [
                [atoms.index(i) for i in a.connected if i in atoms]
            ]
        if copy:
            atoms = [a.copy() for a in atoms]
        for a, con in zip(atoms, connectivity):
            a.connected = set([])
            for c in con:
                a.connected.add(atoms[c])
        return atoms

    def refresh_connected(self, threshold=None):
        """
        reset connected atoms
        atoms are connected if their distance from each other is less than
            the sum of their covalent radii plus a threshold
        """
        # clear current connectivity
        old_connectivity = []
        for a in self.atoms:
            old_connectivity += [a.connected]
            a.connected = set([])

        # determine connectivity
        for i, a in enumerate(self.atoms):
            for b in self.atoms[i + 1 :]:
                if a.is_connected(b, threshold):
                    a.connected.add(b)
                    b.connected.add(a)

    def refresh_ranks(self):
        rank = self.canonical_rank()
        for a, r in zip(self.atoms, rank):
            a._rank = r
        return

    def canonical_rank(self, heavy_only=False, break_ties=True, update=True):
        """
        determin canonical ranking for atoms
        (uses invariant described in 10.1021/ci00062a008 and algorithm described
        in 10.1021/acs.jcim.5b00543)
        """
        primes = Primes.list(len(self.atoms))
        atoms = []
        ranks = []

        def neighbors_rank(ranks):
            # partitions key is product of rank and neighbors' rank
            # use prime numbers for product so products are distinct
            # eg: primes[2]*primes[2] != primes[1]*primes[4]
            partitions = {}
            for i, a in enumerate(atoms):
                key = primes[ranks[i]]
                for b in a.connected:
                    if b in atoms:
                        key *= primes[ranks[atoms.index(b)]]
                partitions.setdefault(ranks[i], {})
                partitions[ranks[i]].setdefault(key, [])
                partitions[ranks[i]][key] += [i]
            return update_ranks(ranks, partitions)

        def update_ranks(ranks, partitions):
            new_ranks = ranks.copy()
            for rank, key_dict in partitions.items():
                if len(key_dict) == 1:
                    continue
                for key in sorted(key_dict.keys()):
                    for idx in key_dict[key]:
                        new_ranks[idx] = rank
                    rank += len(key_dict[key])
            return new_ranks

        def tie_break(ranks):
            """
            Uses atom angles around COM -> shared_atom axis to break ties[
            Does not break symmetry (eg: pentane carbons still [0, 2, 4, 2, 0]
            because C2 and C4 are ~180 deg apart relative to COM-C5 axis)
            """

            def get_angle(vi, vj, norm):
                dot = np.dot(vi, vj)
                cross = np.cross(vi, vj)
                det = np.dot(norm, cross)
                rv = np.arctan2(det, dot)
                return round(rv, 1)

            def get_start(connected, center, norm):
                # if we can, use the COM of tied atoms as reference 0-deg
                start = self.COM(targets=[atoms[c] for c in connected])
                start -= center
                if np.linalg.norm(np.cross(start, norm)) > 1e-2:
                    return start
                # if there's one atom that is closest/farthest to center,
                # use that as start
                start_min = None, None
                start_max = None, None
                for c in connected:
                    dist = np.linalg.norm(atoms[c].coords - center)
                    if start_min[0] is None or dist < start_min[1]:
                        start_min = [c], dist
                    elif dist == start_min[1]:
                        start_min = start_min[0] + [c], dist
                    if start_max[0] is None or dist < start_max[1]:
                        start_max = [c], dist
                    elif dist == start_max[1]:
                        start_max = start_max[0] + [c], dist
                if len(start_min[0]) == 1:
                    start = atoms[start_min[0][0]].coords - center
                    return start
                if len(start_max[0]) == 1:
                    start = atoms[start_max[0][0]].coords - center
                    return start
                # otherwise, try to use COM of equally close/far atoms
                if len(start_min[0]) < len(connected):
                    start = self.COM(targets=[atoms[c] for c in start_min[0]])
                    start -= center
                    if np.linalg.norm(np.cross(start, norm)) > 1e-2:
                        return start
                if len(start_max[0]) < len(connected):
                    start = self.COM(targets=[atoms[c] for c in start_max[0]])
                    start -= center
                    if np.linalg.norm(np.cross(start, norm)) > 1e-2:
                        return start
                # if all else fails, just use the first atom I guess...
                return atoms[connected[0]].coords - center

            partitions = {}
            for i, rank in enumerate(ranks):
                partitions.setdefault(rank, {})
                partitions[rank].setdefault(rank, [])
                partitions[rank][rank] += [i]

            new_partitions = partitions.copy()
            center = list(filter(lambda x: "center" in x.tags, self))
            if center:
                center = self.COM(targets=center)
            else:
                center = self.COM()
            # norm = self.get_principle_axes()
            # norm = norm[1][:, 0] - center
            for rank, rank_dict in partitions.items():
                idx_list = rank_dict[rank]
                if len(idx_list) == 1:
                    continue
                # split ties into groups connected to same atom
                groups = {}
                for i in idx_list[:-1]:
                    a = atoms[i]
                    for j in idx_list[1:]:
                        b = atoms[j]
                        connected = a.connected & b.connected
                        if len(connected) == 1:
                            k = connected.pop()
                            if k in atoms:
                                k = atoms.index(k)
                            else:
                                continue
                            groups.setdefault(k, set([i]))
                            groups[k] |= set([j])
                # atoms in each group sorted in counter clockwise order
                # around axis centered at shared atom and orthogonal to COM
                for shared_idx, connected in groups.items():
                    connected = sorted(connected)
                    start = atoms[shared_idx].coords - center
                    norm = np.cross(start, center)
                    angles = {}
                    for c in connected:
                        this = atoms[c].coords - center
                        angle = get_angle(start, this, norm)
                        angles.setdefault(angle, [])
                        angles[angle] += [c]
                    for i, angle in enumerate(sorted(angles.keys())):
                        new_partitions[rank].setdefault(rank + i, [])
                        new_partitions[rank][rank + i] += angles[angle]
                        for idx in angles[angle]:
                            if idx in new_partitions[rank][rank]:
                                new_partitions[rank][rank].remove(idx)
            return update_ranks(ranks, new_partitions)

        # rank all atoms the same initially
        for a in self.atoms:
            if heavy_only and a.element == "H":
                continue
            atoms += [a]
            ranks += [0]

        # partition and re-rank using invariants
        partitions = {}
        for i, a in enumerate(atoms):
            a._invariant = a.get_invariant()
            partitions.setdefault(a._invariant, [])
            partitions[a._invariant] += [i]
        new_rank = 0
        for key in sorted(partitions.keys()):
            idx_list = partitions[key]
            for idx in idx_list:
                ranks[idx] = new_rank
            new_rank += len(idx_list)

        # re-rank using neighbors until no change
        for i in range(500):
            new_ranks = neighbors_rank(ranks)
            if ranks == new_ranks:
                break
            ranks = new_ranks
        else:
            warn("Max cycles reached in canonical sorting (neighbor-ranks)")

        # break ties using spatial positions
        # AND update neighbors until no change
        if break_ties:
            for i in range(500):
                new_ranks = tie_break(ranks)
                new_ranks = neighbors_rank(new_ranks)
                if ranks == new_ranks:
                    break
                ranks = new_ranks
            else:
                warn("Max cycles reached in canonical sorting (tie-breaking)")

        return ranks

    def reorder(
        self,
        start=None,
        targets=None,
<<<<<<< HEAD
        canonical=True,
=======
>>>>>>> ddf8a718
        heavy_only=False,
    ):
        """
        Returns:
            list(ordered_targets), list(non_targets)

        Depth-first reorder of atoms based on canonical ranking
        if canonical is True (default):
            starts at lowest canonical rank (use when invariance desired)
        if canonical is False:
            starts at highest canonical rank (use when more central atoms
            should come first)
        """

        if not targets:
            targets = self.atoms
        else:
            targets = self.find(targets)
        if heavy_only:
            targets = [t for t in targets if t.element != "H"]
        non_targets = [a for a in self.atoms if a not in targets]

        # get starting atom
        if not start:
            order = [sorted(targets)[0]]
        else:
            order = sorted(self.find(start))
        start = sorted(order)
        stack = []
        for s in start:
            stack += sorted(s.connected)
        atoms_left = set(targets) - set(order) - set(stack)
        while len(stack) > 0:
            this = stack.pop()
            if heavy_only and this.element == "H":
                continue
            if this in order:
                continue
            order += [this]
            connected = this.connected & atoms_left
            atoms_left -= set(connected)
            stack += sorted(connected)

            if len(stack) == 0 and len(atoms_left) > 0:
                stack += [sorted(atoms_left)[0]]
                atoms_left -= set(stack)

        return order, non_targets

    def rebuild(self):
        atoms = []
        if self.components:
            if self.center:
                atoms += self.center
            for comp in sorted(self.components):
                comp.rebuild()
                atoms += comp.atoms
            self.atoms = atoms
        self.fix_comment()
        self.refresh_ranks()

    def detect_components(self, debug=False):
        self.components = []
        self.center = []

        # get center
        for a in self.atoms:
            if a.element in TMETAL.keys():
                # detect transition metal center
                if a not in self.center:
                    self.center += [a]
                a.add_tag("center")
            if "center" in a.tags:
                # center provided by comment line in xyz file
                if a not in self.center:
                    self.center += [a]

        # label key atoms:
        for i, a in enumerate(self.atoms):
            if "key_atoms" not in self.other:
                break
            if i in self.other["key_atoms"]:
                a.add_tag("key")
        else:
            del self.other["key_atoms"]

        # get components
        self.components = self.detect_fragments(self.atoms)
        # rename
        for i, frag in enumerate(self.components):
            name = self.name + ".{:g}".format(
                min([float(a.name) for a in frag])
            )
            self.components[i] = AaronTools.component.Component(frag, name)
        self.rebuild()
        return

    def detect_fragments(self, targets, avoid=None):
        """
        Returns a list of Geometries in which the connection to other
        atoms in the larger geometry must go through the center atoms
        eg: L1--C--L2 will give two fragments, L1 and L2
            (  /
            L1/
        """

        def add_tags(frag):
            for f in frag:
                found.add(f)
                for c in self.center:
                    if f in c.connected:
                        f.add_tag("key")

        if avoid is None and self.center:
            avoid = self.center
        found = set([])
        rv = []

        if "ligand" in self.other:
            for ligand in self.other["ligand"]:
                frag = set(self.find(ligand))
                frag -= found
                add_tags(frag)
                rv += [sorted(frag)]
                found.union(frag)

        for a in targets:
            if a in found:
                continue
            if avoid:
                if a in avoid:
                    continue
                frag = set(self.get_fragment(a, avoid))
                frag -= found
                add_tags(frag)
                rv += [sorted(frag)]
                found.union(frag)
            else:
                frag = set([a])
                queue = a.connected.copy()
                while queue:
                    this = queue.pop()
                    if this in frag:
                        continue
                    frag.add(this)
                    queue = queue.union(this.connected)
                frag -= found
                add_tags(frag)
                rv += [sorted(frag)]
                found = found.union(frag)
        return rv

    def shortest_path(self, atom1, atom2):
        """
        Uses Dijkstra's algorithm to find shortest path between atom1 and atom2
        """
        a1 = self.find(atom1)[0]
        a2 = self.find(atom2)[0]
        path = utils.shortest_path(self, a1, a2)
        if not path:
            raise LookupError(
                "could not determine best path between {} and {}".format(
                    atom1, atom2
                )
            )
        return [self.atoms[i] for i in path]

    def short_walk(self, atom1, atom2, avoid=None):
        """try to find the shortest path between atom1 and atom2"""
        a1 = self.find(atom1)[0]
        a2 = self.find(atom2)[0]
        if avoid is None:
            avoid = []
        else:
            avoid = self.find(avoid)
        l = [a1]
        start = a1
        max_iter = len(self.atoms)
        i = 0
        while start != a2:
            i += 1
            if i > max_iter:
                raise LookupError(
                    "could not determine best path between %s and %s"
                    % (str(atom1), str(atom2))
                )
            v1 = start.bond(a2)
            max_overlap = None
            new_start = None
            for atom in start.connected:
                if atom not in l and atom not in avoid and atom in self.atoms:
                    v2 = start.bond(atom)
                    overlap = np.dot(v1, v2)
                    if max_overlap is None or overlap > max_overlap:
                        new_start = atom
                        max_overlap = overlap

            if new_start is None:
                l.remove(start)
                avoid.append(start)
                if len(l) > 1:
                    start = l[-1]
                else:
                    raise RuntimeError(
                        "could not determine bet path between %s and %s"
                        % (str(atom1), str(atom2))
                    )
            else:
                l.append(new_start)
                start = new_start

        return l

    @classmethod
    def from_string(cls, name, form="smiles"):
        """get structure from string
        form=iupac -> iupac to smiles from opsin API
                       --> form=smiles
        form=smiles -> structure from cactvs API"""

        accepted_forms = ["iupac", "smiles"]

        if form not in accepted_forms:
            raise NotImplementedError(
                "cannot create substituent given %s; use one of %s" % form,
                str(accepted_forms),
            )

        if form == "smiles":
            smiles = name
        elif form == "iupac":
            # opsin seems to be better at iupac names with radicals
            url_smi = "https://opsin.ch.cam.ac.uk/opsin/%s.smi" % name

            try:
                smiles = urlopen(url_smi).read().decode("utf8")
            except HTTPError:
                raise RuntimeError(
                    "%s is not a valid IUPAC name or https://opsin.ch.cam.ac.uk is down"
                    % name
                )

        url_sd = (
            "https://cactus.nci.nih.gov/chemical/structure/%s/file?format=sdf"
            % smiles
        )
        s_sd = urlopen(url_sd).read().decode("utf8")
        f = FileReader((name, "sd", s_sd))
        return Geometry(f)

    # geometry measurement
    def bond(self, a1, a2):
        """ takes two atoms and returns the bond vector """
        a1, a2 = self.find_exact(a1, a2)
        return a1.bond(a2)

    def angle(self, a1, a2, a3=None):
        """returns a1-a2-a3 angle"""
        a1, a2, a3 = self.find_exact(a1, a2, a3)
        return a2.angle(a1, a3)

    def dihedral(self, a1, a2, a3, a4):
        """measures dihedral angle of a1 and a4 with respect to a2-a3 bond"""
        a1, a2, a3, a4 = self.find_exact(a1, a2, a3, a4)

        b12 = a1.bond(a2)
        b23 = a2.bond(a3)
        b34 = a3.bond(a4)

        dihedral = np.cross(np.cross(b12, b23), np.cross(b23, b34))
        dihedral = np.dot(dihedral, b23) / np.linalg.norm(b23)
        dihedral = np.arctan2(
            dihedral, np.dot(np.cross(b12, b23), np.cross(b23, b34))
        )

        return dihedral

    def COM(self, targets=None, heavy_only=False, mass_weight=True):
        """
        calculates center of mass of the target atoms
        returns a vector from the origin to the center of mass
        parameters:
            targets (list) - the atoms to use in calculation (defaults to all)
            heavy_only (bool) - exclude hydrogens (defaults to False)
        """
        # get targets
        if targets:
            targets = self.find(targets)
        else:
            targets = self.atoms
        # screen hydrogens if necessary
        if heavy_only:
            targets = [a for a in targets if a.element != "H"]

        # COM = (1/M) * sum(m * r) = sum(m*r) / sum(m)
        total_mass = 0
        center = np.array([0, 0, 0], dtype=np.float)
        for t in targets:
            if mass_weight:
                total_mass += t.mass()
                center += t.mass() * t.coords
            else:
                center += t.coords

        if mass_weight and total_mass:
            return center / total_mass
        return center / len(targets)

    def RMSD(
        self,
        ref,
        align=False,
        heavy_only=False,
        sort=False,
        targets=None,
        ref_targets=None,
        debug=False,
    ):
        """
        calculates the RMSD between two geometries
        Returns: rmsd (float)

        :ref: (Geometry) the geometry to compare to
        :align: (bool) if True (default), align self to other;
            if False, just calculate the RMSD
        :heavy_only: (bool) only use heavy atoms (default False)
        :targets: (list) the atoms in `self` to use in calculation
        :ref_targets: (list) the atoms in the reference geometry to use
        :sort: (bool) canonical sorting of atoms before comparing
        :longsort: (bool) use a more expensive but better sorting method
            (only use for small molecules!)
        :debug: returns RMSD and Geometry([ref_targets]), Geometry([targets])
        """

        def _RMSD(ref, other):
            """
            ref and other are lists of atoms
            returns rmsd, angle, vector
                rmsd (float)
                angle (float) angle to rotate by
                vector (np.array(float)) the rotation axis
            """
            matrix = np.zeros((4, 4), dtype=np.float64)
            for i, a in enumerate(ref):
                pt1 = a.coords
                try:
                    pt2 = other[i].coords
                except IndexError:
                    break
                matrix += utils.quat_matrix(pt2, pt1)

            eigenval, eigenvec = np.linalg.eigh(matrix)
            val = eigenval[0]
            vec = eigenvec.T[0]

            if val > 0:
                # val is the SD
                rmsd = np.sqrt(val / len(ref))
            else:
                # negative numbers that are basically zero, like -1e-16
                rmsd = 0

            # sometimes it freaks out if the coordinates are right on
            # top of each other and gives overly large rmsd/rotation
            # I think this is a numpy precision problem, may want to
            # try scipy.linalg to see if that helps?
            tmp = sum(
                [
                    np.linalg.norm(a.coords - b.coords) ** 2
                    for a, b in zip(ref, other)
                ]
            )
            tmp = np.sqrt(tmp / len(ref))
            if tmp < rmsd:
                rmsd = tmp
                vec = np.array([0, 0, 0])
            return rmsd, vec

        def get_orders(obj, targets):
            """ get orders starting at different atoms """
            # try just regular canonical ordering
            obj.refresh_ranks()
            orders = [obj.reorder(targets=targets, canonical=False)[0]]
            return orders

        # get target atoms
        tmp = targets
        if targets is not None:
            targets = self.find(targets)
        else:
            targets = self.atoms
        if ref_targets is not None:
            ref_targets = ref.find(ref_targets)
        elif tmp is not None:
            ref_targets = ref.find(tmp)
        else:
            ref_targets = ref.atoms

        # screen out hydrogens if heavy_only requested
        if heavy_only:
            targets = [a for a in targets if a.element != "H"]
            ref_targets = [a for a in ref_targets if a.element != "H"]

        this = Geometry([t.copy() for t in targets])
        ref = Geometry([r.copy() for r in ref_targets])
        # align center of mass to origin
        com = this.COM()
        ref_com = ref.COM()

        this.coord_shift(-com)
        ref.coord_shift(-ref_com)

        # try current ordering
        min_rmsd = _RMSD(ref.atoms, this.atoms)
        # try canonical ordering
        if sort:
            this.atoms = this.reorder()[0]
            ref.atoms = ref.reorder()[0]
            res = _RMSD(ref.atoms, this.atoms)
            if res[0] < min_rmsd[0]:
                min_rmsd = res
        rmsd, vec = min_rmsd

        # return rmsd
        if not align:
            if debug:
                return this, ref, rmsd
            else:
                return rmsd
        # or update geometry and return rmsd
        self.coord_shift(-com)
        if np.linalg.norm(vec) > 0:
            self.rotate(vec)
        self.coord_shift(ref_com)
        if debug:
            return this, ref, rmsd
        else:
            return rmsd

    def get_near(self, ref, dist, by_bond=False, include_ref=False):
        """
        Returns: list of atoms within a distance or number of bonds of a
            reference point, line, plane, atom, or list of atoms

        :ref: the point (eg: [0, 0, 0]), line (eg: ['*', 0, 0]), plane
            (eg: ['*', '*', 0]), atom, or list of atoms
        :dist: the distance threshold or number of bonds away threshold, is an
            inclusive upper bound (uses `this <= dist`)
        :by_bond: if true, `dist` is interpreted as the number of bonds away
            instead of distance in angstroms
            NOTE: by_bond=True means that ref must be an atom or list of atoms
        :include_ref: if Atom or list(Atom) given as ref, include these in the
            returned list, (default=False, do not include ref in returned list)
        """
        if dist < 0:
            raise ValueError(
                "Distance or number of bonds threshold must be positive"
            )
        if not hasattr(ref, "iter") and isinstance(ref, Atom):
            ref = [ref]
        rv = []

        # find atoms within number of bonds away
        if by_bond:
            dist_err = "by_bond=True only applicable for integer bonds away"
            ref_err = (
                "by_bond=True only applicable for ref of type Atom() or "
                "list(Atom())"
            )
            if int(dist) != dist:
                raise ValueError(dist_err)
            for r in ref:
                if not isinstance(r, Atom):
                    raise TypeError(ref_err)
            stack = set(ref)
            rv = set([])
            while dist > 0:
                dist -= 1
                new_stack = set([])
                for s in stack:
                    rv = rv.union(s.connected)
                    new_stack = new_stack.union(s.connected)
                stack = new_stack
            if not include_ref:
                rv = rv - set(ref)
            return sorted(rv)

        # find atoms within distance
        if isinstance(ref, Atom):
            ref = [ref.coords]
        elif isinstance(ref, list):
            new_ref = []
            just_nums = []
            for r in ref:
                if isinstance(r, Atom):
                    new_ref += [r.coords]
                elif isinstance(r, list):
                    new_ref += [r]
                else:
                    just_nums += [r]
            if len(just_nums) % 3 != 0:
                raise ValueError(
                    "coordinates (or wildcards) must be passed in sets of "
                    "three: [x, y, z]"
                )
            else:
                while len(just_nums) > 0:
                    new_ref += [just_nums[-3:]]
                    just_nums = just_nums[:-3]
        mask = [False, False, False]
        for r in new_ref:
            for i, x in enumerate(r):
                if x == "*":
                    mask[i] = True
                    r[i] = 0
            for a in self.atoms:
                coords = a.coords.copy()
                for i, x in enumerate(mask):
                    if x:
                        coords[i] = 0
                if np.linalg.norm(np.array(r, dtype=float) - coords) <= dist:
                    rv += [a]
        if not include_ref:
            for r in ref:
                if isinstance(r, Atom) and r in rv:
                    rv.remove(r)
        return rv

    def get_principle_axes(self, mass_weight=True, center=None):
        """
        Return: [principal moments], [principle axes]
        """
        if center is None:
            COM = self.COM(mass_weight=mass_weight)
        else:
            COM = center
        I_CM = np.zeros((3, 3))
        for a in self:
            if mass_weight:
                mass = a.mass()
            else:
                mass = 1
            coords = a.coords - COM
            I_CM[0, 0] += mass * (coords[1] ** 2 + coords[2] ** 2)
            I_CM[1, 1] += mass * (coords[0] ** 2 + coords[2] ** 2)
            I_CM[2, 2] += mass * (coords[0] ** 2 + coords[1] ** 2)
            I_CM[0, 1] -= mass * (coords[0] * coords[1])
            I_CM[0, 2] -= mass * (coords[0] * coords[2])
            I_CM[1, 2] -= mass * (coords[1] * coords[2])
        I_CM[1, 0] = I_CM[0, 1]
        I_CM[2, 0] = I_CM[0, 2]
        I_CM[2, 1] = I_CM[1, 2]

        return np.linalg.eigh(I_CM)

    def LJ_energy(self, other=None):
        """
        computes LJ energy using autodock parameters
        """

        def calc_LJ(a, b):
            sigma = a.rij(b)
            epsilon = a.eij(b)
            dist = a.dist(b)
            return epsilon * ((sigma / dist) ** 12 - (sigma / dist) ** 6)

        energy = 0
        for i, a in enumerate(self.atoms):
            if other is None:
                try:
                    tmp = self.atoms[i + 1 :]
                except IndexError:
                    return energy
            else:
                try:
                    tmp = other.atoms
                except AttributeError:
                    tmp = other

            for b in tmp:
                if a == b:
                    continue
                energy += calc_LJ(a, b)

        return energy

    def examine_constraints(self, thresh=None):
        """
        Determines if constrained atoms are too close/ too far apart
        Returns: (atom1, atom2, flag) where flag is 1 if atoms too close,
            -1 if atoms to far apart (so one can multiply a distance to change
            by the flag and it will adjust in the correct direction)
        """
        rv = []
        if thresh is None:
            thresh = D_CUTOFF
        constraints = self.get_constraints()
        # con of form (atom_name_1, atom_name_2, original_distance)
        for con in constraints:
            dist = self.atoms[con[0]].dist(self.atoms[con[1]])
            if dist - con[2] > thresh:
                # current > constraint: atoms too far apart
                # want to move closer together
                rv += [(con[0], con[1], -1)]
            elif con[2] - dist > thresh:
                # constraint > current: atoms too close together
                # want to move farther apart
                rv += [(con[0], con[1], 1)]
        return rv

    def compare_connectivity(self, ref, thresh=None, return_idx=False):
        """
        Compares connectivity of self relative to ref
        Returns: broken, formed
            :broken: set of atom name pairs for which a bond broke
            :formed: set of atom name pairs for which a bond formed

        :ref: the structure to compare to (str(path), FileReader, or Geometry)
            ref.atoms should be in the same order as self.atoms
        :thresh: allow for connectivity changes as long as the difference
            between bond distances is below a threshold
        :by_name: if True (default) lookup atoms by name, otherwise compare
            based on index in atom list
        """
        broken = set([])
        formed = set([])
        if not isinstance(ref, Geometry):
            ref = Geometry(ref)

        not_found = set(self.atoms)
        for i, r in enumerate(ref.atoms):
            s = self.find(r.name)[0]
            not_found.remove(s)

            conn = set(self.find(i.name)[0] for i in r.connected)
            if not conn ^ s.connected:
                continue
            for c in conn - s.connected:
                if thresh is not None:
                    dist = r.dist(ref.find(c.name)[0]) - s.dist(c)
                    if abs(dist) <= thresh:
                        continue
                if return_idx:
                    broken.add(tuple(sorted([i, self.atoms.index(c)])))
                else:
                    broken.add(tuple(sorted([s.name, c.name])))
            for c in s.connected - conn:
                if thresh is not None:
                    dist = r.dist(ref.find(c.name)[0]) - s.dist(c)
                    if abs(dist) <= thresh:
                        continue
                if return_idx:
                    broken.add(tuple(sorted([i, self.atoms.index(c)])))
                else:
                    formed.add(tuple(sorted([s.name, c.name])))
        return broken, formed

    # geometry manipulation
    def update_geometry(self, structure):
        """
        Replace current coords with those from :structure:

        :structure: a file name, atom list, Geometry or np.array() of shape Nx3
        """
        if isinstance(structure, np.ndarray):
            coords = structure
            elements = None
        else:
            atoms = Geometry(structure).atoms
            elements = [a.element for a in atoms]
            coords = [a.coords for a in atoms]
        if len(coords) != len(self.atoms):
            raise RuntimeError(
                "Updated geometry has different number of atoms"
            )
        for i, row in enumerate(coords):
            if elements is not None and elements[i] != self.atoms[i].element:
                raise RuntimeError(
                    "Updated coords atom order doesn't seem to match original "
                    "atom order. Stopping..."
                )
            self.atoms[i].coords = row
        self.refresh_connected()
        return

    def get_all_connected(self, target):
        """returns a list of all elements on the target atom's monomer"""
        def _get_all_connected(geom, target, avoid):
            atoms = [target]
            for atom in target.connected:
                if atom not in avoid:
                    new_avoid = avoid + [target]
                    atoms.extend([x for x in _get_all_connected(geom, atom, new_avoid) if x not in atoms])

            return atoms
        
        target = self.find(target)[0]
        atoms = _get_all_connected(self, target, [])

        return atoms
    
    def get_fragment(
        self, start, stop=None, as_object=False, copy=False, biggest=False
    ):
        """
        Returns:
            [Atoms()] if as_object == False
            Geometry() if as_object == True

        :start: the atoms to start on
        :stop: the atom(s) to avoid
            stop=None will try all possibilities and return smallest fragment
        :as_object: return as list (default) or Geometry object
        :copy: whether or not to copy the atoms before returning the list;
            copy will automatically fix connectivity information
        :biggest: if stop=None, will return biggest possible fragment instead of smallest
        """
        start = self.find(start)
        if stop is None:
            best = None
<<<<<<< HEAD
            for stop in start[0].connected:
=======
            for stop in itertools.chain(*[s.connected for s in start]):
>>>>>>> ddf8a718
                frag = self.get_fragment(start, stop, as_object, copy)
                if (
                    best is None
                    or (len(frag) < len(best) and not biggest)
                    or (len(frag) > len(best) and biggest)
                ):
                    best = frag
            return best
        stop = self.find(stop)

        stack = deque(start)
        frag = start
        while len(stack) > 0:
            connected = stack.popleft()
            connected = connected.connected - set(stop) - set(frag)
            stack.extend(sorted(connected))
            frag += sorted(connected)

        if as_object:
            return self.copy(atoms=frag, comment="")
        if copy:
            return self._fix_connectivity(frag, copy=True)
        return frag

    def remove_fragment(self, start, avoid, add_H=True):
        """
        Removes a fragment of the geometry
        Returns:
            (list) :start: + the removed fragment

        :start: the atom of the fragment to be removed that attaches to the
            rest of the geometry
        :avoid: the atoms :start: is attached to that should be avoided
        :add_H: default is to change :start: to H and update bond lengths, but
            add_H=False overrides this behaviour

        """
        start = self.find(start)
        avoid = self.find(avoid)
        frag = self.get_fragment(start, avoid)[len(start) :]
        self -= frag

        # replace start with H
        rv = start + frag
        for a in start:
            if not add_H:
                break
            a.element = "H"
            a._set_radii()
            self.change_distance(a, a.connected - set(frag), fix=2)
        return rv

    def coord_shift(self, vector, targets=None):
        """
        shifts the coordinates of the target atoms by a vector
        parameters:
            vector (np.array) - the shift vector
            targets (list) - the target atoms to shift (default to all)
        """
        if targets is None:
            targets = self.atoms
        else:
            targets = self.find(targets)

        if not isinstance(vector, np.ndarray):
            vector = np.array(vector, dtype=np.float)
        for t in targets:
            t.coords += vector
        return

    def change_distance(
        self, a1, a2, dist=None, adjust=False, fix=0, as_group=True
    ):
        """For setting/adjusting bond length between atoms
        Parameters:
            a1_arg - the first atom
            a2_arg - the second atom
            dist - the distance to change by/to. Default is to set the bond
                   lenght to that determined by RADII
            adjust - default is to set the bond length to `dist`, adjust=True
                     indicates the current bond length should be adjusted by
                     `dist`
            fix - default is to move both a1 and a2 by half of `dist`, fix=1
                  will move only a2 and fix=2 will move only a1
            as_group - default is to move the fragments connected to a1 and a2
                       as well, as_group=False will only move the requested
                       atom(s)
        """
        a1, a2 = self.find_exact(a1, a2)

        # determine new bond length
        if dist is None:
            new_dist = a1._radii + a2._radii
        elif adjust:
            new_dist = a1.dist(a2) + dist
        else:
            new_dist = dist
        dist = a1.dist(a2)

        # adjustment vector for each atom
        adj_a1 = (new_dist - dist) * a2.bond(a1) / a2.dist(a1)
        adj_a2 = (new_dist - dist) * a1.bond(a2) / a1.dist(a2)
        if fix == 0:
            adj_a1 /= 2
            adj_a2 /= 2
        elif fix == 1:
            adj_a1 = None
        elif fix == 2:
            adj_a2 = None
        else:
            raise ValueError(
                "Bad parameter `fix` (should be 0, 1, or 2):", fix
            )

        # get atoms to adjust
        if as_group:
            a1 = self.get_fragment(a1, a2)
            a2 = self.get_fragment(a2, a1)
        else:
            a1 = [a1]
            a2 = [a2]

        # translate atom(s)
        for i in a1:
            if adj_a1 is None:
                break
            i.coords += adj_a1
        for i in a2:
            if adj_a2 is None:
                break
            i.coords += adj_a2

        return

    def rotate(self, w, angle=None, targets=None, center=None):
        """
        rotates target atoms by an angle about an axis

        :w: (np.array) - the axis of rotation (doesnt need to be unit vector)
            or a quaternion (angle not required then)
        :angle: (float) - the angle by which to rotate (in radians)
        :targets: (list) - the atoms to rotate (defaults to all)
        :center: (Atom or list) - if provided, the atom (or COM of a list)
            will be centered at the origin before rotation, then shifted
            back after rotation
        """
        if targets is None:
            targets = self.atoms
        else:
            targets = self.find(targets)

        # shift geometry to place center atom at origin
        if center is not None:
            if not isinstance(center, type(self.atoms[0].coords)):
                tmp = self.find(center)
                if len(tmp) > 1:
                    center = deepcopy(self.COM(tmp))
                else:
                    center = deepcopy(tmp[0].coords)
            else:
                center = deepcopy(center)
            self.coord_shift(-1 * center)

        if not isinstance(w, np.ndarray):
            w = np.array(w, dtype=np.double)

        if angle is not None and len(w) == 3:
            w /= np.linalg.norm(w)
            q = np.hstack(([np.cos(angle / 2)], w * np.sin(angle / 2)))
        elif len(w) != 4:
            raise TypeError(
                """Vector `w` must be either a rotation vector (len 3)
                or a quaternion (len 4). Angle parameter required if `w` is a
                rotation vector"""
            )
        else:
            q = w

        q /= np.linalg.norm(q)
        qs = q[0]
        qv = q[1:]

        for t in targets:
            t.coords = (
                t.coords
                + 2 * qs * np.cross(qv, t.coords)
                + 2 * np.cross(qv, np.cross(qv, t.coords))
            )

        if center is not None:
            self.coord_shift(center)

    def change_angle(
        self,
        a1,
        a2,
        a3,
        angle,
        radians=True,
        adjust=False,
        fix=0,
        as_group=True,
    ):
        """For setting/adjusting angle between atoms
        Parameters:
            a1 - the first atom
            a2 - the second atom (vertex)
            a3 - the third atom
            angle - the angle to change by/to
            radians - default units are radians, radians=False uses degrees
            adjust - default is to set the angle to `angle`, adjust=True
                indicates the current angle should be adjusted by `angle`
            fix - default is to move both a1 and a3 by half of `angle`, fix=1
                will move only a3 and fix=3 will move only a1
            as_group - default is to move the fragments connected to a1 and a3
                as well, as_group=False will only move the requested atom(s)
        """
        try:
            a1, a2, a3 = self.find([a1, a2, a3])
        except ValueError:
            raise LookupError(
                "Bad atom request: {}, {}, {}".format(a1, a2, a3)
            )

        # get rotation vector
        v1 = a2.bond(a1)
        v2 = a2.bond(a3)
        w = np.cross(v1, v2)
        w = w / np.linalg.norm(w)

        # determine rotation angle
        if not radians:
            angle = np.deg2rad(angle)
        if not adjust:
            angle -= a2.angle(a1, a3)

        # get target fragments
        a1_frag = self.get_fragment(a1, a2)
        a3_frag = self.get_fragment(a3, a2)

        # shift a2 to origin
        self.coord_shift(-a2.coords, a1_frag)
        self.coord_shift(-a2.coords, a3_frag)

        # perform rotation
        if fix == 0:
            angle /= 2
            self.rotate(w, -angle, a1_frag)
            self.rotate(w, angle, a3_frag)
        elif fix == 1:
            self.rotate(w, angle, a3_frag)
        elif fix == 3:
            self.rotate(w, -angle, a1_frag)
        else:
            raise ValueError("fix must be 0, 1, 3 (supplied: {})".format(fix))

        # shift a2 back to original location
        self.coord_shift(a2.coords, a1_frag)
        self.coord_shift(a2.coords, a3_frag)

    def change_dihedral(self, *args, **kwargs):
        """
        For setting/adjusting dihedrals

        *args
        :a1: the first atom
        :a2: the second atom
        :a3: the third atom (optional for adjust=True if as_group=True)
        :a4: the fourth atom (optional for adjust=True if as_group=True)
        :dihedral: the dihedral to change by/to

        **kwargs
        :fix: default is to move both a1 and a4 by half of `dihedral`,
            fix=1 will move only a4 and fix=4 will move only a1
        :adjust: default is to set the dihedral to `dihedral`, adjust=True
            indicates the current dihedral should be adjusted by `dihedral`
        :as_group: default is to move the fragments connected to a1 and a3
            as well, as_group=False will only move the requested atom(s)
        :radians: default units are radians, radians=False uses degrees
        """
        fix = kwargs.get("fix", 0)
        adjust = kwargs.get("adjust", False)
        as_group = kwargs.get("as_group", False)
        radians = kwargs.get("radians", False)
        left_over = set(kwargs.keys()) - set(
            ["fix", "adjust", "as_group", "radians"]
        )
        if left_over:
            raise SyntaxError(
                "Unused **kwarg(s) provided: {}".format(left_over)
            )
        # get atoms
        count = len(args)
        if count == 3 and adjust:
            # we can just define the bond to rotate about, as long as we are
            # adjusting, not setting, the whole fragments on either side
            as_group = True
            a2, a3 = self.find_exact(*args[:2])
            dihedral = args[2]
            a1, a4 = (
                next(iter(a2.connected - set([a3]))),
                next(iter(a3.connected - set([a2]))),
            )
        elif count != 5:
            raise TypeError(
                "Number of atom arguments provided insufficient to define "
                + "dihedral"
            )
        else:
            a1, a2, a3, a4 = self.find_exact(*args[:4])
            dihedral = args[4]
        # get fragments
        if as_group:
            a2_frag = self.get_fragment(a2, a3)[1:]
            a3_frag = self.get_fragment(a3, a2)[1:]
        else:
            a2_frag = [a1]
            a3_frag = [a4]

        # fix units
        if not radians:
            dihedral = np.deg2rad(dihedral)
        # get adjustment
        if not adjust:
            dihedral -= self.dihedral(a1, a2, a3, a4)

        # rotate fragments
        if fix == 0:
            dihedral /= 2
            self.rotate(a2.bond(a3), -dihedral, a2_frag, center=a2)
            self.rotate(a2.bond(a3), dihedral, a3_frag, center=a3)
        elif fix == 1:
            self.rotate(a2.bond(a3), dihedral, a3_frag, center=a3)
        elif fix == 4:
            self.rotate(a2.bond(a3), -dihedral, a2_frag, center=a2)
        else:
            raise ValueError(
                "`fix` must be 0, 1, or 4 (supplied: {})".format(fix)
            )

    def minimize_sub_torsion(self, geom=None, all_frags=False):
        """rotate substituents to try to minimize LJ potential
        geom: calculate LJ potential between self and another geometry-like
              object, instead of just within self
        all_frags: minimize rotatable bonds on substituents
        """
        # minimize torsion for each substituent

        if not hasattr(self, "substituents") or self.substituents is None:
            self.detect_substituents()

        increment = 30
        for i, sub in enumerate(sorted(self.substituents, reverse=True)):
            if i > len(self.substituents):
                increment = 5
            axis = sub.atoms[0].bond(sub.end)
            center = sub.end
            self.minimize_torsion(
                sub.atoms, axis, center, geom, increment=increment
            )
            if all_frags:
                for frag, a, b in self.get_frag_list(
                    targets=sub.atoms, max_order=1
                ):
                    axis = a.bond(b)
                    center = b.coords
                    self.minimize_torsion(frag, axis, center, geom)

    def minimize_torsion(self, targets, axis, center, geom=None, increment=5):
        """
        Rotate :targets: to minimize the LJ potential

        :targets: the target atoms to rotate
        :axis: the axis by which to rotate
        :center: where to center before rotation
        :geom: calculate LJ potential between self and another geometry-like
            object, instead of just within self
        """
        targets = self.find(targets)
        if geom is None:
            geom = self
        E_min = None
        angle_min = None

        # rotate targets by increment and save lowest energy
        angle = 0
        for inc in range(0, 360, increment):
            angle += increment
            self.rotate(
                axis, np.rad2deg(increment), targets=targets, center=center
            )
            energy = self.LJ_energy(geom)

            if E_min is None or energy < E_min:
                E_min = energy
                angle_min = angle

        # rotate to min angle
        self.rotate(
            axis, np.rad2deg(angle_min - angle), targets=targets, center=center
        )

        return

    def substitute(self, sub, target, attached_to=None, minimize=True):
        """
        substitutes fragment containing `target` with substituent `sub`
        if end provided, this is the atom where the substituent is attached
        if end==None, replace the smallest fragment containing `target`
        """
<<<<<<< HEAD
        from AaronTools.substituent import Substituent
=======
        if not isinstance(sub, AaronTools.substituent.Substituent):
            sub = AaronTools.substituent.Substituent(sub)
>>>>>>> ddf8a718
        # set up substituent object
        if not isinstance(sub, Substituent):
            sub = Substituent(sub)
        
        sub.refresh_connected()
        # determine target and atoms defining connection bond
        target = self.find(target)

        # if we have components, do the substitution to the component
        # otherwise, just do it on self
        geom = self
        if hasattr(self, "components") and self.components is not None:
            for comp in self.components:
                if target in comp:
                    geom = comp
                    break

        # attached_to is provided or is the atom giving the
        # smallest target fragment
        if attached_to is not None:
            attached_to = geom.find_exact(attached_to)
        else:
            smallest_frag = None
            smallest_attached_to = None
            # get all possible connection points
            attached_to = set()
            for t in target:
                attached_to = attached_to | (t.connected - set(target))
            # find smallest fragment
            for e in attached_to:
                frag = geom.get_fragment(target, e)
                if smallest_frag is None or len(frag) < len(smallest_frag):
                    smallest_frag = frag
                    smallest_attached_to = e
            attached_to = [smallest_attached_to]
        if len(attached_to) != 1:
            raise NotImplementedError(
                "Can only replace substituents with one point of attachment"
            )
        attached_to = attached_to[0]
        sub.end = attached_to

        # determine which atom of target fragment is connected to attached_to
        sub_attach = attached_to.connected & set(target)
        if len(sub_attach) > 1:
            raise NotImplementedError(
                "Can only replace substituents with one point of attachment"
            )
        if len(sub_attach) < 1:
            raise LookupError("attached_to atom not connected to targets")
        sub_attach = sub_attach.pop()

        # manipulate substituent geometry; want sub.atoms[0] -> sub_attach
        #   attached_to == sub.end
        #   sub_attach will eventually be sub.atoms[0]
        # move attached_to to the origin
        shift = attached_to.coords.copy()
        geom.coord_shift(-1 * shift)
        # align substituent to current bond
        bond = geom.bond(attached_to, sub_attach)
        sub.align_to_bond(bond)
        # shift geometry back and shift substituent to appropriate place
        geom.coord_shift(shift)
        sub.coord_shift(shift)

        # tag and update name for sub atoms
        for i, s in enumerate(sub.atoms):
            s.add_tag(sub.name)
            if i > 0:
                s.name = sub_attach.name + "." + s.name
            else:
                s.name = sub_attach.name

        # add first atom of new substituent where the target atom was
        geom.atoms.insert(geom.atoms.index(target[0]), sub.atoms[0])
        # remove old substituent
        geom.remove_fragment(target, attached_to, add_H=False)
        geom -= target
        attached_to.connected.discard(sub_attach)

        # fix connections (in lieu of geom.refresh_connected(), since clashing may occur)
        attached_to.connected.add(sub.atoms[0])
        sub.atoms[0].connected.add(attached_to)

        # add the rest of the new substituent at the end
        geom += sub.atoms[1:]
        # fix bond distance
        geom.change_distance(attached_to, sub.atoms[0], as_group=True, fix=1)

        # clean up changes
        if isinstance(geom, AaronTools.component.Component):
            self.substituents += [sub]
            self.detect_backbone(to_center=self.backbone)
            self.rebuild()
        self.refresh_ranks()
        if minimize:
            self.minimize()
        return sub

    def find_substituent(self, start, for_confs=False):
        """
        Finds a substituent based on a given atom (matches start==sub.atoms[0])

        :start: the first atom of the subsituent, where it connects to sub.end
        :for_confs: if true(default), only consider substituents that need to
            be rotated to generate conformers
        """
        start = self.find(start)[0]
        for sub in self.get_substituents(for_confs):
            if sub.atoms[0] == start:
                return sub
        else:
            if for_confs:
                for sub in self.get_substituents(for_confs=not for_confs):
                    if sub.atoms[0] == start:
                        return None
            msg = "Could not find substituent starting at atom {}."
            raise LookupError(msg.format(start.name))

<<<<<<< HEAD
        if not hasattr(self, "substituents") or self.substituents is None:
            self.substituents = []

        self.substituents.append(sub)

    def shortest_path(self, atom1, atom2, avoid=None):
        """
        Uses Dijkstra's algorithm to find shortest path between atom1 and atom2
        avoid: atoms to avoid on the path 
        """
        a1 = self.find(atom1)[0]
        a2 = self.find(atom2)[0]
        if avoid is None:
            path = utils.shortest_path(self, a1, a2)
        else:
            avoid = self.find(avoid)
            graph = [
                [self.atoms.index(j) for j in i.connected if j in self.atoms and j not in avoid]
                for i in self.atoms
            ]
            path = utils.shortest_path(graph, a1, a2)
        if not path:
            raise LookupError(
                "could not determine best path between {} and {}".format(
                    atom1, atom2
                )
            )
        return [self.atoms[i] for i in path]
=======
    def get_substituents(self, for_confs=True):
        """
        Returns list of all substituents found on all components

        :for_confs: if true (default), returns only substituents that need to
            be rotated to generate conformers
        """
        rv = []
        if self.components is None:
            self.detect_components()
        for comp in self.components:
            if comp.substituents is None:
                comp.detect_backbone()
            for sub in comp.substituents:
                if for_confs and (sub.conf_num is None or sub.conf_num <= 1):
                    continue
                rv += [sub]
        return rv
>>>>>>> ddf8a718

    def ring_substitute(self, targets, ring_fragment):
        """take ring, reorient it, put it on self and replace targets with atoms
        on the ring fragment"""

        def attach_short(geom, walk, ring_fragment):
            """for when walk < end, rmsd and remove end[1:-1]"""
            #align ring's end to geom's walk
            ring_fragment.RMSD(
                geom,
                align=True,
                targets=ring_fragment.end,
                ref_targets=walk,
                sort=False,
            )

            ring_waddle(geom, targets, [walk[1], walk[-2]], ring_fragment)

            for atom in ring_fragment.end[1:-1]:
                for t in atom.connected:
                    if t not in ring_fragment.end:
                        ring_fragment.remove_fragment(t, atom, add_H=False)
                        ring_fragment -= t

                ring_fragment -= atom

            ring_fragment.end = walk[1:-1]

            geom.remove_fragment([walk[0], walk[-1]], walk[1:-1], add_H=False)
            geom -= [walk[0], walk[-1]]

            geom.atoms.extend(ring_fragment.atoms)
            geom.refresh_connected()
            geom.refresh_ranks()

        def ring_waddle(geom, targets, walk_end, ring):
            """adjusted the new bond lengths by moving the ring in a 'waddling' motion
            pivot on one end atom to adjust the bond lenth of the other, then do
            the same with the other end atom"""
            if hasattr(ring.end[0], "_radii") and hasattr(
                walk_end[0], "_radii"
            ):
                d1 = ring.end[0]._radii + walk_end[0]._radii
            else:
                d1 = ring.end[0].dist(walk_end[0])

            v1 = ring.end[-1].bond(walk_end[0])
            v2 = ring.end[-1].bond(ring.end[0])

            v1_n = np.linalg.norm(v1)
            v2_n = np.linalg.norm(v2)

            target_angle = np.arccos(
                (d1 ** 2 - v1_n ** 2 - v2_n ** 2) / (-2.0 * v1_n * v2_n)
            )
            current_angle = ring.end[-1].angle(ring.end[0], walk_end[0])
            ra = target_angle - current_angle

            rv = np.cross(v1, v2)

            ring.rotate(rv, ra, center=ring.end[-1])

            if hasattr(ring.end[-1], "_radii") and hasattr(
                walk_end[-1], "_radii"
            ):
                d1 = ring.end[-1]._radii + walk_end[-1]._radii
            else:
                d1 = ring.end[-1].dist(walk_end[-1])

            v1 = ring.end[0].bond(walk_end[-1])
            v2 = ring.end[0].bond(ring.end[-1])

            v1_n = np.linalg.norm(v1)
            v2_n = np.linalg.norm(v2)

            target_angle = np.arccos(
                (d1 ** 2 - v1_n ** 2 - v2_n ** 2) / (-2.0 * v1_n * v2_n)
            )
            current_angle = ring.end[0].angle(ring.end[-1], walk_end[-1])
            ra = target_angle - current_angle

            rv = np.cross(v1, v2)

            ring.rotate(rv, ra, center=ring.end[0])

        from AaronTools.ring import Ring
        if not isinstance(ring_fragment, Ring):
            ring_fragment = Ring(ring_fragment)

        targets = self.find(targets)

        # find a path between the targets
        walk = self.shortest_path(*targets)
        if len(ring_fragment.end) != len(walk):
            ring_fragment.find_end(len(walk), start=ring_fragment.end)

        if len(walk) == len(ring_fragment.end) and len(walk) != 2:
            attach_short(self, walk, ring_fragment)

        elif len(walk[1:-1]) == 0:
            raise ValueError(
                "insufficient information to close ring - selected atoms are bonded to each other: %s"
                % (" ".join(str(a) for a in targets))
            )

        else:
            raise ValueError(
                "this ring is not appropriate to connect\n%s\nand\n%s:\n%s\nspacing is %i; expected %i"
                % (
                    targets[0],
                    targets[1],
                    ring_fragment.name,
                    len(ring_fragment.end),
                    len(walk),
                )
            )

    def change_element(
        self, target, new_element, adjust_bonds=False, adjust_hydrogens=False
    ):
        """change the element of an atom on self
        target              - target atom
        new_element         - str:  element of new atom
        adjust_bonds        - bool: adjust distance to bonded atoms
        adjust_hydrogens    - bool: try to add or remove hydrogens and guess how many
                                    hydrogens to add or remove
                              tuple(int, str): remove specified number of hydrogens and
                                               set the geometry to the specified shape 
                                               (see Atom.get_shape for a list of shapes)
        """

        target = self.find(target)
        if len(target) > 1:
            raise RuntimeError(
                "only one atom's element can be changed at a time (%i attempted)"
                % len(target)
            )
        else:
            target = target[0]

        new_atom = Atom(
            element=new_element, name=target.name, coords=target.coords
        )

        # fix bond lengths if requested
        if adjust_bonds:
            for atom in target.connected:
                self.change_distance(new_atom, atom, adjust=1)

        if adjust_hydrogens is True:
            if hasattr(target, "_saturation") and hasattr(
                new_atom, "_saturation"
            ):
                change_Hs = new_atom._saturation - target._saturation
                new_shape = None
            else:
                raise RuntimeError(
                    "H adjust requested, but saturation is not known for %s"
                    % ", ".join(
                        [
                            atom.element
                            for atom in [target, new_atom]
                            if not hasattr(atom, "_saturation")
                        ]
                    )
                )

        elif isinstance(adjust_hydrogens, tuple):
            change_Hs, new_shape = adjust_hydrogens

        else:
            change_Hs = 0
            new_shape = None

        if change_Hs != 0 or new_shape is not None:
            # if we're removing hydrogens, check if we have enough to remove
            if change_Hs < 0:
                nH = sum(
                    [1 for atom in target.connected if atom.element == "H"]
                )
                if nH + change_Hs < 0:
                    raise RuntimeError(
                        "cannot remove %i hydrogens from an atom with %i hydrogens"
                        % (abs(change_Hs), nH)
                    )

            # get vsepr geometry
            old_shape, score = target.get_vsepr()

            if new_shape is None:
                shape = old_shape
                if hasattr(new_atom, "_connectivity"):
                    new_connectivity = new_atom._connectivity
                else:
                    new_connectivity = None

                for i in range(0, abs(change_Hs)):
                    shape = Atom.new_shape(
                        shape, new_connectivity, np.sign(change_Hs)
                    )
                    if shape is None:
                        raise RuntimeError(
                            "shape changed from %s to None" % old_shape
                        )

                new_shape = shape

            shape_object = Geometry(Atom.get_shape(new_shape))

            if (
                len(shape_object.atoms[1:]) - len(target.connected)
                != change_Hs
            ):
                raise RuntimeError(
                    "number of positions changed by %i, but a change of %i hydrogens was attempted"
                    % (
                        len(shape_object.atoms[1:]) - len(target.connected),
                        change_Hs,
                    )
                )

            if new_shape != old_shape:
                if change_Hs < 0:
                    # remove extra hydrogens
                    removed_Hs = 1
                    while removed_Hs <= abs(change_Hs):
                        H_atom = [
                            atom
                            for atom in target.connected
                            if atom.element == "H"
                        ][0]
                        self -= H_atom
                        removed_Hs += 1

                com = self.COM(target)

                shape_object.coord_shift(com)

                # get each branch off of the target atom
                frags = [
                    self.get_fragment(atom, target)
                    for atom in target.connected
                ]

                # ring detection - remove ring fragments because those are more difficult to adjust
                remove_frags = []
                for i, frag1 in enumerate(frags):
                    for frag2 in frags[i + 1 :]:
                        dups = [atom for atom in frag2 if atom in frag1]
                        if len(dups) != 0:
                            remove_frags.append(frag1)
                            remove_frags.append(frag2)

                for frag in remove_frags:
                    if frag in frags:
                        frags.remove(frag)

                frags.sort(key=len, reverse=True)
                # for each position on the new idealized geometry, find the fragment
                # that corresponds to it the best
                # reorient that fragment to match the idealized geometry

                previous_positions = []
                for j, frag in enumerate(frags):
                    v1 = target.bond(frag[0])
                    max_overlap = None
                    corresponding_position = None
                    for i, position in enumerate(shape_object.atoms[1:]):
                        if i in previous_positions:
                            continue
                        v2 = shape_object.atoms[0].bond(position)
                        d = np.dot(v1, v2)
                        if max_overlap is None or d > max_overlap:
                            max_overlap = d
                            corresponding_position = i

                    previous_positions.append(corresponding_position)

                for j, frag in enumerate(frags):
                    corresponding_position = previous_positions[j] + 1

                    v1 = target.bond(frag[0])
                    v1 /= np.linalg.norm(v1)
                    v2 = shape_object.atoms[0].bond(
                        shape_object.atoms[corresponding_position]
                    )
                    v2 /= np.linalg.norm(v2)

                    rv = np.cross(v1, v2)

                    c = np.linalg.norm(v1 - v2)

                    angle = np.arccos((c ** 2 - 2.0) / -2.0)

                    self.rotate(rv, angle, targets=frag, center=target)

                # add Hs if needed
                if change_Hs > 0:
                    # determine which connected atom is occupying which position on the shape
                    best_positions = None
                    min_rmsd = None
                    for positions in itertools.permutations(
                        shape_object.atoms[1:], len(target.connected)
                    ):
                        full_positions = [shape_object.atoms[0]] + list(
                            positions
                        )

                        rmsd = shape_object.RMSD(
                            self,
                            targets=full_positions,
                            ref_targets=[target, *target.connected],
                            align=True,
                        )

                        if min_rmsd is None or rmsd < min_rmsd:
                            min_rmsd = rmsd
                            best_positions = full_positions

                    rmsd = shape_object.RMSD(
                        self,
                        targets=best_positions,
                        ref_targets=[target, *target.connected],
                        align=True,
                    )

                    shape_object.coord_shift(
                        shape_object.atoms[0].bond(new_atom)
                    )

                    positions = []
                    for atom in target.connected:
                        v2 = new_atom.bond(atom)
                        max_overlap = None
                        position = None
                        for i, pos in enumerate(shape_object.atoms[1:]):
                            v1 = shape_object.atoms[0].bond(pos)
                            if i in positions:
                                continue

                            d = np.dot(v1, v2)

                            if max_overlap is None or d > max_overlap:
                                max_overlap = d
                                position = i

                        positions.append(position)

                    # add hydrogens to positions that are not occupied
                    for open_position in [
                        i + 1
                        for i in range(0, len(shape_object.atoms[1:]))
                        if i not in positions
                    ]:
                        # add one because the 0th "position" of the shape is the central atom
                        H_atom = Atom(
                            element="H",
                            coords=shape_object.atoms[open_position].coords,
                            name=str(len(self.atoms) + 1),
                        )

                        self.change_distance(new_atom, H_atom)
                        self += H_atom

        self += new_atom
        self -= target

        self.refresh_connected()
        self.refresh_ranks()

    def map_ligand(self, ligands, old_keys, minimize=True):
        """
        Maps new ligand according to key_map
        Parameters:
        :ligand:    the name of a ligand in the ligand library
        :old_keys:  the key atoms of the old ligand to map to
        """

        def get_rotation(old_axis, new_axis):
            w = np.cross(old_axis, new_axis)
            angle = np.dot(old_axis, new_axis)
            angle /= np.linalg.norm(old_axis)
            angle /= np.linalg.norm(new_axis)
            # occasionally there will be some round-off errors,
            # so let's fix those before we take arccos
            if angle > 1 + 10 ** -12 or angle < -1 - 10 ** -12:
                # and check to make sure we aren't covering something
                # more senister up...
                raise ValueError("Bad angle value for arccos():", angle)
            elif angle > 1:
                angle = 1.0
            elif angle < -1:
                angle = -1.0
            angle = np.arccos(angle)
            return w, -1 * angle

        def map_1_key(self, ligand, old_key, new_key):
            # align new key to old key
            shift = new_key.bond(old_key)
            ligand.coord_shift(shift)
            # rotate ligand
            targets = old_key.connected - set(self.center)
            old_axis = self.COM(targets=targets) - old_key.coords
            new_axis = ligand.COM(targets=new_key.connected) - new_key.coords
            w, angle = get_rotation(old_axis, new_axis)
            ligand.rotate(w, angle, center=new_key)
            return ligand

        def map_2_key(old_ligand, ligand, old_keys, new_keys, rev_ang=False):

            # align COM of key atoms
            center = old_ligand.COM(targets=old_keys)
            shift = center - ligand.COM(targets=new_keys)
            ligand.coord_shift(shift)

            # bend around key axis
            old_walk = old_ligand.shortest_path(*old_keys)
            if len(old_walk) == 2:
                old_con = set([])
                for k in old_keys:
                    for c in k.connected:
                        old_con.add(c)
                old_vec = old_ligand.COM(targets=old_con) - center
            else:
                old_vec = old_ligand.COM(targets=old_walk[1:-1]) - center

            new_walk = ligand.shortest_path(*new_keys)
            if len(new_walk) == 2:
                new_con = set([])
                for k in new_keys:
                    for c in k.connected:
                        new_con.add(c)
                new_vec = ligand.COM(targets=new_con) - center
            else:
                new_vec = ligand.COM(targets=new_walk[1:-1]) - center

            w, angle = get_rotation(old_vec, new_vec)
            if rev_ang:
                angle = -angle
            ligand.rotate(w, angle, center=center)

            # rotate for best overlap
            old_axis = old_keys[0].bond(old_keys[1])
            new_axis = new_keys[0].bond(new_keys[1])
            w, angle = get_rotation(old_axis, new_axis)
            ligand.rotate(w, angle, center=center)

        def map_rot_frag(frag, a, b, ligand, old_key, new_key):
            old_vec = old_key.coords - b.coords
            new_vec = new_key.coords - b.coords
            axis, angle = get_rotation(old_vec, new_vec)
            ligand.rotate(b.bond(a), -1 * angle, targets=frag, center=b.coords)

            for c in new_key.connected:
                con_frag = ligand.get_fragment(new_key, c)
                if len(con_frag) > len(frag):
                    continue
                old_vec = self.COM(targets=old_key.connected)
                old_vec -= old_key.coords
                new_vec = ligand.COM(targets=new_key.connected)
                new_vec -= new_key.coords
                axis, angle = get_rotation(old_vec, new_vec)
                ligand.rotate(
                    c.bond(new_key),
                    -1 * angle,
                    targets=con_frag,
                    center=new_key.coords,
                )

        def map_more_key(self, old_ligand, ligand, old_keys, new_keys):
            # backbone fragments separated by rotatable bonds
            frag_list = ligand.get_frag_list(max_order=1)
            ligand.write("ligand")

            # get key atoms on each side of rotatable bonds
            key_count = {}
            for frag, a, b in frag_list:
                n_keys = []
                for i in frag:
                    if i not in ligand.key_atoms:
                        continue
                    n_keys += [i]
                if len(n_keys) < 1 or len(n_keys) > 2:
                    continue
                if a in ligand.key_atoms or b in ligand.key_atoms:
                    continue
                if utils.same_cycle(ligand, a, b):
                    continue
                if len(n_keys) not in key_count:
                    key_count[len(n_keys)] = [(frag, a, b)]
                else:
                    key_count[len(n_keys)] += [(frag, a, b)]

            partial_map = False
            mapped_frags = []
            for k in sorted(key_count.keys(), reverse=True):
                if k == 2 and not partial_map:
                    frag, a, b = key_count[k][0]
                    ok = []
                    nk = []
                    for i, n in enumerate(new_keys):
                        if n not in frag:
                            continue
                        ok += [old_keys[i]]
                        nk += [n]
                    map_2_key(old_ligand, ligand, ok, nk)
                    partial_map = True
                    mapped_frags += [frag]
                    continue
                if k == 1 and not partial_map:
                    frag, a, b = key_count[k][0]
                    for i, n in enumerate(new_keys):
                        if n not in frag:
                            continue
                        map_1_key(self, ligand, n, old_keys[i])
                        partial_map = True
                        mapped_frags += [frag]
                        break
                    continue
                if k == 1 and partial_map:
                    for frag, a, b in key_count[k]:
                        for i, n in enumerate(new_keys):
                            if n not in frag:
                                continue
                            map_rot_frag(frag, a, b, ligand, old_keys[i], n)
                            mapped_frags += [frag]
                            break
            return

        if not self.components:
            self.detect_components()

        # find old and new keys
        old_keys = self.find(old_keys)
        if isinstance(ligands, (str, Geometry)):
            ligands = [ligands]
        new_keys = []
        for i, ligand in enumerate(ligands):
            if not isinstance(ligand, AaronTools.component.Component):
                ligand = AaronTools.component.Component(ligand)
                ligands[i] = ligand
            ligand.refresh_connected()
            new_keys += ligand.key_atoms
        if len(old_keys) != len(new_keys):
            raise ValueError(
                "Cannot map ligand. "
                + "Differing number of key atoms. "
                + "Old keys: "
                + ",".join([i.name for i in old_keys])
                + "; "
                + "New keys: "
                + ",".join([i.name for i in new_keys])
            )

        old_ligands = []
        for k in old_keys:
            for c in self.components:
                if k in c.atoms:
                    old_ligands += [c]
        start = 0
        end = None
        for i, ligand in enumerate(ligands):
            end = start + len(ligand.key_atoms)
            if len(ligand.key_atoms) == 1:
                map_1_key(self, ligand, old_keys[start], new_keys[start])
            elif len(ligand.key_atoms) == 2:
                map_2_key(
                    old_ligands[start],
                    ligand,
                    old_keys[start:end],
                    new_keys[start:end],
                )
            else:
                map_more_key(
                    self,
                    old_ligands[start],
                    ligand,
                    old_keys[start:end],
                    new_keys[start:end],
                )

            for a in ligand.atoms:
                a.name = old_keys[start].name + "." + a.name
                a.add_tag("ligand")
            start = end

        # remove old
        for ol in old_ligands:
            try:
                self.components.remove(ol)
            except ValueError:
                continue
            for atom in self.atoms:
                if atom.connected & set(ol.atoms):
                    atom.connected = atom.connected - set(ol.atoms)

        # add new
        for ligand in ligands:
            self.components += [ligand]
        self.rebuild()
        # rotate monodentate to relieve clashing
        for ligand in self.components:
            if len(ligand.key_atoms) == 1:
                targets = ligand.atoms
                key = ligand.key_atoms[0]
                if self.center:
                    start = self.COM(self.center)
                    end = key.coords
                else:
                    start = key.coords
                    end = self.COM(key.connected)
                axis = end - start
                self.minimize_torsion(targets, axis, center=key, increment=8)
        self.remove_clash()
        if minimize:
            self.minimize()
        self.refresh_ranks()

    def remove_clash(self, sub_list=None):
        def get_clash(sub, scale):
            """
            Returns: np.array(bend_axis) if clash found, False otherwise
            """
            clashing = []
            for atom in self.atoms:
                if atom in sub.atoms or atom == sub.end:
                    continue
                threshold = atom._radii
                for sub_atom in sub.atoms:
                    threshold += sub_atom._radii
                    threshold *= scale
                    dist = atom.dist(sub_atom)
                    if dist < threshold or dist < 0.8:
                        clashing += [(atom, threshold - dist)]
            if not clashing:
                return False
            rot_axis = sub.atoms[0].bond(sub.end)
            vector = np.array([0, 0, 0], dtype=float)
            for a, w in clashing:
                vector += a.bond(sub.end) * w
            bend_axis = np.cross(rot_axis, vector)
            return bend_axis

        bad_subs = []  # substituents for which releif not found
        # bend_angles = [8, -16, 32, -48, 68, -88]
        # bend_back = np.deg2rad(20)
        bend_angles = [8, 8, 8, 5, 5, 5]
        bend_back = []
        rot_angles = [8, -16, 32, -48]
        rot_back = np.deg2rad(16)
        scale = 0.75  # for scaling distance threshold

        if sub_list is None:
            sub_list = sorted(self.get_substituents())
            try_twice = True
        else:
            scale = 0.65
            sub_list = sorted(sub_list, reverse=True)
            try_twice = False

        for i, b in enumerate(bend_angles):
            bend_angles[i] = -np.deg2rad(b)
        for i, r in enumerate(rot_angles):
            rot_angles[i] = np.deg2rad(r)

        for sub in sub_list:
            b, r = 0, 0  # bend_angle, rot_angle index counters
            bend_axis = get_clash(sub, scale)
            if bend_axis is False:
                continue
            else:
                # try just rotating first
                while r < len(rot_angles):
                    # try rotating
                    if r < len(rot_angles):
                        sub.sub_rotate(rot_angles[r])
                        r += 1
                    if get_clash(sub, scale) is False:
                        break
                else:
                    sub.sub_rotate(rot_back)
                    r = 0
            bend_axis = get_clash(sub, scale)
            while b < len(bend_angles) and bend_axis is not False:
                bend_back += [bend_axis]
                # try bending
                if b < len(bend_angles):
                    sub.rotate(bend_axis, bend_angles[b], center=sub.end)
                    b += 1
                bend_axis = get_clash(sub, scale)
                if bend_axis is False:
                    break
                while r < len(rot_angles):
                    # try rotating
                    if r < len(rot_angles):
                        sub.sub_rotate(rot_angles[r])
                        r += 1
                    if get_clash(sub, scale) is False:
                        break
                else:
                    sub.sub_rotate(rot_back)
                    r = 0
            else:
                # bend back to original if cannot automatically remove
                # the clash, add to bad_sub list
                bend_axis = get_clash(sub, scale)
                if bend_axis is False:
                    break
                for bend_axis in bend_back:
                    sub.rotate(bend_axis, -bend_angles[0], center=sub.end)
                bad_subs += [sub]

        # try a second time just in case other subs moved out of the way enough
        # for the first subs encountered to work now
        if try_twice and len(bad_subs) > 0:
            bad_subs = self.remove_clash(bad_subs)
        return bad_subs

    def minimize(self):
        """
        Rotates substituents in each component to minimize LJ_energy.
        Different from Component.minimize_sub_torsion() in that it minimizes
        with respect to the entire catalyst instead of just the component
        """
        targets = {}
        for sub in self.get_substituents(for_confs=True):
            if len(sub.atoms):
                continue
            try:
                targets[len(sub.atoms)] += [sub]
            except KeyError:
                targets[len(sub.atoms)] = [sub]

        # minimize torsion for each substituent
        # smallest to largest
        for k in sorted(targets.keys()):
            for sub in targets[k]:
                axis = sub.atoms[0].bond(sub.end)
                center = sub.end
                self.minimize_torsion(sub.atoms, axis, center)

    def next_conformer(self, conf_spec, skip_spec={}):
        """
        Generates the next possible conformer

        :conf_spec: {sub_start_number: conf_number}
        :skip_spec: {sub_start_number: [skip_numbers]}


        Returns:
            conf_spec if there are still more conformers
            {} if there are no more conformers to generate
        """
        for start, conf_num in sorted(conf_spec.items()):
            sub = self.find_substituent(start)
            # skip conformer if signalled it's a repeat
            skip = skip_spec.get(start, [])
            if skip == "all" or conf_num == 0 or conf_num in skip:
                if conf_num == sub.conf_num:
                    conf_spec[start] = 1
                else:
                    conf_spec[start] += 1
                continue
            # reset conf if we hit max conf #
            if conf_num == sub.conf_num:
                sub.sub_rotate()
                conf_spec[start] = 1
                continue
            # perform rotation
            sub.sub_rotate()
            conf_spec[start] += 1
            self.remove_clash()
            # continue if the same as cf1
            angle = int(np.rad2deg((conf_spec[start] - 1) * sub.conf_angle))
            if angle != 360 and angle != 0:
                return conf_spec
            else:
                continue
        else:
            # we are done now
            return {}

    def make_conformer(self, conf_spec):
        """
        Returns:
            conf_spec, True if conformer generated (allowed by conf_spec),
            conf_spec, False if not allowed or invalid

        :conf_spec: dictionary of the form
            {sub_start_number: (conf_number, [skip_numbers])}
        """
        original = self.copy()
        for start, conf_num in conf_spec.items():
            current, skip = conf_spec[start]
            # skip if flagged a repeat
            if conf_num in skip or skip == "all":
                self = original
                return conf_spec, False
            sub = self.find_substituent(start)
            # validate conf_spec
            if conf_num > sub.conf_num:
                self = original
                warn(
                    "Bad conformer number given: {} {} > {}".format(
                        sub.name, conf_num, sub.conf_num
                    )
                )
                return conf_spec, False
            if conf_num > current:
                n_rot = conf_num - current - 1
                for _ in range(n_rot):
                    conf_spec[start][0] += 1
                    sub.rotate()
            elif conf_num < current:
                n_rot = current - conf_num - 1
                for _ in range(n_rot):
                    conf_spec[start][0] -= 1
                    sub.rotate(reverse=True)
        return conf_spec, True<|MERGE_RESOLUTION|>--- conflicted
+++ resolved
@@ -414,13 +414,13 @@
             atoms = self.atoms
         frag_list = []
         for i, a in enumerate(atoms[:-1]):
-            for b in atoms[i+1:]:
+            for b in atoms[i + 1 :]:
                 if b not in a.connected:
                     continue
 
                 frag_a = self.get_fragment(a, b)
                 frag_b = self.get_fragment(b, a)
-                
+
                 if sorted(frag_a) == sorted(frag_b):
                     continue
 
@@ -437,20 +437,20 @@
                 if (frag_b, b, a) not in frag_list:
                     frag_list += [(frag_b, b, a)]
         return frag_list
-    
+
     def detect_substituents(self):
         """sets self.substituents to a list of substituents"""
         from AaronTools.substituent import Substituent
-        #TODO: allow detection of specific substituents only
+
+        # TODO: allow detection of specific substituents only
         #       -check fragment length and elements against
         #        that of the specified substituent
-        
-        #copy-pasted from Component.detect_backbone, but 
-        #removed stuff that refers to the center/backbone
+        # copy-pasted from Component.detect_backbone, but
+        # removed stuff that refers to the center/backbone
 
         if not hasattr(self, "substituents") or self.substituents is None:
             self.substituents = []
-        
+
         frag_list = self.get_frag_list()
 
         new_tags = {}  # hold atom tag options until assignment determined
@@ -466,8 +466,8 @@
                 sub = Substituent(frag, end=end)
             except LookupError:
                 continue
-           
-            #substituents with more than half of self's atoms are ignored
+
+            # substituents with more than half of self's atoms are ignored
             if len(frag) > len(self.atoms) - len(frag):
                 continue
             # save atoms and tags if found
@@ -478,7 +478,7 @@
                     new_tags[a] += [sub.name]
                 else:
                     new_tags[a] = [sub.name]
-            
+
             # save substituent
             self.substituents += [sub]
 
@@ -516,19 +516,19 @@
 
         def _find(arg):
             """ find a single atom """
-            #print(arg)
+            # print(arg)
             if isinstance(arg, Atom):
-                #print('atom')
+                # print('atom')
                 return [arg]
-            
+
             rv = []
             if isinstance(arg, Finder):
-                #print('finder')
+                # print('finder')
                 rv += arg.get_matching_atoms(self.atoms, self)
-            
+
             name_str = re.compile("^(\*|\d)+(\.?\*|\.\d+)*$")
             if isinstance(arg, str) and name_str.match(arg) is not None:
-                #print('name')
+                # print('name')
                 test_name = arg.replace(".", "\.")
                 test_name = test_name.replace("*", "(\.?\d+\.?)*")
                 test_name = re.compile("^" + test_name + "$")
@@ -538,7 +538,7 @@
                         rv += [a]
 
             elif isinstance(arg, str) and len(arg.split(",")) > 1:
-                #print('comma list')
+                # print('comma list')
                 list_style = arg.split(",")
                 if len(list_style) > 1:
                     for i in list_style:
@@ -552,17 +552,17 @@
                 and len(arg.split("-")) > 1
                 and not re.search("[A-Za-z]", arg)
             ):
-                #print('range list')
+                # print('range list')
                 rv += _find_between(arg)
 
             elif isinstance(arg, str) and arg in ELEMENTS:
-                #print('element')
+                # print('element')
                 # this is an element
                 for a in self.atoms:
                     if a.element == arg:
                         rv += [a]
             else:
-                #print('tag')
+                # print('tag')
                 # this is a tag
                 for a in self.atoms:
                     if arg in a.tags:
@@ -900,10 +900,6 @@
         self,
         start=None,
         targets=None,
-<<<<<<< HEAD
-        canonical=True,
-=======
->>>>>>> ddf8a718
         heavy_only=False,
     ):
         """
@@ -1591,20 +1587,27 @@
 
     def get_all_connected(self, target):
         """returns a list of all elements on the target atom's monomer"""
+
         def _get_all_connected(geom, target, avoid):
             atoms = [target]
             for atom in target.connected:
                 if atom not in avoid:
                     new_avoid = avoid + [target]
-                    atoms.extend([x for x in _get_all_connected(geom, atom, new_avoid) if x not in atoms])
+                    atoms.extend(
+                        [
+                            x
+                            for x in _get_all_connected(geom, atom, new_avoid)
+                            if x not in atoms
+                        ]
+                    )
 
             return atoms
-        
+
         target = self.find(target)[0]
         atoms = _get_all_connected(self, target, [])
 
         return atoms
-    
+
     def get_fragment(
         self, start, stop=None, as_object=False, copy=False, biggest=False
     ):
@@ -1624,11 +1627,7 @@
         start = self.find(start)
         if stop is None:
             best = None
-<<<<<<< HEAD
-            for stop in start[0].connected:
-=======
             for stop in itertools.chain(*[s.connected for s in start]):
->>>>>>> ddf8a718
                 frag = self.get_fragment(start, stop, as_object, copy)
                 if (
                     best is None
@@ -2039,16 +2038,12 @@
         if end provided, this is the atom where the substituent is attached
         if end==None, replace the smallest fragment containing `target`
         """
-<<<<<<< HEAD
-        from AaronTools.substituent import Substituent
-=======
         if not isinstance(sub, AaronTools.substituent.Substituent):
             sub = AaronTools.substituent.Substituent(sub)
->>>>>>> ddf8a718
         # set up substituent object
         if not isinstance(sub, Substituent):
             sub = Substituent(sub)
-        
+
         sub.refresh_connected()
         # determine target and atoms defining connection bond
         target = self.find(target)
@@ -2164,7 +2159,6 @@
             msg = "Could not find substituent starting at atom {}."
             raise LookupError(msg.format(start.name))
 
-<<<<<<< HEAD
         if not hasattr(self, "substituents") or self.substituents is None:
             self.substituents = []
 
@@ -2173,7 +2167,7 @@
     def shortest_path(self, atom1, atom2, avoid=None):
         """
         Uses Dijkstra's algorithm to find shortest path between atom1 and atom2
-        avoid: atoms to avoid on the path 
+        avoid: atoms to avoid on the path
         """
         a1 = self.find(atom1)[0]
         a2 = self.find(atom2)[0]
@@ -2182,7 +2176,11 @@
         else:
             avoid = self.find(avoid)
             graph = [
-                [self.atoms.index(j) for j in i.connected if j in self.atoms and j not in avoid]
+                [
+                    self.atoms.index(j)
+                    for j in i.connected
+                    if j in self.atoms and j not in avoid
+                ]
                 for i in self.atoms
             ]
             path = utils.shortest_path(graph, a1, a2)
@@ -2193,7 +2191,7 @@
                 )
             )
         return [self.atoms[i] for i in path]
-=======
+
     def get_substituents(self, for_confs=True):
         """
         Returns list of all substituents found on all components
@@ -2212,7 +2210,6 @@
                     continue
                 rv += [sub]
         return rv
->>>>>>> ddf8a718
 
     def ring_substitute(self, targets, ring_fragment):
         """take ring, reorient it, put it on self and replace targets with atoms
@@ -2220,7 +2217,7 @@
 
         def attach_short(geom, walk, ring_fragment):
             """for when walk < end, rmsd and remove end[1:-1]"""
-            #align ring's end to geom's walk
+            # align ring's end to geom's walk
             ring_fragment.RMSD(
                 geom,
                 align=True,
@@ -2299,6 +2296,7 @@
             ring.rotate(rv, ra, center=ring.end[0])
 
         from AaronTools.ring import Ring
+
         if not isinstance(ring_fragment, Ring):
             ring_fragment = Ring(ring_fragment)
 
@@ -2340,7 +2338,7 @@
         adjust_hydrogens    - bool: try to add or remove hydrogens and guess how many
                                     hydrogens to add or remove
                               tuple(int, str): remove specified number of hydrogens and
-                                               set the geometry to the specified shape 
+                                               set the geometry to the specified shape
                                                (see Atom.get_shape for a list of shapes)
         """
 
