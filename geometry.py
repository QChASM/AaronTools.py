"""For storing, manipulating, and measuring molecular structures"""
import itertools
import re
from collections import deque
from copy import deepcopy
from urllib.error import HTTPError
from urllib.request import urlopen
from warnings import warn

import numpy as np

import AaronTools
import AaronTools.utils.utils as utils
from AaronTools.atoms import Atom
from AaronTools.const import D_CUTOFF, ELEMENTS
from AaronTools.fileIO import FileReader, FileWriter
from AaronTools.utils.prime_numbers import Primes

COORD_THRESHOLD = 0.2


class Geometry:
    """
    Attributes:
        name
        comment
        atoms
        other
        _iter_idx
    """

    Primes()

    def __init__(
        self, structure="", name="", comment="", refresh_connected=True
    ):
        """
        :structure: can be a Geometry(), a FileReader(), a file name, or a
            list of atoms
        """
        self.name = name
        self.comment = comment
        self.atoms = []
        self.other = {}
        self._iter_idx = None

        if isinstance(structure, Geometry):
            # new from geometry
            self.atoms = structure.atoms
            if not name:
                self.name = structure.name
            if not comment:
                self.comment = structure.comment
            return
        elif isinstance(structure, FileReader):
            # get info from FileReader object
            from_file = structure
        elif isinstance(structure, str) and structure != "":
            # parse file
            from_file = FileReader(structure)
        elif hasattr(structure, "__iter__") and structure != "":
            for a in structure:
                if not isinstance(a, Atom):
                    raise TypeError
            else:
                # list of atoms supplied
                self.atoms = structure
                if refresh_connected:
                    self.refresh_connected()
                return
        else:
            return

        # only get here if we were given a file reader object or a file name
        self.name = from_file.name
        self.comment = from_file.comment
        self.atoms = from_file.atoms
        if refresh_connected:
            self.other = self.parse_comment()
            self.refresh_connected()
        return

    # attribute access
    def _stack_coords(self, atoms=None):
        """
        Generates a N x 3 coordinate matrix for atoms
        Note: the matrix rows are copies of, not references to, the
            Atom.coords objects. Run Geometry.update_geometry(matrix) after
            using this method to save changes.
        """
        if atoms is None:
            atoms = self.atoms
        else:
            atoms = self.find(atoms)
        rv = np.zeros((len(atoms), 3), dtype=float)
        for i, a in enumerate(atoms):
            rv[i] = a.coords[:]
        return rv

    def elements(self):
        """ returns list of elements composing the atoms in the geometry """
        return [a.element for a in self.atoms]

    def coords(self, atoms=None):
        """
        returns N x 3 coordinate matrix for requested atoms
            (defaults to all atoms)
        """
        if atoms is None:
            return self._stack_coords(self.atoms)
        return self._stack_coords(atoms)

    # utilities
    def __repr__(self):
        """ string representation """
        s = ""
        for a in self:
            s += a.__repr__() + "\n"
        return s

    def __eq__(self, other):
        """
        two geometries equal if:
            same number of atoms
            coordinates of atoms similar (now distance, soon RMSD)
        """
        if id(self) == id(other):
            return True
        if len(self.atoms) != len(other.atoms):
            return False
        rmsd = self.RMSD(other)
        return rmsd < COORD_THRESHOLD

    def __add__(self, other):
        if isinstance(other, Atom):
            other = [other]
        elif not isinstance(other, list):
            other = other.atoms
        self.atoms += other
        return self

    def __sub__(self, other):
        if isinstance(other, Atom):
            other = [other]
        elif not isinstance(other, list):
            other = other.atoms
        for o in other:
            self.atoms.remove(o)
        for a in self.atoms:
            if a.connected & set(other):
                a.connected = a.connected - set(other)
        return self

    def __iter__(self):
        self._iter_idx = -1
        return self

    def __next__(self):
        if self._iter_idx + 1 < len(self.atoms):
            self._iter_idx += 1
            return self.atoms[self._iter_idx]
        raise StopIteration

    def __len__(self):
        return len(self.atoms)

    def tag(self, tag, targets=None):
        if targets is None:
            targets = self.atoms
        else:
            targets = self.find(targets)
        for atom in targets:
            atom.tags.add(tag)

    def write(self, name=None, style="xyz", *args, **kwargs):
        """
        Write geometry to a file

        :name: defaults to self.name
        :style: defaults to xyz

        *args and **kwargs for styles:
            xyz
                :append: True/False
            com
                :step:
                :theory: the Theory specification object
                :**kwargs: Additional route arguments in key=val format
        """
        tmp = self.name
        if name is not None:
            self.name = name
        out = FileWriter.write_file(self, style, *args, **kwargs)
        self.name = tmp
        if out is not None:
            return out

    def copy(self, atoms=None, name=None, comment=None):
        """
        creates a new copy of the geometry
        parameters:
            atoms (list): defaults to all atoms
            name (str): defaults to NAME_copy
        """
        if name is None:
            name = self.name
        if comment is None:
            comment = self.comment
        atoms = self._fix_connectivity(atoms)
        return Geometry(atoms, name, comment, refresh_connected=False)

    def parse_comment(self):
        """
        Saves auxillary data found in comment line
        """
        if not self.comment:
            return {}
        rv = {}
        # constraints
        match = re.search("F:([0-9;-]+)", self.comment)
        if match is not None:
            rv["constraint"] = []
            for a in self.atoms:
                a.constraint = set([])
            match = match.group(1).split(";")
            for m in match:
                if m == "":
                    continue
                m = m.split("-")
                m = [int(i) - 1 for i in m]
                for i, j in zip(m[:-1], m[1:]):
                    a = self.atoms[i]
                    b = self.atoms[j]
                    a.constraint.add((b, a.dist(b)))
                    b.constraint.add((a, b.dist(a)))
                rv["constraint"] += [m]
        # active centers
        match = re.search("C:([0-9,]+)", self.comment)
        if match is not None:
            rv["center"] = []
            match = match.group(1).split(",")
            for m in match:
                if m == "":
                    continue
                a = self.atoms[int(m) - 1]
                a.add_tag("center")
                rv["center"] += [a]

        # ligand
        match = re.search("L:([0-9-,]+)", self.comment)
        if match is not None:
            rv["ligand"] = []
            match = match.group(1).split(",")
            for m in match:
                if m == "":
                    continue
                m = m.split("-")
                for i in range(int(m[0]) - 1, int(m[1])):
                    try:
                        a = self.atoms[i]
                    except IndexError:
                        continue
                    a.add_tag("ligand")
                    rv["ligand"] += [a]

        # key atoms
        match = re.search("K:([0-9,;]+)", self.comment)
        if match is not None:
            rv["key_atoms"] = []
            match = match.group(1).split(";")
            for m in match:
                if m == "":
                    continue
                m = m.split(",")
                for i in m:
                    if i == "":
                        continue
                    rv["key_atoms"] += [int(i) - 1]
        self.other = rv
        return rv

    def _flag(self, flag, targets=None):
        """
        freezes targets if <flag> is True,
        relaxes targets if <flag> is False
        """
        if targets is not None:
            targets = self.find(targets)
        else:
            targets = self.atoms

        for a in targets:
            a.flag = flag
        return

    def freeze(self, targets=None):
        """
        freezes atoms in the geometry
        """
        self._flag(True, targets)

    def relax(self, targets=None):
        """
        relaxes atoms in the geometry
        """
        self._flag(False, targets)

    def get_constraints(self, as_index=True):
        rv = set([])
        for i, a in enumerate(self.atoms[:-1]):
            if not a.constraint:
                continue
            for j, b in enumerate(self.atoms[i:]):
                for atom, dist in a.constraint:
                    if b == atom:
                        if as_index:
                            rv.add((i, i + j, dist))
                        else:
                            rv.add((a, b, dist))
                        break
        return sorted(rv)

    def get_connectivity(self):
        rv = []
        for atom in self.atoms:
            rv += [atom.connected]
        return rv

    def find(self, *args, debug=False):
        """
        finds atom in geometry
        Parameters:
            *args are tags, names or elements
            args=(['this', 'that'], 'other') will find atoms for which
                ('this' || 'that') && 'other' == True
        Returns:
            [Atom()] or []
        Raises:
            LookupError when the tags/names provided do not exist
            However, it will return empty list if valid tag/names were provided
                but were screened out using the && argument form
        """

        def _find(arg):
            """ find a single atom """
            if isinstance(arg, Atom):
                return [arg]
            rv = []
            name_str = re.compile("^(\*|\d)+(\.?\*|\.\d+)*$")
            if isinstance(arg, str) and name_str.match(arg) is not None:
                test_name = arg.replace(".", "\.")
                test_name = test_name.replace("*", "(\.?\d+\.?)*")
                test_name = re.compile("^" + test_name + "$")
                # this is a name
                for a in self.atoms:
                    if test_name.search(a.name) is not None:
                        rv += [a]

            elif isinstance(arg, str) and len(arg.split(",")) > 1:
                list_style = arg.split(",")
                if len(list_style) > 1:
                    for i in list_style:
                        if len(i.split("-")) > 1:
                            rv += _find_between(i)
                        else:
                            rv += _find(i)

            elif (
                isinstance(arg, str)
                and len(arg.split("-")) > 1
                and not re.search("\w+", arg)
            ):
                rv += _find_between(arg)

            elif isinstance(arg, str) and arg in ELEMENTS:
                # this is an element
                for a in self.atoms:
                    if a.element == arg:
                        rv += [a]
            else:
                # this is a tag
                for a in self.atoms:
                    if arg in a.tags:
                        rv += [a]
            return rv

        def _find_between(arg):
            """ find sequence of atoms """

            def _name2ints(name):
                name = name.split(".")
                return [int(i) for i in name]

            a1, a2 = tuple(arg.split("-"))
            a1 = _find(a1)[0]
            a2 = _find(a2)[0]

            rv = []
            for a in self.atoms:
                # keep if a.name is between a1.name and a2.name
                test_name = _name2ints(a.name)
                a1_name = _name2ints(a1.name)
                a2_name = _name2ints(a2.name)

                for tn, a1n, a2n in zip(test_name, a1_name, a2_name):
                    if tn < a1n:
                        # don't want if test atom sorts before a1
                        break
                    if tn > a2n:
                        # don't want if test atom sorts after a2
                        break
                else:
                    rv += _find(a)
            return rv

        if len(args) == 1:
            if isinstance(args[0], tuple):
                args = args[0]
        rv = []
        for a in args:
            if hasattr(a, "__iter__") and not isinstance(a, str):
                # argument is a list of sub-arguments
                # OR condition
                tmp = []
                for i in a:
                    tmp += _find(i)
                rv += [tmp]
            else:
                rv += [_find(a)]

        # error if no atoms found (no error if AND filters out all found atoms)
        if len(rv) == 1:
            if len(rv[0]) == 0:
                raise LookupError(
                    "Could not find atom: %s on\n%s\n%s"
                    % (str(args), self.name, str(self))
                )
            return rv[0]

        # exclude atoms not fulfilling AND requirement
        tmp = []
        for i in rv[0]:
            good = True
            for j in rv[1:]:
                if i not in j:
                    good = False
            if good:
                tmp += [i]
        return tmp

    def find_exact(self, *args):
        """
        finds exactly the same number of atoms as arguments used.
        Raises LookupError if wrong number of atoms found
        """
        rv = []
        err = "Wrong number of atoms found: "
        is_err = False
        for arg in args:
            try:
                a = self.find(arg)
            except LookupError:
                a = []

            if len(a) != 1:
                is_err = True
                err += "{} (found {}), ".format(arg, len(a))
            else:
                rv += a

        if is_err:
            err = err[:-2]
            raise LookupError(err)
        return tuple(rv)

    def _fix_connectivity(self, atoms=None, copy=True):
        """
        for fixing the connectivity for a set of atoms when grabbing
        a fragment or copying atoms, ensures atom references are sane

        :atoms: the atoms to fix connectivity for; connections to atoms
            outside of this list are severed in the resulting list
        :copy: perform a deepcopy of the atom list
        """
        if atoms is None:
            atoms = self.atoms
        else:
            atoms = self.find(atoms)

        connectivity = []
        for a in atoms:
            connectivity += [
                [atoms.index(i) for i in a.connected if i in atoms]
            ]
        if copy:
            atoms = [a.copy() for a in atoms]
        for a, con in zip(atoms, connectivity):
            a.connected = set([])
            for c in con:
                a.connected.add(atoms[c])
        return atoms

    def refresh_connected(self, threshold=None, rank=True):
        """
        reset connected atoms
        atoms are connected if their distance from each other is less than
            the sum of their covalent radii plus a threshold
        """
        # clear current connectivity
        old_connectivity = []
        for a in self.atoms:
            old_connectivity += [a.connected]
            a.connected = set([])

        # determine connectivity
        for i, a in enumerate(self.atoms):
            for b in self.atoms[i + 1 :]:
                if a.is_connected(b, threshold):
                    a.connected.add(b)
                    b.connected.add(a)

        # get ranks
        if rank:
            self.refresh_ranks()

    def refresh_ranks(self):
        rank = self.canonical_rank()
        for a, r in zip(self.atoms, rank):
            a._rank = r
        return

    def get_principle_axes(self, mass_weight=True):
        """
        Return: [principal moments], [principle axes]
        """
        COM = self.COM(mass_weight=mass_weight)
        I_CM = np.zeros((3, 3))
        for a in self:
            if mass_weight:
                mass = a.mass()
            else:
                mass = 1
            coords = a.coords - COM
            I_CM[0, 0] += mass * (coords[1] ** 2 + coords[2] ** 2)
            I_CM[1, 1] += mass * (coords[0] ** 2 + coords[2] ** 2)
            I_CM[2, 2] += mass * (coords[0] ** 2 + coords[1] ** 2)
            I_CM[0, 1] -= mass * (coords[0] * coords[1])
            I_CM[0, 2] -= mass * (coords[0] * coords[2])
            I_CM[1, 2] -= mass * (coords[1] * coords[2])
        I_CM[1, 0] = I_CM[0, 1]
        I_CM[2, 0] = I_CM[0, 2]
        I_CM[2, 1] = I_CM[1, 2]

        return np.linalg.eigh(I_CM)

    def canonical_rank(self, heavy_only=False, break_ties=True, update=True):
        """
        determin canonical ranking for atoms
        (uses invariant described in 10.1021/ci00062a008 and algorithm described
        in 10.1021/acs.jcim.5b00543)
        """
        primes = Primes.list(len(self.atoms))
        atoms = []
        ranks = []

        def neighbors_rank(ranks):
            # partitions key is product of rank and neighbors' rank
            # use prime numbers for product so products are distinct
            # eg: primes[2]*primes[2] != primes[1]*primes[4]
            partitions = {}
            for i, a in enumerate(atoms):
                key = primes[ranks[i]]
                for b in a.connected:
                    if b in atoms:
                        key *= primes[ranks[atoms.index(b)]]
                partitions.setdefault(ranks[i], {})
                partitions[ranks[i]].setdefault(key, [])
                partitions[ranks[i]][key] += [i]
            return update_ranks(ranks, partitions)

        def update_ranks(ranks, partitions):
            new_ranks = ranks.copy()
            for rank, key_dict in partitions.items():
                if len(key_dict) == 1:
                    continue
                for key in sorted(key_dict.keys()):
                    for idx in key_dict[key]:
                        new_ranks[idx] = rank
                    rank += len(key_dict[key])
            return new_ranks

        def tie_break(ranks):
            """
            Uses atom angles around COM -> shared_atom axis to break ties[
            Does not break symmetry (eg: pentane carbons still [0, 2, 4, 2, 0]
            because C2 and C4 are ~180 deg apart relative to COM-C5 axis)
            """

            def get_angle(vi, vj, norm):
                dot = np.dot(vi, vj)
                cross = np.cross(vi, vj)
                det = np.dot(norm, cross)
                rv = np.arctan2(det, dot)
                return round(rv, 1)

            partitions = {}
            for i, rank in enumerate(ranks):
                partitions.setdefault(rank, {})
                partitions[rank].setdefault(rank, [])
                partitions[rank][rank] += [i]

            new_partitions = partitions.copy()
            for rank, rank_dict in partitions.items():
                idx_list = rank_dict[rank]
                if len(idx_list) == 1:
                    continue
                # split ties into groups connected to same atom
                groups = {}
                for i in idx_list[:-1]:
                    a = atoms[i]
                    for j in idx_list[1:]:
                        b = atoms[j]
                        connected = a.connected & b.connected
                        if len(connected) == 1:
                            k = connected.pop()
                            if k in atoms:
                                k = atoms.index(k)
                            else:
                                continue
                            groups.setdefault(k, set([i]))
                            groups[k] |= set([j])
                # atoms in each group sorted in counter clockwise order
                # around axis between shared atom and COM
                for shared_idx, connected in groups.items():
                    shared = atoms[shared_idx]
                    connected = sorted(connected)
                    other_connections = shared.connected - set(
                        atoms[i] for i in connected
                    )
                    if other_connections:
                        center = self.COM(targets=other_connections)
                    else:
                        center = self.COM()
                    norm = shared.coords - center
                    start_idx = None
                    min_dist = None
                    for c in connected:
                        this = np.linalg.norm(atoms[c].coords - self.COM())
                        if min_dist is None or this < min_dist:
                            min_dist = this
                            start_idx = c
                    start = atoms[start_idx].coords - shared.coords
                    angles = {0: [start_idx]}
                    for c in connected:
                        if c == start_idx:
                            continue
                        this = atoms[c].coords - shared.coords
                        angle = get_angle(start, this, norm)
                        angles.setdefault(angle, [])
                        angles[angle] += [c]
                    for i, angle in enumerate(sorted(angles.keys())):
                        new_partitions[rank].setdefault(rank + i, [])
                        new_partitions[rank][rank + i] += angles[angle]
                        for idx in angles[angle]:
                            new_partitions[rank][rank].remove(idx)
                    break
            return update_ranks(ranks, new_partitions)

        # rank all atoms the same initially
        for a in self.atoms:
            if heavy_only and a.element == "H":
                continue
            atoms += [a]
            ranks += [0]

        # partition and re-rank using invariants
        partitions = {}
        for i, a in enumerate(atoms):
            a._invariant = a.get_invariant()
            partitions.setdefault(a._invariant, [])
            partitions[a._invariant] += [i]
        new_rank = 0
        for key in sorted(partitions.keys()):
            idx_list = partitions[key]
            for idx in idx_list:
                ranks[idx] = new_rank
            new_rank += len(idx_list)

        # re-rank using neighbors until no change
        for i in range(500):
            new_ranks = neighbors_rank(ranks)
            if ranks == new_ranks:
                break
            ranks = new_ranks
        else:
            warn("Max cycles reached in canonical sorting (neighbor-ranks)")

        # break ties using spatial positions
        # AND update neighbors until no change
        if break_ties:
            for i in range(500):
                new_ranks = tie_break(ranks)
                new_ranks = neighbors_rank(new_ranks)
                if ranks == new_ranks:
                    break
                ranks = new_ranks
            else:
                warn("Max cycles reached in canonical sorting (tie-breaking)")

        return ranks

    def reorder(
        self,
        start=None,
        targets=None,
        canonical=False,
        heavy_only=False,
        refresh_ranks=False,
    ):
        """
        Returns:
            list(ordered_targets), list(non_targets)

        Depth-first reorder of atoms based on canonical ranking
        if canonical is True (default):
            starts at lowest canonical rank (use when invariance desired)
        if canonical is False:
            starts at highest canonical rank (use when more central atoms
            should come first)
        """

        if refresh_ranks:
            self.refresh_ranks()

        if not targets:
            targets = self.atoms
        else:
            targets = self.find(targets)
        if heavy_only:
            targets = [t for t in targets if t.element != "H"]
        non_targets = [a for a in self.atoms if a not in targets]

        # get starting atom
        if not start:
            order = [sorted(targets, reverse=not canonical)[0]]
        else:
            order = sorted(self.find(start), reverse=not canonical)
        start = sorted(order, reverse=not canonical)
        stack = []
        for s in start:
            stack += sorted(s.connected, reverse=not canonical)
        atoms_left = set(targets) - set(order) - set(stack)
        while len(stack) > 0:
            this = stack.pop()
            if heavy_only and this.element == "H":
                continue
            if this in order:
                continue
            order += [this]
            connected = this.connected & atoms_left
            atoms_left -= set(connected)
            stack += sorted(connected, reverse=not canonical)

            if len(stack) == 0 and len(atoms_left) > 0:
                stack += [sorted(atoms_left, reverse=not canonical)[0]]
                atoms_left -= set(stack)

        return order, non_targets

    def LJ_energy(self, other=None):
        """
        computes LJ energy using autodock parameters
        """

        def calc_LJ(a, b):
            sigma = a.rij(b)
            epsilon = a.eij(b)
            dist = a.dist(b)
            return epsilon * ((sigma / dist) ** 12 - (sigma / dist) ** 6)

        energy = 0
        for i, a in enumerate(self.atoms):
            if other is None:
                try:
                    tmp = self.atoms[i + 1 :]
                except IndexError:
                    return energy
            else:
                try:
                    tmp = other.atoms
                except AttributeError:
                    tmp = other

            for b in tmp:
                if a == b:
                    continue
                energy += calc_LJ(a, b)

        return energy

    def examine_constraints(self, thresh=None):
        """
        Determines if constrained atoms are too close/ too far apart
        Returns: (atom1, atom2, flag) where flag is 1 if atoms too close,
            -1 if atoms to far apart (so one can multiply a distance to change
            by the flag and it will adjust in the correct direction)
        """
        rv = []
        if thresh is None:
            thresh = D_CUTOFF
        constraints = self.get_constraints()
        # con of form (atom_name_1, atom_name_2, original_distance)
        for con in constraints:
            dist = self.atoms[con[0]].dist(self.atoms[con[1]])
            if dist - con[2] > thresh:
                # current > constraint: atoms too far apart
                # want to move closer together
                rv += [(con[0], con[1], -1)]
            elif con[2] - dist > thresh:
                # constraint > current: atoms too close together
                # want to move farther apart
                rv += [(con[0], con[1], 1)]
        return rv

    def compare_connectivity(self, ref, thresh=None, return_idx=False):
        """
        Compares connectivity of self relative to ref
        Returns: broken, formed
            :broken: set of atom name pairs for which a bond broke
            :formed: set of atom name pairs for which a bond formed

        :ref: the structure to compare to (str(path), FileReader, or Geometry)
            ref.atoms should be in the same order as self.atoms
        :thresh: allow for connectivity changes as long as the difference
            between bond distances is below a threshold
        :by_name: if True (default) lookup atoms by name, otherwise compare
            based on index in atom list
        """
        broken = set([])
        formed = set([])
        if not isinstance(ref, Geometry):
            ref = Geometry(ref)

        not_found = set(self.atoms)
        for i, r in enumerate(ref.atoms):
            s = self.find(r.name)[0]
            not_found.remove(s)

            conn = set(self.find(i.name)[0] for i in r.connected)
            if not conn ^ s.connected:
                continue
            for c in conn - s.connected:
                if thresh is not None:
                    dist = r.dist(ref.find(c.name)[0]) - s.dist(c)
                    if abs(dist) <= thresh:
                        continue
                if return_idx:
                    broken.add(tuple(sorted([i, self.atoms.index(c)])))
                else:
                    broken.add(tuple(sorted([s.name, c.name])))
            for c in s.connected - conn:
                if thresh is not None:
                    dist = r.dist(ref.find(c.name)[0]) - s.dist(c)
                    if abs(dist) <= thresh:
                        continue
                if return_idx:
                    broken.add(tuple(sorted([i, self.atoms.index(c)])))
                else:
                    formed.add(tuple(sorted([s.name, c.name])))
        return broken, formed

    # geometry measurement
    def bond(self, a1, a2):
        """ takes two atoms and returns the bond vector """
        a1, a2 = self.find_exact(a1, a2)
        return a1.bond(a2)

    def angle(self, a1, a2, a3=None):
        """returns a1-a2-a3 angle"""
        a1, a2, a3 = self.find_exact(a1, a2, a3)
        return a2.angle(a1, a3)

    def dihedral(self, a1, a2, a3, a4):
        """measures dihedral angle of a1 and a4 with respect to a2-a3 bond"""
        a1, a2, a3, a4 = self.find_exact(a1, a2, a3, a4)

        b12 = a1.bond(a2)
        b23 = a2.bond(a3)
        b34 = a3.bond(a4)

        dihedral = np.cross(np.cross(b12, b23), np.cross(b23, b34))
        dihedral = np.dot(dihedral, b23) / np.linalg.norm(b23)
        dihedral = np.arctan2(
            dihedral, np.dot(np.cross(b12, b23), np.cross(b23, b34))
        )

        return dihedral

    def COM(self, targets=None, heavy_only=False, mass_weight=False):
        """
        calculates center of mass of the target atoms
        returns a vector from the origin to the center of mass
        parameters:
            targets (list) - the atoms to use in calculation (defaults to all)
            heavy_only (bool) - exclude hydrogens (defaults to False)
        """
        # get targets
        if targets is not None:
            targets = self.find(targets)
        else:
            targets = self.atoms
        # screen hydrogens if necessary
        if heavy_only:
            targets = [a for a in targets if a.element != "H"]

        # COM = (1/M) * sum(m * r) = sum(m*r) / sum(m)
        total_mass = 0
        center = np.array([0, 0, 0], dtype=np.float)
        for t in targets:
            if mass_weight:
                total_mass += t.mass()
                center += t.mass() * t.coords
            else:
                center += t.coords

        if mass_weight:
            return center / total_mass
        return center / len(targets)

    def RMSD(
        self,
        ref,
        align=False,
        heavy_only=False,
        sort=True,
        targets=None,
        ref_targets=None,
        debug=False,
    ):
        """
        calculates the RMSD between two geometries
        Returns: rmsd (float)

        :ref: (Geometry) the geometry to compare to
        :align: (bool) if True (default), align self to other;
            if False, just calculate the RMSD
        :heavy_only: (bool) only use heavy atoms (default False)
        :targets: (list) the atoms in `self` to use in calculation
        :ref_targets: (list) the atoms in the reference geometry to use
        :sort: (bool) canonical sorting of atoms before comparing
        :longsort: (bool) use a more expensive but better sorting method
            (only use for small molecules!)
        :debug: returns RMSD and Geometry([ref_targets]), Geometry([targets])
        """

        def _RMSD(ref, other):
            """
            ref and other are lists of atoms
            returns rmsd, angle, vector
                rmsd (float)
                angle (float) angle to rotate by
                vector (np.array(float)) the rotation axis
            """
            matrix = np.zeros((4, 4), dtype=np.float64)
            for i, a in enumerate(ref):
                pt1 = a.coords
                try:
                    pt2 = other[i].coords
                except IndexError:
                    break
                matrix += utils.quat_matrix(pt2, pt1)

            eigenval, eigenvec = np.linalg.eigh(matrix)
            val = eigenval[0]
            vec = eigenvec.T[0]

            if val > 0:
                # val is the SD
                rmsd = np.sqrt(val / len(ref))
            else:
                # negative numbers that are basically zero, like -1e-16
                rmsd = 0

            # sometimes it freaks out if the coordinates are right on
            # top of each other and gives overly large rmsd/rotation
            # I think this is a numpy precision problem, may want to
            # try scipy.linalg to see if that helps?
            tmp = sum(
                [
                    np.linalg.norm(a.coords - b.coords) ** 2
                    for a, b in zip(ref, other)
                ]
            )
            tmp = np.sqrt(tmp / len(ref))
            if tmp < rmsd:
                rmsd = tmp
                vec = np.array([0, 0, 0])
            return rmsd, vec

        def get_orders(obj, targets):
            """ get orders starting at different atoms """
            # try just regular canonical ordering
            obj.refresh_ranks()
            orders = [obj.reorder(targets=targets, canonical=False)[0]]
            if not longsort:
                return orders
            else:
                # This way might be better, as there could be canonical ties,
                # but it gets really costly really fast.
                order = orders[0]
                swap = []
                tmp = set([])
                for i, o in enumerate(order):
                    if i == 0:
                        last_rank = order[0]._rank
                        continue
                    if o._rank == last_rank:
                        tmp.add(i - 1)
                        tmp.add(i)
                    elif tmp:
                        swap += [tmp.copy()]
                        tmp = set([])
                    last_rank = o._rank
                pairs = []
                for n in range(1, len(swap) + 1):
                    for to_swap in itertools.combinations(swap, n):
                        for s in to_swap:
                            for pair in itertools.combinations(list(s), 2):
                                pairs += [pair]
                for i, j in pairs:
                    tmp = order.copy()
                    tmp[i], tmp[j] = tmp[j], tmp[i]
                    orders += [tmp]
                return orders

        # get target atoms
        tmp = targets
        if targets is not None:
            targets = self.find(targets)
        else:
            targets = self.atoms
        if ref_targets is not None:
            ref_targets = ref.find(ref_targets)
        elif tmp is not None:
            ref_targets = ref.find(tmp)
        else:
            ref_targets = ref.atoms

        # screen out hydrogens if heavy_only requested
        if heavy_only:
            targets = [a for a in targets if a.element != "H"]
            ref_targets = [a for a in ref_targets if a.element != "H"]

        this = Geometry([t.copy() for t in targets])
        ref = Geometry([r.copy() for r in ref_targets])
        # align center of mass to origin
        com = this.COM()
        ref_com = ref.COM()

        this.coord_shift(-com)
        ref.coord_shift(-ref_com)

        # try current ordering
        min_rmsd = _RMSD(ref_targets, targets)
        # try canonical ordering
        if sort:
            targets = this.reorder()[0]
            ref_targets = ref.reorder()[0]
            res = _RMSD(ref_targets, targets)
            if res[0] < min_rmsd[0]:
                min_rmsd = res
        rmsd, vec = min_rmsd

        # return rmsd
        if not align:
            return rmsd
        # or update geometry and return rmsd
        self.coord_shift(-com)
        if np.linalg.norm(vec) > 0:
            self.rotate(vec)
        self.coord_shift(ref_com)
        return rmsd

    def get_near(self, ref, dist, by_bond=False, include_ref=False):
        """
        Returns: list of atoms within a distance or number of bonds of a
            reference point, line, plane, atom, or list of atoms

        :ref: the point (eg: [0, 0, 0]), line (eg: ['*', 0, 0]), plane
            (eg: ['*', '*', 0]), atom, or list of atoms
        :dist: the distance threshold or number of bonds away threshold, is an
            inclusive upper bound (uses `this <= dist`)
        :by_bond: if true, `dist` is interpreted as the number of bonds away
            instead of distance in angstroms
            NOTE: by_bond=True means that ref must be an atom or list of atoms
        :include_ref: if Atom or list(Atom) given as ref, include these in the
            returned list, (default=False, do not include ref in returned list)
        """
        if dist < 0:
            raise ValueError(
                "Distance or number of bonds threshold must be positive"
            )
        if not hasattr(ref, "iter") and isinstance(ref, Atom):
            ref = [ref]
        rv = []

        # find atoms within number of bonds away
        if by_bond:
            dist_err = "by_bond=True only applicable for integer bonds away"
            ref_err = (
                "by_bond=True only applicable for ref of type Atom() or "
                "list(Atom())"
            )
            if int(dist) != dist:
                raise ValueError(dist_err)
            for r in ref:
                if not isinstance(r, Atom):
                    raise TypeError(ref_err)
            stack = set(ref)
            rv = set([])
            while dist > 0:
                dist -= 1
                new_stack = set([])
                for s in stack:
                    rv = rv.union(s.connected)
                    new_stack = new_stack.union(s.connected)
                stack = new_stack
            if not include_ref:
                rv = rv - set(ref)
            return sorted(rv)

        # find atoms within distance
        if isinstance(ref, Atom):
            ref = [ref.coords]
        elif isinstance(ref, list):
            new_ref = []
            just_nums = []
            for r in ref:
                if isinstance(r, Atom):
                    new_ref += [r.coords]
                elif isinstance(r, list):
                    new_ref += [r]
                else:
                    just_nums += [r]
            if len(just_nums) % 3 != 0:
                raise ValueError(
                    "coordinates (or wildcards) must be passed in sets of "
                    "three: [x, y, z]"
                )
            else:
                while len(just_nums) > 0:
                    new_ref += [just_nums[-3:]]
                    just_nums = just_nums[:-3]
        mask = [False, False, False]
        for r in new_ref:
            for i, x in enumerate(r):
                if x == "*":
                    mask[i] = True
                    r[i] = 0
            for a in self.atoms:
                coords = a.coords.copy()
                for i, x in enumerate(mask):
                    if x:
                        coords[i] = 0
                if np.linalg.norm(np.array(r, dtype=float) - coords) <= dist:
                    rv += [a]
        if not include_ref:
            for r in ref:
                if isinstance(r, Atom) and r in rv:
                    rv.remove(r)
        return rv

    # geometry manipulation
    def update_geometry(self, structure):
        """
        Replace current coords with those from :structure:

        :structure: a file name, atom list, Geometry or np.array() of shape Nx3
        """
        if isinstance(structure, np.ndarray):
            coords = structure
            elements = None
        else:
            atoms = Geometry(structure).atoms
            elements = [a.element for a in atoms]
            coords = [a.coords for a in atoms]
        if len(coords) != len(self.atoms):
            raise RuntimeError(
                "Updated geometry has different number of atoms"
            )
        for i, row in enumerate(coords):
            if elements is not None and elements[i] != self.atoms[i].element:
                raise RuntimeError(
                    "Updated coords atom order doesn't seem to match original "
                    "atom order. Stopping..."
                )
            self.atoms[i].coords = row
        self.refresh_connected()
        return

    def get_fragment(
        self, start, stop=None, as_object=False, copy=False, biggest=False
    ):
        """
        Returns:
            [Atoms()] if as_object == False
            Geometry() if as_object == True

        :start: the atoms to start on
        :stop: the atom(s) to avoid
            stop=None will try all possibilities and return smallest fragment
        :as_object: return as list (default) or Geometry object
        :copy: whether or not to copy the atoms before returning the list;
            copy will automatically fix connectivity information
        :biggest: if stop=None, will return biggest possible fragment instead of smallest
        """
        start = self.find(start)
        if stop is None:
            best = None
            for stop in start.connected:
                frag = self.get_fragment(start, stop, as_object, copy)
                if (
                    best is None
                    or (len(frag) < len(best) and not biggest)
                    or (len(frag) > len(best) and biggest)
                ):
                    best = frag
            return best
        stop = self.find(stop)

        stack = deque(start)
        frag = start
        while len(stack) > 0:
            connected = stack.popleft()
            connected = connected.connected - set(stop) - set(frag)
            stack.extend(sorted(connected))
            frag += sorted(connected)

        if as_object:
            return self.copy(atoms=frag, comment="")
        if copy:
            return self._fix_connectivity(frag, copy=True)
        return frag

    def remove_fragment(self, start, avoid, add_H=True):
        """
        Removes a fragment of the geometry
        Returns:
            (list) :start: + the removed fragment

        :start: the atom of the fragment to be removed that attaches to the
            rest of the geometry
        :avoid: the atoms :start: is attached to that should be avoided
        :add_H: default is to change :start: to H and update bond lengths, but
            add_H=False overrides this behaviour

        """
        start = self.find(start)
        avoid = self.find(avoid)
        frag = self.get_fragment(start, avoid)[len(start) :]
        self -= frag

        # replace start with H
        rv = start + frag
        for a in start:
            if not add_H:
                break
            a.element = "H"
            a._set_radii()
            self.change_distance(a, a.connected - set(frag), fix=2)
        return rv

    def coord_shift(self, vector, targets=None):
        """
        shifts the coordinates of the target atoms by a vector
        parameters:
            vector (np.array) - the shift vector
            targets (list) - the target atoms to shift (default to all)
        """
        if targets is None:
            targets = self.atoms
        else:
            targets = self.find(targets)

        if not isinstance(vector, np.ndarray):
            vector = np.array(vector, dtype=np.float)
        for t in targets:
            t.coords += vector
        return

    def change_distance(
        self, a1, a2, dist=None, adjust=False, fix=0, as_group=True
    ):
        """For setting/adjusting bond length between atoms
        Parameters:
            a1_arg - the first atom
            a2_arg - the second atom
            dist - the distance to change by/to. Default is to set the bond
                   lenght to that determined by RADII
            adjust - default is to set the bond length to `dist`, adjust=True
                     indicates the current bond length should be adjusted by
                     `dist`
            fix - default is to move both a1 and a2 by half of `dist`, fix=1
                  will move only a2 and fix=2 will move only a1
            as_group - default is to move the fragments connected to a1 and a2
                       as well, as_group=False will only move the requested
                       atom(s)
        """
        a1, a2 = self.find_exact(a1, a2)

        # determine new bond length
        if dist is None:
            new_dist = a1._radii + a2._radii
        elif adjust:
            new_dist = a1.dist(a2) + dist
        else:
            new_dist = dist
        dist = a1.dist(a2)

        # adjustment vector for each atom
        adj_a1 = (new_dist - dist) * a2.bond(a1) / a2.dist(a1)
        adj_a2 = (new_dist - dist) * a1.bond(a2) / a1.dist(a2)
        if fix == 0:
            adj_a1 /= 2
            adj_a2 /= 2
        elif fix == 1:
            adj_a1 = None
        elif fix == 2:
            adj_a2 = None
        else:
            raise ValueError(
                "Bad parameter `fix` (should be 0, 1, or 2):", fix
            )

        # get atoms to adjust
        if as_group:
            a1 = self.get_fragment(a1, a2)
            a2 = self.get_fragment(a2, a1)
        else:
            a1 = [a1]
            a2 = [a2]

        # translate atom(s)
        for i in a1:
            if adj_a1 is None:
                break
            i.coords += adj_a1
        for i in a2:
            if adj_a2 is None:
                break
            i.coords += adj_a2

        return

    def rotate(self, w, angle=None, targets=None, center=None):
        """
        rotates target atoms by an angle about an axis

        :w: (np.array) - the axis of rotation (doesnt need to be unit vector)
            or a quaternion (angle not required then)
        :angle: (float) - the angle by which to rotate (in radians)
        :targets: (list) - the atoms to rotate (defaults to all)
        :center: (Atom or list) - if provided, the atom (or COM of a list)
            will be centered at the origin before rotation, then shifted
            back after rotation
        """
        if targets is None:
            targets = self.atoms
        else:
            targets = self.find(targets)

        # shift geometry to place center atom at origin
        if center is not None:
            if not isinstance(center, type(self.atoms[0].coords)):
                tmp = self.find(center)
                if len(tmp) > 1:
                    center = deepcopy(self.COM(tmp))
                else:
                    center = deepcopy(tmp[0].coords)
            else:
                center = deepcopy(center)
            self.coord_shift(-1 * center)

        if not isinstance(w, np.ndarray):
            w = np.array(w, dtype=np.double)

        if angle is not None and len(w) == 3:
            w /= np.linalg.norm(w)
            q = np.hstack(([np.cos(angle / 2)], w * np.sin(angle / 2)))
        elif len(w) != 4:
            raise TypeError(
                """Vector `w` must be either a rotation vector (len 3)
                or a quaternion (len 4). Angle parameter required if `w` is a
                rotation vector"""
            )
        else:
            q = w

        q /= np.linalg.norm(q)
        qs = q[0]
        qv = q[1:]

        for t in targets:
            t.coords = (
                t.coords
                + 2 * qs * np.cross(qv, t.coords)
                + 2 * np.cross(qv, np.cross(qv, t.coords))
            )

        if center is not None:
            self.coord_shift(center)

    def change_angle(
        self,
        a1,
        a2,
        a3,
        angle,
        radians=True,
        adjust=False,
        fix=0,
        as_group=True,
    ):
        """For setting/adjusting angle between atoms
        Parameters:
            a1 - the first atom
            a2 - the second atom (vertex)
            a3 - the third atom
            angle - the angle to change by/to
            radians - default units are radians, radians=False uses degrees
            adjust - default is to set the angle to `angle`, adjust=True
                indicates the current angle should be adjusted by `angle`
            fix - default is to move both a1 and a3 by half of `angle`, fix=1
                will move only a3 and fix=3 will move only a1
            as_group - default is to move the fragments connected to a1 and a3
                as well, as_group=False will only move the requested atom(s)
        """
        try:
            a1, a2, a3 = self.find([a1, a2, a3])
        except ValueError:
            raise LookupError(
                "Bad atom request: {}, {}, {}".format(a1, a2, a3)
            )

        # get rotation vector
        v1 = a2.bond(a1)
        v2 = a2.bond(a3)
        w = np.cross(v1, v2)
        w = w / np.linalg.norm(w)

        # determine rotation angle
        if not radians:
            angle = np.deg2rad(angle)
        if not adjust:
            angle -= a2.angle(a1, a3)

        # get target fragments
        a1_frag = self.get_fragment(a1, a2)
        a3_frag = self.get_fragment(a3, a2)

        # shift a2 to origin
        self.coord_shift(-a2.coords, a1_frag)
        self.coord_shift(-a2.coords, a3_frag)

        # perform rotation
        if fix == 0:
            angle /= 2
            self.rotate(w, -angle, a1_frag)
            self.rotate(w, angle, a3_frag)
        elif fix == 1:
            self.rotate(w, angle, a3_frag)
        elif fix == 3:
            self.rotate(w, -angle, a1_frag)
        else:
            raise ValueError("fix must be 0, 1, 3 (supplied: {})".format(fix))

        # shift a2 back to original location
        self.coord_shift(a2.coords, a1_frag)
        self.coord_shift(a2.coords, a3_frag)

    def change_dihedral(self, *args, **kwargs):
        """
        For setting/adjusting dihedrals

        *args
        :a1: the first atom
        :a2: the second atom
        :a3: the third atom (optional for adjust=True if as_group=True)
        :a4: the fourth atom (optional for adjust=True if as_group=True)
        :dihedral: the dihedral to change by/to

        **kwargs
        :fix: default is to move both a1 and a4 by half of `dihedral`,
            fix=1 will move only a4 and fix=4 will move only a1
        :adjust: default is to set the dihedral to `dihedral`, adjust=True
            indicates the current dihedral should be adjusted by `dihedral`
        :as_group: default is to move the fragments connected to a1 and a3
            as well, as_group=False will only move the requested atom(s)
        :radians: default units are radians, radians=False uses degrees
        """
        fix = kwargs.get("fix", 0)
        adjust = kwargs.get("adjust", False)
        as_group = kwargs.get("as_group", False)
        radians = kwargs.get("radians", False)
        left_over = set(kwargs.keys()) - set(
            ["fix", "adjust", "as_group", "radians"]
        )
        if left_over:
            raise SyntaxError(
                "Unused **kwarg(s) provided: {}".format(left_over)
            )
        # get atoms
        count = len(args)
        if count == 3 and adjust:
            # we can just define the bond to rotate about, as long as we are
            # adjusting, not setting, the whole fragments on either side
            as_group = True
            a2, a3 = self.find_exact(*args[:2])
            dihedral = args[2]
            a1, a4 = (
                next(iter(a2.connected - set([a3]))),
                next(iter(a3.connected - set([a2]))),
            )
        elif count != 5:
            raise TypeError(
                "Number of atom arguments provided insufficient to define "
                + "dihedral"
            )
        else:
            a1, a2, a3, a4 = self.find_exact(*args[:4])
            dihedral = args[4]
        # get fragments
        if as_group:
            a2_frag = self.get_fragment(a2, a3)[1:]
            a3_frag = self.get_fragment(a3, a2)[1:]
        else:
            a2_frag = [a1]
            a3_frag = [a4]

        # fix units
        if not radians:
            dihedral = np.deg2rad(dihedral)
        # get adjustment
        if not adjust:
            dihedral -= self.dihedral(a1, a2, a3, a4)

        # rotate fragments
        if fix == 0:
            dihedral /= 2
            self.rotate(a2.bond(a3), -dihedral, a2_frag, center=a2)
            self.rotate(a2.bond(a3), dihedral, a3_frag, center=a3)
        elif fix == 1:
            self.rotate(a2.bond(a3), dihedral, a3_frag, center=a3)
        elif fix == 4:
            self.rotate(a2.bond(a3), -dihedral, a2_frag, center=a2)
        else:
            raise ValueError(
                "`fix` must be 0, 1, or 4 (supplied: {})".format(fix)
            )

    def minimize_torsion(self, targets, axis, center, geom=None, increment=5):
        """
        Rotate :targets: to minimize the LJ potential

        :targets: the target atoms to rotate
        :axis: the axis by which to rotate
        :center: where to center before rotation
        :geom: calculate LJ potential between self and another geometry-like
            object, instead of just within self
        """
        targets = self.find(targets)
        if geom is None:
            geom = self
        E_min = None
        angle_min = None

        # rotate targets by increment and save lowest energy
        angle = 0
        for inc in range(0, 360, increment):
            angle += increment
            self.rotate(
                axis, np.rad2deg(increment), targets=targets, center=center
            )
            energy = self.LJ_energy(geom)

            if E_min is None or energy < E_min:
                E_min = energy
                angle_min = angle

        # rotate to min angle
        self.rotate(
            axis, np.rad2deg(angle_min - angle), targets=targets, center=center
        )

        return

    def substitute(self, sub, target, attached_to=None, refresh_ranks=True):
        """
        substitutes fragment containing `target` with substituent `sub`
        if end provided, this is the atom where the substituent is attached
        if end==None, replace the smallest fragment containing `target`
        """
        # set up substituent object
        sub.refresh_connected()

        # determine target and atoms defining connection bond
        target = self.find(target)

        # attached_to is provided or is the atom giving the
        # smallest target fragment
        if attached_to is not None:
            attached_to = self.find_exact(attached_to)
        else:
            smallest_frag = None
            smallest_attached_to = None
            # get all possible connection points
            attached_to = set()
            for t in target:
                attached_to = attached_to | (t.connected - set(target))
            # find smallest fragment
            for e in attached_to:
                frag = self.get_fragment(target, e)
                if smallest_frag is None or len(frag) < len(smallest_frag):
                    smallest_frag = frag
                    smallest_attached_to = e
            attached_to = [smallest_attached_to]
        if len(attached_to) != 1:
            raise NotImplementedError(
                "Can only replace substituents with one point of attachment"
            )
        attached_to = attached_to[0]
        sub.end = attached_to

        # determine which atom of target fragment is connected to attached_to
        sub_attach = attached_to.connected & set(target)
        if len(sub_attach) > 1:
            raise NotImplementedError(
                "Can only replace substituents with one point of attachment"
            )
        if len(sub_attach) < 1:
            raise LookupError("attached_to atom not connected to targets")
        sub_attach = sub_attach.pop()

        # manipulate substituent geometry; want sub.atoms[0] -> sub_attach
        #   attached_to == sub.end
        #   sub_attach will eventually be sub.atoms[0]
        # move attached_to to the origin
        shift = attached_to.coords.copy()
        self.coord_shift(-1 * shift)
        # align substituent to current bond
        bond = self.bond(attached_to, sub_attach)
        sub.align_to_bond(bond)
        # shift geometry back and shift substituent to appropriate place
        self.coord_shift(shift)
        sub.coord_shift(shift)

        # tag and update name for sub atoms
        for i, s in enumerate(sub.atoms):
            s.add_tag(sub.name)
            if i > 0:
                s.name = sub_attach.name + "." + s.name
            else:
                s.name = sub_attach.name

        # add first atom of new substituent where the target atom was
        self.atoms.insert(self.atoms.index(target[0]), sub.atoms[0])
        # remove old substituent
        self.remove_fragment(target, attached_to, add_H=False)
        self -= target
        attached_to.connected.discard(sub_attach)

        # fix connections (in lieu of self.refresh_connected(), since clashing may occur)
        attached_to.connected.add(sub.atoms[0])
        sub.atoms[0].connected.add(attached_to)

        # add the rest of the new substituent at the end
        self += sub.atoms[1:]
        # fix bond distance
        self.change_distance(attached_to, sub.atoms[0], as_group=True, fix=1)
        # refresh ranks (since we didn't do self.refresh_connected())
        if refresh_ranks:
            self.refresh_ranks()

<<<<<<< HEAD
    def shortest_path(self, atom1, atom2):
        """
        Uses Dijkstra's algorithm to find shortest path between atom1 and atom2
        """
        a1 = self.find(atom1)[0]
        a2 = self.find(atom2)[0]
        path = utils.shortest_path(self, a1, a2)
        if not path:
            raise LookupError(
                "could not determine best path between {} and {}".format(
                    atom1, atom2
                )
            )
        return [self.atoms[i] for i in path]

    def short_walk(self, atom1, atom2):
        """try to find the shortest path between atom1 and atom2"""
        a1 = self.find(atom1)[0]
        a2 = self.find(atom2)[0]
        l = [a1]
        start = a1
        max_iter = len(self.atoms)
        i = 0
        while start != a2:
            i += 1
            if i > max_iter:
                raise LookupError(
                    "could not determine best path between %s and %s"
                    % (str(atom1), str(atom2))
                )
            v1 = start.bond(a2)
            max_overlap = None
            for atom in start.connected:
                if atom not in l:
                    v2 = start.bond(atom)
                    overlap = np.dot(v1, v2)
                    if max_overlap is None or overlap > max_overlap:
                        new_start = atom
                        max_overlap = overlap

            l.append(new_start)
            start = new_start
        return l

=======
>>>>>>> 8b54b4f8
    @classmethod
    def from_string(cls, name, form="smiles"):
        """get structure from string
        form=iupac -> iupac to smiles from opsin API
                       --> form=smiles
        form=smiles -> structure from cactvs API"""

        accepted_forms = ["iupac", "smiles"]

        if form not in accepted_forms:
            raise NotImplementedError(
                "cannot create substituent given %s; use one of %s" % form,
                str(accepted_forms),
            )

        if form == "smiles":
            smiles = name
        elif form == "iupac":
            # opsin seems to be better at iupac names with radicals
            url_smi = "https://opsin.ch.cam.ac.uk/opsin/%s.smi" % name

            try:
                smiles = urlopen(url_smi).read().decode("utf8")
            except HTTPError:
                raise RuntimeError(
                    "%s is not a valid IUPAC name or https://opsin.ch.cam.ac.uk is down"
                    % name
                )

        url_sd = (
            "https://cactus.nci.nih.gov/chemical/structure/%s/file?format=sdf"
            % smiles
        )
        s_sd = urlopen(url_sd).read().decode("utf8")
        f = FileReader((name, "sd", s_sd))
        return Geometry(f)

    def ring_substitute(self, targets, ring_fragment):
        """take ring, reorient it, put it on self and replace targets with atoms
        on the ring fragment"""

        def attach_short(geom, walk, ring_fragment):
            """for when walk < end, rmsd and remove end[1:-1]"""
            ring_fragment.RMSD(
                geom, align=True, targets=ring_fragment.end, ref_targets=walk
            )

            ring_waddle(geom, targets, [walk[1], walk[-2]], ring_fragment)

            for atom in ring_fragment.end[1:-1]:
                for t in atom.connected:
                    if t not in ring_fragment.end:
                        ring_fragment.remove_fragment(t, atom, add_H=False)
                        ring_fragment -= t

                ring_fragment -= atom

            ring_fragment.end = walk[1:-1]

            r = geom.remove_fragment(
                [walk[0], walk[-1]], walk[1:-1], add_H=False
            )
            geom -= [walk[0], walk[-1]]

            geom.atoms.extend(ring_fragment.atoms)
            geom.refresh_connected()

        def ring_waddle(geom, targets, walk_end, ring):
            """adjusted the new bond lengths by moving the ring in a 'waddling' motion"""
            if hasattr(ring.end[0], "_radii") and hasattr(
                walk_end[0], "_radii"
            ):
                d1 = ring.end[0]._radii + walk_end[0]._radii
            else:
                d1 = ring.end[0].dist(walk_end[0])

            v1 = ring.end[-1].bond(walk_end[0])
            v2 = ring.end[-1].bond(ring.end[0])

            v1_n = np.linalg.norm(v1)
            v2_n = np.linalg.norm(v2)

            target_angle = np.arccos(
                (d1 ** 2 - v1_n ** 2 - v2_n ** 2) / (-2.0 * v1_n * v2_n)
            )
            current_angle = ring.end[-1].angle(ring.end[0], walk_end[0])
            ra = target_angle - current_angle

            rv = np.cross(v1, v2)

            ring.rotate(rv, ra, center=ring.end[-1])

            if hasattr(ring.end[-1], "_radii") and hasattr(
                walk_end[-1], "_radii"
            ):
                d1 = ring.end[-1]._radii + walk_end[-1]._radii
            else:
                d1 = ring.end[-1].dist(walk_end[-1])

            v1 = ring.end[0].bond(walk_end[-1])
            v2 = ring.end[0].bond(ring.end[-1])

            v1_n = np.linalg.norm(v1)
            v2_n = np.linalg.norm(v2)

            target_angle = np.arccos(
                (d1 ** 2 - v1_n ** 2 - v2_n ** 2) / (-2.0 * v1_n * v2_n)
            )
            current_angle = ring.end[0].angle(ring.end[-1], walk_end[-1])
            ra = target_angle - current_angle

            rv = np.cross(v1, v2)

            ring.rotate(rv, ra, center=ring.end[0])

        targets = self.find(targets)

        # find a path between the targets
        walk = self.short_walk(*targets)
        if len(ring_fragment.end) != len(walk):
            ring_fragment.find_end(len(walk), start=ring_fragment.end)

        if len(walk) == len(ring_fragment.end) and len(walk) != 2:
            attach_short(self, walk, ring_fragment)

        elif len(walk[1:-1]) == 0:
            raise ValueError(
                "insufficient information to close ring - selected atoms are bonded to each other: %s"
                % (" ".join(str(a) for a in targets))
            )

        else:
            raise ValueError(
                "this ring is not appropriate to connect\n%s\nand\n%s:\n%s\nspacing is %i; expected %i"
                % (
                    targets[0],
                    targets[1],
                    ring_fragment.name,
                    len(ring_fragment.end),
                    len(walk),
                )
            )

    def short_walk(self, atom1, atom2, avoid=None):
        """try to find the shortest path between atom1 and atom2"""
        a1 = self.find(atom1)[0]
        a2 = self.find(atom2)[0]
        if avoid is None:
            avoid = []
        else:
            avoid = self.find(avoid)
        l = [a1]
        start = a1
        max_iter = len(self.atoms)
        i = 0
        while start != a2:
            i += 1
            if i > max_iter:
                raise LookupError(
                    "could not determine best path between %s and %s"
                    % (str(atom1), str(atom2))
                )
            v1 = start.bond(a2)
            max_overlap = None
            new_start = None
            for atom in start.connected:
                if atom not in l and atom not in avoid and atom in self.atoms:
                    v2 = start.bond(atom)
                    overlap = np.dot(v1, v2)
                    if max_overlap is None or overlap > max_overlap:
                        new_start = atom
                        max_overlap = overlap

            if new_start is None:
                l.remove(start)
                avoid.append(start)
                if len(l) > 1:
                    start = l[-1]
                else:
                    raise RuntimeError(
                        "could not determine bet path between %s and %s"
                        % (str(atom1), str(atom2))
                    )
            else:
                l.append(new_start)
                start = new_start

        return l

    def change_element(
        self, target, new_element, adjust_bonds=False, adjust_hydrogens=False
    ):
        """change the element of an atom on self
        target              - target atom
        new_element         - str, element of new atom
        adjust_bonds        - bool, adjust distance to bonded atoms
        adjust_hydrogens    - bool/tuple(int, str), try to add or remove hydrogens and guess how many
                                    hydrogens to add or remove/remove specified number of hydrogens and
                                    set the geometry to the specified shape (see Atom.get_shape for a list of shapes)
        """

        target = self.find(target)
        if len(target) > 1:
            raise RuntimeError(
                "only one atom's element can be changed at a time (%i attempted)"
                % len(target)
            )
        else:
            target = target[0]

        new_atom = Atom(
            element=new_element, name=target.name, coords=target.coords
        )

        # fix bond lengths if requested
        if adjust_bonds:
            for atom in target.connected:
                self.change_distance(new_atom, atom, adjust=1)

        if adjust_hydrogens is True:
            if hasattr(target, "_saturation") and hasattr(
                new_atom, "_saturation"
            ):
                change_Hs = new_atom._saturation - target._saturation
                new_shape = None
            else:
                raise RuntimeError(
                    "H adjust requested, but saturation is not known for %s"
                    % ", ".join(
                        [
                            atom.element
                            for atom in [target, new_atom]
                            if not hasattr(atom, "_saturation")
                        ]
                    )
                )

        elif isinstance(adjust_hydrogens, tuple):
            change_Hs, new_shape = adjust_hydrogens

        else:
            change_Hs = 0
            new_shape = None

        if change_Hs != 0 or new_shape is not None:
            # if we're removing hydrogens, check if we have enough to remove
            if change_Hs < 0:
                nH = sum(
                    [1 for atom in target.connected if atom.element == "H"]
                )
                if nH + change_Hs < 0:
                    raise RuntimeError(
                        "cannot remove %i hydrogens from an atom with %i hydrogens"
                        % (abs(change_Hs), nH)
                    )

            # get vsepr geometry
            old_shape, score = target.get_vsepr()

            if new_shape is None:
                shape = old_shape
                if hasattr(new_atom, "_connectivity"):
                    new_connectivity = new_atom._connectivity
                else:
                    new_connectivity = None

                for i in range(0, abs(change_Hs)):
                    shape = Atom.new_shape(
                        shape, new_connectivity, np.sign(change_Hs)
                    )
                    if shape is None:
                        raise RuntimeError(
                            "shape changed from %s to None" % old_shape
                        )

                new_shape = shape

            shape_object = Geometry(Atom.get_shape(new_shape))

            if (
                len(shape_object.atoms[1:]) - len(target.connected)
                != change_Hs
            ):
                raise RuntimeError(
                    "number of positions changed by %i, but a change of %i hydrogens was attempted"
                    % (
                        len(shape_object.atoms[1:]) - len(target.connected),
                        change_Hs,
                    )
                )

            if new_shape != old_shape:
                if change_Hs < 0:
                    # remove extra hydrogens
                    removed_Hs = 1
                    while removed_Hs <= abs(change_Hs):
                        H_atom = [
                            atom
                            for atom in target.connected
                            if atom.element == "H"
                        ][0]
                        self -= H_atom
                        removed_Hs += 1

                com = self.COM(target)

                shape_object.coord_shift(com)

                # get each branch off of the target atom
                frags = [
                    self.get_fragment(atom, target)
                    for atom in target.connected
                ]

                # ring detection - remove ring fragments because those are more difficult to adjust
                remove_frags = []
                for i, frag1 in enumerate(frags):
                    for frag2 in frags[i + 1 :]:
                        dups = [atom for atom in frag2 if atom in frag1]
                        if len(dups) != 0:
                            remove_frags.append(frag1)
                            remove_frags.append(frag2)

                for frag in remove_frags:
                    if frag in frags:
                        frags.remove(frag)

                frags.sort(key=len, reverse=True)
                # for each position on the new idealized geometry, find the fragment
                # that corresponds to it the best
                # reorient that fragment to match the idealized geometry

                previous_positions = []
                for j, frag in enumerate(frags):
                    v1 = target.bond(frag[0])
                    max_overlap = None
                    corresponding_position = None
                    for i, position in enumerate(shape_object.atoms[1:]):
                        if i in previous_positions:
                            continue
                        v2 = shape_object.atoms[0].bond(position)
                        d = np.dot(v1, v2)
                        if max_overlap is None or d > max_overlap:
                            max_overlap = d
                            corresponding_position = i

                    previous_positions.append(corresponding_position)

                for j, frag in enumerate(frags):
                    corresponding_position = previous_positions[j] + 1

                    v1 = target.bond(frag[0])
                    v1 /= np.linalg.norm(v1)
                    v2 = shape_object.atoms[0].bond(
                        shape_object.atoms[corresponding_position]
                    )
                    v2 /= np.linalg.norm(v2)

                    rv = np.cross(v1, v2)

                    c = np.linalg.norm(v1 - v2)

                    angle = np.arccos((c ** 2 - 2.0) / -2.0)

                    self.rotate(rv, angle, targets=frag, center=target)

                # add Hs if needed
                if change_Hs > 0:
                    # determine which connected atom is occupying which position on the shape
                    best_positions = None
                    min_rmsd = None
                    for positions in itertools.permutations(
                        shape_object.atoms[1:], len(target.connected)
                    ):
                        full_positions = [shape_object.atoms[0]] + list(
                            positions
                        )

                        rmsd = shape_object.RMSD(
                            self,
                            targets=full_positions,
                            ref_targets=[target, *target.connected],
                            align=True,
                        )

                        if min_rmsd is None or rmsd < min_rmsd:
                            min_rmsd = rmsd
                            best_positions = full_positions

                    rmsd = shape_object.RMSD(
                        self,
                        targets=best_positions,
                        ref_targets=[target, *target.connected],
                        align=True,
                    )

                    shape_object.coord_shift(
                        shape_object.atoms[0].bond(new_atom)
                    )

                    positions = []
                    for atom in target.connected:
                        v2 = new_atom.bond(atom)
                        max_overlap = None
                        position = None
                        for i, pos in enumerate(shape_object.atoms[1:]):
                            v1 = shape_object.atoms[0].bond(pos)
                            if i in positions:
                                continue

                            d = np.dot(v1, v2)

                            if max_overlap is None or d > max_overlap:
                                max_overlap = d
                                position = i

                        positions.append(position)

                    # add hydrogens to positions that are not occupied
                    for open_position in [
                        i + 1
                        for i in range(0, len(shape_object.atoms[1:]))
                        if i not in positions
                    ]:
                        # add one because the 0th "position" of the shape is the central atom
                        H_atom = Atom(
                            element="H",
                            coords=shape_object.atoms[open_position].coords,
                            name=str(len(self.atoms) + 1),
                        )

                        self.change_distance(new_atom, H_atom)
                        self += H_atom

        self += new_atom
        self -= target

        self.refresh_connected()<|MERGE_RESOLUTION|>--- conflicted
+++ resolved
@@ -1681,7 +1681,6 @@
         if refresh_ranks:
             self.refresh_ranks()
 
-<<<<<<< HEAD
     def shortest_path(self, atom1, atom2):
         """
         Uses Dijkstra's algorithm to find shortest path between atom1 and atom2
@@ -1726,8 +1725,6 @@
             start = new_start
         return l
 
-=======
->>>>>>> 8b54b4f8
     @classmethod
     def from_string(cls, name, form="smiles"):
         """get structure from string
