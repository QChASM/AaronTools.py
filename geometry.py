--- conflicted
+++ resolved
@@ -1777,13 +1777,10 @@
                 )
                 r += minr
                 z = np.random.uniform(-1, 1, n_samples)
-<<<<<<< HEAD
-                theta = np.arcsin(z) + np.pi/2
-                phi = np.random.uniform(0, 2*np.pi, n_samples)
-=======
+
                 theta = np.arcsin(z) + np.pi / 2
                 phi = np.random.uniform(0, 2 * np.pi, n_samples)
->>>>>>> 958c34cf
+                
                 x = r * np.sin(theta) * np.cos(phi)
                 y = r * np.sin(theta) * np.sin(phi)
                 z *= r
@@ -1844,18 +1841,13 @@
                 radius=1, center=np.zeros(3), n=apoints
             )
 
-<<<<<<< HEAD
             #value of integral (without 4 pi r^2) for each shell
             if basis is not None:
                 shell_values = np.zeros((4, rpoints))
             else:
                 shell_values = np.zeros(rpoints)
             #loop over radial shells
-=======
-            # value of integral (without 4 pi r^2) for each shell
-            shell_values = np.zeros(rpoints)
-            # loop over radial shells
->>>>>>> 958c34cf
+
             for i, rvalue in enumerate(rgrid):
                 # collect non-zero weights in inside_weights, then sum after looping over shell
                 if basis is not None:
@@ -1887,7 +1879,6 @@
                             
                             break
 
-<<<<<<< HEAD
                     #save integral over current shell (without 4 pi r^2)
                     if basis is not None:
                         for k in range(0, 4):
@@ -1896,9 +1887,9 @@
                         shell_values[i] = np.sum(inside_weights)
 
             if basis is not None:
-                return [300*np.dot(shell_values[k]*rgrid**2, rweights) / (radius**3) for k in range(0, 4)]
+                return [300 * np.dot(shell_values[k] * rgrid ** 2, rweights) / (radius ** 3) for k in range(0, 4)]
             else:
-                return 300*np.dot(shell_values*rgrid**2, rweights) / (radius**3)
+                return 300 * np.dot(shell_values * rgrid ** 2, rweights) / (radius ** 3)
 
     def steric_map(
         self, 
@@ -2042,17 +2033,6 @@
         if return_basis:
             return x, y, z, min_alt, max_alt, basis, atoms_within_radius
         return x, y, z, min_alt, max_alt
-
-=======
-                    # save integral over current shell (without 4 pi r^2)
-                    shell_values[i] = np.sum(inside_weights)
-
-            return (
-                300
-                * np.dot(shell_values * rgrid ** 2, rweights)
-                / (radius ** 3)
-            )
->>>>>>> 958c34cf
 
     # geometry manipulation
     def append_structure(self, structure):
