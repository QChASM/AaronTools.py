#!/usr/bin/env python3

import sys
import argparse

from AaronTools.comp_output import CompOutput
from AaronTools.fileIO import FileReader


stat_parser = argparse.ArgumentParser(
    description="prints status of optimization job",
    formatter_class=argparse.RawTextHelpFormatter
)

stat_parser.add_argument(
    "infile",
    metavar="input file",
    type=str,
    nargs="*",
    default=[sys.stdin],
    help="input optimization file (i.e. Gaussian output where \"opt\" was specified)"
)

stat_parser.add_argument(
    "-if", "--input-format",
    type=str,
    nargs=1,
    default=None,
    dest="input_format",
    choices=["log", "out", "dat"],
    help="file format of input - required if input is stdin"
)

stat_parser.add_argument(
    "-o", "--output",
    type=str,
    nargs="+",
    default=None,
    required=False,
    dest="outfile",
    help="output destination\nDefault: stdout"
)

args = stat_parser.parse_args()

s = ""

header_vals = [None]

for f in args.infile:
    if isinstance(f, str):
        if args.input_format is not None:
            infile = FileReader((f, args.input_format[0], None), just_geom=False)
        else:
            infile = FileReader(f, just_geom=False)
    else:
        if args.input_format is not None:
            infile = FileReader(("from stdin", args.input_format[0], f), just_geom=False)
        else:
            stat_parser.print_help()
            raise RuntimeError(
                "when no input file is given, stdin is read and a format must be specified"
            )

    co = CompOutput(infile)
    if not all(
            x in header_vals for x in co.gradient.keys()
    ) or not all(
        x in co.gradient for x in header_vals
    ):
        header_vals = [x for x in sorted(co.gradient.keys())]
<<<<<<< HEAD
        header = "                      Filename  " + "  ".join(
            ["%14s" % crit for crit in header_vals]
        )
        header += "\n"
=======
        header = "                      Filename    Step  " + "  ".join(["%14s" % crit for crit in header_vals])
        header += '\n'
>>>>>>> d6945368
        s += header

    s += "%30s" % f
    s += "%8s" % co.opt_steps

    for crit in header_vals:
        col = "%.2e/%s" % (
            float(co.gradient[crit]["value"]), "YES" if co.gradient[crit]["converged"] else "NO"
        )
        s += "  %14s" % col

    if (
            "error" in infile.other and
            infile.other["error"] is not None and
            infile.other["error"] != "UNKNOWN"
    ):
        s += "  %s" % infile.other["error_msg"]
    elif not header_vals:
        s += "  no progress found"
    elif co.finished:
        s += "  finished"
    else:
        s += "  not finished"

    s += "\n"


if not args.outfile:
    print(s.strip())
else:
    with open(
            args.outfile,
            "a"
    ) as f:
        f.write(s.strip())<|MERGE_RESOLUTION|>--- conflicted
+++ resolved
@@ -69,15 +69,10 @@
         x in co.gradient for x in header_vals
     ):
         header_vals = [x for x in sorted(co.gradient.keys())]
-<<<<<<< HEAD
-        header = "                      Filename  " + "  ".join(
+        header = "                      Filename    Step  " + "  ".join(
             ["%14s" % crit for crit in header_vals]
         )
         header += "\n"
-=======
-        header = "                      Filename    Step  " + "  ".join(["%14s" % crit for crit in header_vals])
-        header += '\n'
->>>>>>> d6945368
         s += header
 
     s += "%30s" % f
