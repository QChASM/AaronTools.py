#!/usr/bin/env python3

import argparse
import sys
from warnings import warn

from AaronTools.comp_output import CompOutput
from AaronTools.fileIO import FileReader
from AaronTools.geometry import Geometry
from AaronTools.spectra import ValenceExcitations
from AaronTools.utils.utils import get_filename, glob_files

from matplotlib import rcParams
import matplotlib.pyplot as plt

import numpy as np

rcParams["savefig.dpi"] = 300


peak_types = ["pseudo-voigt", "gaussian", "lorentzian", "delta"]
plot_types = ["transmittance", "transmittance-velocity", "uv-vis", "uv-vis-velocity", "ecd", "ecd-velocity"]
weight_types = ["electronic", "zero-point", "enthalpy", "free", "quasi-rrho", "quasi-harmonic"]

def peak_type(x):
    out = [y for y in peak_types if y.startswith(x)]
    if out:
        return out[0]
    raise TypeError(
        "peak type must be one of: %s" % ", ".join(
            peak_types
        )
    )

def plot_type(x):
    out = [y for y in plot_types if y.startswith(x)]
    if out:
        return out[0]
    raise TypeError(
        "plot type must be one of: %s" % ", ".join(
            plot_types
        )
    )

def weight_type(x):
    out = [y for y in weight_types if y.startswith(x)]
    if len(out) == 1:
        return out[0]
    raise TypeError(
        "weight type must be one of: %s" % ", ".join(
            weight_types
        )
    )


uvvis_parser = argparse.ArgumentParser(
    description="plot Boltzmann-averaged UV/vis spectrum",
    formatter_class=argparse.RawTextHelpFormatter
)

uvvis_parser.add_argument(
    "infiles", metavar="files",
    type=str,
    nargs="+",
    help="TD-DFT or EOM job output files"
)

uvvis_parser.add_argument(
    "-o", "--output",
    type=str,
    default=None,
    dest="outfile",
    help="output destination\n"
    "if the file extension is .csv, a CSV file will be written\n"
    "Default: show plot"
)

uvvis_parser.add_argument(
    "-t", "--plot-type",
    type=plot_type,
    choices=plot_types,
    default="uv-vis-velocity",
    dest="plot_type",
    help="type of plot\nDefault: uv-vis-velocity",
)

uvvis_parser.add_argument(
    "-ev", "--electron-volt",
    action="store_true",
    default=False,
    dest="ev_unit",
    help="use eV on x axis instead of nm",
)

peak_options = uvvis_parser.add_argument_group("peak options")
peak_options.add_argument(
    "-p", "--peak-type",
    type=peak_type,
    choices=peak_types,
    default="gaussian",
    dest="peak_type",
    help="function for peaks\nDefault: gaussian",
)

peak_options.add_argument(
    "-m", "--voigt-mixing",
    type=float,
    default=0.5,
    dest="voigt_mixing",
    help="fraction of pseudo-Voigt that is Gaussian\nDefault: 0.5",
)

peak_options.add_argument(
    "-fwhm", "--full-width-half-max",
    type=float,
    default=0.5,
    dest="fwhm",
    help="full width at half max. of peaks\nDefault: 0.5 eV",
)

uvvis_parser.add_argument(
    "-s", "--point-spacing",
    default=None,
    type=float,
    dest="point_spacing",
    help="spacing between each x value\n"
    "Default: a non-uniform spacing that is more dense near peaks",
)


scale_options = uvvis_parser.add_argument_group("scale energies (in eV)")
scale_options.add_argument(
    "-ss", "--scalar-shift",
    type=float,
    default=0.0,
    dest="scalar_scale",
    help="subtract scalar shift from each excitation\n"
    "Default: 0 (no shift)",
)

scale_options.add_argument(
    "-l", "--linear-scale",
    type=float,
    default=0.0,
    dest="linear_scale",
    help="subtract linear_scale * energy from each excitation\n"
    "Default: 0 (no scaling)",
)

scale_options.add_argument(
    "-q", "--quadratic-scale",
    type=float,
    default=0.0,
    dest="quadratic_scale",
    help="subtract quadratic_scale * energy^2 from each excitation\n"
    "Default: 0 (no scaling)",
)

center_centric = uvvis_parser.add_argument_group("x-centered interruptions")
center_centric.add_argument(
    "-sc", "--section-centers",
    type=lambda x: [float(v) for v in x.split(",")],
    dest="centers",
    default=None,
    help="split plot into sections with a section centered on each of the specified values\n"
    "values should be separated by commas"
)

center_centric.add_argument(
    "-sw", "--section-widths",
    type=lambda x: [float(v) for v in x.split(",")],
    dest="widths",
    default=None,
    help="width of each section specified by -sc/--section-centers\n"
    "should be separated by commas, with one for each section"
)

minmax_centric = uvvis_parser.add_argument_group("x-range interruptions")
minmax_centric.add_argument(
    "-r", "--ranges",
    type=lambda x: [[float(v) for v in r.split("-")] for r in x.split(",")],
    dest="ranges",
    default=None,
    help="split plot into sections (e.g. 200-350,400-650)"
)

uvvis_parser.add_argument(
    "-fw", "--figure-width",
    type=float,
    dest="fig_width",
    help="width of figure in inches"
)

uvvis_parser.add_argument(
    "-fh", "--figure-height",
    type=float,
    dest="fig_height",
    help="height of figure in inches"
)

uvvis_parser.add_argument(
    "-csv", "--experimental-csv",
    type=str,
    nargs="+",
    dest="exp_data",
    help="CSV file containing observed spectrum data, which will be plotted on top\n"
    "frequency job files should not come directly after this flag"
)

energy_options = uvvis_parser.add_argument_group("energy weighting")
energy_options.add_argument(
    "-w", "--weighting-energy",
    type=weight_type,
    dest="weighting",
    default="quasi-rrho",
    choices=weight_types,
    help="type of energy to use for Boltzmann weighting\n"
    "Default: quasi-rrho",
)

energy_options.add_argument(
    "-freq", "--frequency-files",
    type=str,
    nargs="+",
    default=None,
    dest="freq_files",
    help="frequency jobs to use for thermochem"
)

energy_options.add_argument(
    "-sp", "--single-point-files",
    type=str,
    nargs="+",
    default=None,
    required=False,
    dest="sp_files",
    help="single point energies to use for thermochem\n"
    "Default: TD-DFT energies from INFILES"
)

energy_options.add_argument(
    "-temp", "--temperature",
    type=float,
    dest="temperature",
    default=298.15,
    help="temperature (K) to use for weighting\n"
    "Default: 298.15",
)

energy_options.add_argument(
    "-w0", "--frequency-cutoff",
    type=float,
    dest="w0",
    default=100,
    help="cutoff frequency for quasi free energy corrections (1/cm)\n" +
    "Default: 100 cm^-1",
)

uvvis_parser.add_argument(
    "-rx", "--rotate-x-ticks",
    action="store_true",
    dest="rotate_x_ticks",
    default=False,
    help="rotate x-axis tick labels by 45 degrees"
)

args = uvvis_parser.parse_args()

if bool(args.centers) != bool(args.widths):
    sys.stderr.write(
        "both -sw/--section-widths and -sc/--section-centers must be specified"
    )
    sys.exit(2)

if args.ranges and bool(args.ranges) == bool(args.widths):
    sys.stderr.write(
        "cannot use -r/--ranges with -sw/--section-widths"
    )
    sys.exit(2)
    
centers = args.centers
widths = args.widths
if args.ranges:
    centers = []
    widths = []
    for (xmin, xmax) in args.ranges:
        centers.append((xmin + xmax) / 2)
        widths.append(abs(xmax - xmin))

units = "nm"
if args.ev_unit:
    units = "eV"

exp_data = None
if args.exp_data:
    exp_data = []
    for f in args.exp_data:
        data = np.loadtxt(f, delimiter=",")
        
        for i in range(1, data.shape[1]):
            exp_data.append((data[:,0], data[:,i], None))

filereaders = []
for f in glob_files(args.infiles, parser=uvvis_parser):
    fr = FileReader(f, just_geom=False)
    filereaders.append(fr)

sp_cos = []
if args.sp_files is None:
    sp_cos = [CompOutput(f) for f in filereaders]
else:
    for f in glob_files(args.sp_files, parser=uvvis_parser):
        co = CompOutput(f)
        sp_cos.append(co)

compouts = []
if args.freq_files:
    for f in glob_files(args.freq_files, parser=uvvis_parser):
        co = CompOutput(f)
        compouts.append(co)

if (args.weighting == "electronic" or "frequency" in fr.other) and not compouts:
    compouts = [CompOutput(fr) for fr in filereaders]

for i, (fr, sp, freq) in enumerate(zip(filereaders, sp_cos, compouts)):
    geom = Geometry(fr)
    rmsd = geom.RMSD(sp.geometry, sort=True)
    if rmsd > 1e-2:
        print(
            "TD-DFT structure might not match SP energy file:\n"
            "%s %s RMSD = %.2f" % (fr.name,  sp.geometry.name, rmsd)
        )
    rmsd = geom.RMSD(freq.geometry, sort=True)
    if rmsd > 1e-2:
        print(
            "TD-DFT structure might not match frequency file:\n"
            "%s %s RMSD = %.2f" % (fr.name,  freq.geometry.name, rmsd)
        )
    for freq2 in compouts[:i]:
        rmsd = freq.geometry.RMSD(freq2.geometry, sort=True)
        if rmsd < 1e-2:
            print(
                "two frequency files appear to be identical:\n"
                "%s %s RMSD = %.2f" % (freq2.geometry.name,  freq.geometry.name, rmsd)
            )
if args.weighting == "electronic":
    weighting = CompOutput.ELECTRONIC_ENERGY
elif args.weighting == "zero-point":
    weighting = CompOutput.ZEROPOINT_ENERGY
elif args.weighting == "enthalpy":
    weighting = CompOutput.RRHO_ENTHALPY
elif args.weighting == "free":
    weighting = CompOutput.RRHO
elif args.weighting == "quasi-rrho":
    weighting = CompOutput.QUASI_RRHO
elif args.weighting == "quasi-harmonic":
    weighting = CompOutput.QUASI_HARMONIC

weights = CompOutput.boltzmann_weights(
    compouts,
    nrg_cos=sp_cos,
    temperature=args.temperature,
    weighting=weighting,
    v0=args.w0,
)

mixed_uvvis = ValenceExcitations.get_mixed_signals(
    [fr.other["uv_vis"] for fr in filereaders],
    weights=weights,
)

if not args.outfile or not args.outfile.lower().endswith("csv"):
    fig = plt.gcf()
    fig.clear()
    
    mixed_uvvis.plot_uv_vis(
        fig,
        centers=centers,
        widths=widths,
        plot_type=args.plot_type,
        peak_type=args.peak_type,
        fwhm=args.fwhm,
        point_spacing=args.point_spacing,
        voigt_mixing=args.voigt_mixing,
        scalar_scale=args.scalar_scale,
        linear_scale=args.linear_scale,
        quadratic_scale=args.quadratic_scale,
        exp_data=exp_data,
        units=units,
        rotate_x_ticks=args.rotate_x_ticks,
    )
    
    if args.fig_width:
        fig.set_figwidth(args.fig_width)
    
    if args.fig_height:
        fig.set_figheight(args.fig_height)
    
    if args.outfile:
        plt.savefig(args.outfile, dpi=300)

    else:
        plt.show()

else:
    intensity_attr = "dipole_str"
    if args.plot_type.lower() == "uv-vis-veloctiy":
        intensity_attr = "dipole_vel"
    if args.plot_type.lower() == "ecd":
        intensity_attr = "rotatory_str_len"
    if args.plot_type.lower() == "ecd-velocity":
        intensity_attr = "rotatory_str_vel"

    change_x_unit_func = ValenceExcitations.ev_to_nm
    x_label = "wavelength (nm)"
    if units == "eV":
        change_x_unit_func = None
        x_label = r"$h\nu$ (eV)"


    funcs, x_positions, intensities = mixed_uvvis.get_spectrum_functions(
        fwhm=args.fwhm,
        peak_type=args.peak_type,
        voigt_mixing=args.voigt_mixing,
        scalar_scale=args.scalar_scale,
        linear_scale=args.linear_scale,
        quadratic_scale=args.quadratic_scale,
        intensity_attr=intensity_attr,
    )

    x_values, y_values, _ = mixed_uvvis.get_plot_data(
        funcs,
        x_positions,
        point_spacing=args.point_spacing,
        transmittance=args.plot_type == "transmittance",
        peak_type=args.peak_type,
        change_x_unit_func=change_x_unit_func,
        fwhm=args.fwhm,
    )

<<<<<<< HEAD
    y_label = "Absorbance (arb.)"
    if y_label is None and args.plot_type.lower() == "transmittance":
        y_label = "Transmittance (%)"
    elif y_label is None and args.plot_type.lower() == "uv-vis":
        y_label = "Absorbance (arb.)"
    elif y_label is None and args.plot_type.lower() == "uv-vis-veloctiy":
        y_label = "Absorbance (arb.)"
    elif y_label is None and args.plot_type.lower() == "ecd":
        y_label = "delta_Absorbance (arb.)"
    elif y_label is None and args.plot_type.lower() == "ecd-velocity":
=======
    if "transmittance" in args.plot_type.lower():
        y_label = "Transmittance (%)"
    elif args.plot_type.lower() == "uv-vis":
        y_label = "Absorbance (arb.)"
    elif args.plot_type.lower() == "uv-vis-velocity":
        y_label = "Absorbance (arb.)"
    elif args.plot_type.lower() == "ecd":
        y_label = "delta_Absorbance (arb.)"
    elif args.plot_type.lower() == "ecd-velocity":
>>>>>>> 1cf9db2f
        y_label = "delta_Absorbance (arb.)"
    else:
        y_label = "Absorbance (arb.)"

    with open(args.outfile, "w") as f:
        s = ",".join([x_label, y_label])
        s += "\n"
        for x, y in zip(x_values, y_values):
            s += ",".join(["%.4f" % z for z in [x, y]])
            s += "\n"
        f.write(s)
<|MERGE_RESOLUTION|>--- conflicted
+++ resolved
@@ -438,18 +438,6 @@
         fwhm=args.fwhm,
     )
 
-<<<<<<< HEAD
-    y_label = "Absorbance (arb.)"
-    if y_label is None and args.plot_type.lower() == "transmittance":
-        y_label = "Transmittance (%)"
-    elif y_label is None and args.plot_type.lower() == "uv-vis":
-        y_label = "Absorbance (arb.)"
-    elif y_label is None and args.plot_type.lower() == "uv-vis-veloctiy":
-        y_label = "Absorbance (arb.)"
-    elif y_label is None and args.plot_type.lower() == "ecd":
-        y_label = "delta_Absorbance (arb.)"
-    elif y_label is None and args.plot_type.lower() == "ecd-velocity":
-=======
     if "transmittance" in args.plot_type.lower():
         y_label = "Transmittance (%)"
     elif args.plot_type.lower() == "uv-vis":
@@ -459,7 +447,6 @@
     elif args.plot_type.lower() == "ecd":
         y_label = "delta_Absorbance (arb.)"
     elif args.plot_type.lower() == "ecd-velocity":
->>>>>>> 1cf9db2f
         y_label = "delta_Absorbance (arb.)"
     else:
         y_label = "Absorbance (arb.)"
