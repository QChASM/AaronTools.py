<<<<<<< HEAD
import itertools as it
=======
"""various job types for Theory() instances"""
>>>>>>> 20e8d217

from AaronTools.theory import (
    GAUSSIAN_CONSTRAINTS,
    GAUSSIAN_COORDINATES,
    GAUSSIAN_ROUTE,
    ORCA_BLOCKS,
    ORCA_ROUTE,
    PSI4_BEFORE_GEOM,
    PSI4_JOB,
    PSI4_COORDINATES,
    PSI4_OPTKING,
    PSI4_SETTINGS,
)


class JobType:
    """
    parent class of all job types
    initialization keywords should be the same as attribute names
    """

    def __init__(self):
        pass

    def __eq__(self, other):
        if self.__class__ is not other.__class__:
            return False
        return self.get_psi4() == other.get_psi4()

    def get_gaussian(self):
        """overwrite to return dict with GAUSSIAN_* keys"""
        pass

    def get_orca(self):
        """overwrite to return dict with ORCA_* keys"""
        pass

    def get_psi4(self):
        """overwrite to return dict with PSI4_* keys"""
        pass


class OptimizationJob(JobType):
    """optimization job"""

    def __init__(
            self,
            transition_state=False,
            constraints=None,
            geometry=None,
    ):
        """use transition_state=True to do a TS optimization
        constraints - dict with keys:
                      **** available for ORCA, Gaussian, and Psi4 ****
                      'atoms': atom identifiers/finders - atoms to constrain
                      'bonds': list(atom idenifiers/finders) - distances to constrain
                               each atom identifier in the list should result in exactly 2 atoms
                      'angles': list(atom idenifiers/finders) - 1-3 angles to constrain
                                each atom identifier should result in exactly 3 atoms
                      'torsions': list(atom identifiers/finders) - constrained dihedral angles
                                  each atom identifier should result in exactly 4 atoms
                      **** available for Gaussian and Psi4 ****
                      'x': list(atom identifiers/finders) - constrain the x coordinate of
                           these atoms
                      similarly, 'y' and 'z' are also accepted
                      'xgroup': list(tuple(list(atom idenifiers), x_val, hold)) -
                            constrain the x coordinate of these atoms to be the same
                            x_val - set x-coordinate to this value
                            hold - hold this value constant during the optimization
                                   if 'hold' is omitted, the value will not be held
                                   constant during the optimization
                            e.g. 'xgroup':[("1-6", 0, False), ("13-24", 3.25, False)]
                            this will keep atoms 1-6 and 13-24 in parallel planes, while also
                            allowing those planes to move
                      'ygroup' and 'zgroup' are also available, with analagous options

                      *** NOTE ***
                      for Gaussian, 'bonds', 'angles', and 'torsions' constraints cannot be mixed
                      with 'x', 'y', 'z', 'xgroup', 'ygroup', or 'zgroup' constraints
        geometry    - Geoemtry, will be set when using an AaronTools FileWriter"""
        super().__init__()

        self.ts = transition_state
        self.constraints = constraints
        self.geometry = geometry

    def get_gaussian(self):
        """returns a dict with keys: GAUSSIAN_ROUTE, GAUSSIAN_CONSTRAINTS"""
        if self.ts:
            out = {GAUSSIAN_ROUTE: {"Opt": ["ts"]}}
        else:
            out = {GAUSSIAN_ROUTE: {"Opt": []}}

        coords = self.geometry.coords.tolist()
        vars = []
        consts = []
        use_zmat = False

        group_count = 1

        if (
                self.constraints is not None and
                any(
                    self.constraints[key] for key in self.constraints.keys()
                )
        ):
            for key in self.constraints:
                if key not in [
                        "x",
                        "y",
                        "z",
                        "xgroup",
                        "ygroup",
                        "zgroup",
                        "atoms",
                        "bonds",
                        "angles",
                        "torsions",
                ]:
                    raise NotImplementedError(
                        "%s constraints cannot be generated for Gaussian" % key
                    )
            out[GAUSSIAN_CONSTRAINTS] = []

            if "x" in self.constraints and self.constraints["x"]:
                x_atoms = self.geometry.find(self.constraints["x"])
                for i, atom in enumerate(self.geometry.atoms):
                    if atom in x_atoms:
                        var_name = "x%i" % (i + 1)
                        consts.append((var_name, atom.coords[0]))
                        coords[i] = [var_name, coords[i][1], coords[i][2]]

                if not use_zmat:
                    use_zmat = True
                    out[GAUSSIAN_ROUTE]["Opt"].append("Z-Matrix")

            if "y" in self.constraints and self.constraints["y"]:
                y_atoms = self.geometry.find(self.constraints["y"])
                for i, atom in enumerate(self.geometry.atoms):
                    if atom in y_atoms:
                        var_name = "y%i" % (i + 1)
                        consts.append((var_name, atom.coords[1]))
                        coords[i] = [coords[i][0], var_name, coords[i][2]]

                if not use_zmat:
                    use_zmat = True
                    out[GAUSSIAN_ROUTE]["Opt"].append("Z-Matrix")

            if "z" in self.constraints and self.constraints["z"]:
                z_atoms = self.geometry.find(self.constraints["z"])
                for i, atom in enumerate(self.geometry.atoms):
                    if atom in z_atoms:
                        var_name = "z%i" % (i + 1)
                        consts.append((var_name, atom.coords[2]))
                        coords[i] = [coords[i][0], coords[i][1], var_name]

                if not use_zmat:
                    use_zmat = True
                    out[GAUSSIAN_ROUTE]["Opt"].append("Z-Matrix")

            if "xgroup" in self.constraints:
                for constraint in self.constraints["xgroup"]:
                    if len(constraint) == 3:
                        finders, val, hold = constraint
                    else:
                        finders, val = constraint
                        hold = False
                    x_atoms = self.geometry.find(finders)
                    var_name = "gx%i" % group_count
                    group_count += 1
                    if hold:
                        consts.append([var_name, val])
                    else:
                        vars.append([var_name, val])
                    for i, atom in enumerate(self.geometry.atoms):
                        if atom in x_atoms:
                            coords[i] = [var_name, coords[i][1], coords[i][2]]

                if not use_zmat:
                    use_zmat = True
                    out[GAUSSIAN_ROUTE]["Opt"].append("Z-Matrix")

            if "ygroup" in self.constraints:
                for constraint in self.constraints["ygroup"]:
                    if len(constraint) == 3:
                        finders, val, hold = constraint
                    else:
                        finders, val = constraint
                        hold = False
                    y_atoms = self.geometry.find(finders)
                    var_name = "gy%i" % group_count
                    group_count += 1
                    if hold:
                        consts.append([var_name, val])
                    else:
                        vars.append([var_name, val])
                    for i, atom in enumerate(self.geometry.atoms):
                        if atom in y_atoms:
                            coords[i] = [coords[i][0], var_name, coords[i][2]]

                if not use_zmat:
                    use_zmat = True
                    out[GAUSSIAN_ROUTE]["Opt"].append("Z-Matrix")

            if "zgroup" in self.constraints:
                for constraint in self.constraints["zgroup"]:
                    if len(constraint) == 3:
                        finders, val, hold = constraint
                    else:
                        finders, val = constraint
                        hold = False
                    z_atoms = self.geometry.find(finders)
                    var_name = "gz%i" % group_count
                    group_count += 1
                    if hold:
                        consts.append([var_name, val])
                    else:
                        vars.append([var_name, val])
                    for i, atom in enumerate(self.geometry.atoms):
                        if atom in z_atoms:
                            coords[i] = [coords[i][0], coords[i][1], var_name]

                if not use_zmat:
                    use_zmat = True
                    out[GAUSSIAN_ROUTE]["Opt"].append("Z-Matrix")

            if "atoms" in self.constraints and self.constraints["atoms"]:
                atoms = self.geometry.find(self.constraints["atoms"])
                for atom in atoms:
                    ndx = self.geometry.atoms.index(atom) + 1
                    if not use_zmat:
                        out[GAUSSIAN_CONSTRAINTS].append("%2i F" % ndx)
                    else:
                        for j, coord in enumerate(coords[ndx - 1]):
                            if isinstance(coord, str):
                                var_name = coord
                                for k, var in enumerate(vars):
                                    if var[0] == coord and not var[0].startswith("g"):
                                        vars.pop(k)
                                        break
                                else:
                                    var_name = "%s%i" % (["x" ,"y", "z"][j], ndx)
                                    coords[ndx - 1][j] = var_name
                            else:
                                var_name = "%s%i" % (["x" ,"y", "z"][j], ndx)
                                coords[ndx - 1][j] = var_name
                            if not any(const[0] == var_name for const in consts):
                                consts.append([var_name, atom.coords[j]])

                if not use_zmat:
                    if "ModRedundant" not in out[GAUSSIAN_ROUTE]["Opt"]:
                        out[GAUSSIAN_ROUTE]["Opt"].append("ModRedundant")

            if "bonds" in self.constraints:
                for constraint in self.constraints["bonds"]:
                    atom1, atom2 = self.geometry.find(constraint)
                    ndx1 = self.geometry.atoms.index(atom1) + 1
                    ndx2 = self.geometry.atoms.index(atom2) + 1
                    if not use_zmat:
                        out[GAUSSIAN_CONSTRAINTS].append(
                            "B %2i %2i F" % (ndx1, ndx2)
                        )
                    else:
                        raise NotImplementedError(
                            "cannot apply bond constraints when using Cartesian Z-Matrix, which" +
                            " is necessitated by x, y, or z constraints"
                        )

                if "ModRedundant" not in out[GAUSSIAN_ROUTE]["Opt"]:
                    out[GAUSSIAN_ROUTE]["Opt"].append("ModRedundant")

            if "angles" in self.constraints:
                for constraint in self.constraints["angles"]:
                    atom1, atom2, atom3 = self.geometry.find(constraint)
                    ndx1 = self.geometry.atoms.index(atom1) + 1
                    ndx2 = self.geometry.atoms.index(atom2) + 1
                    ndx3 = self.geometry.atoms.index(atom3) + 1
                    if not use_zmat:
                        out[GAUSSIAN_CONSTRAINTS].append(
                            "A %2i %2i %2i F" % (ndx1, ndx2, ndx3)
                        )
                    else:
                        raise NotImplementedError(
                            "cannot apply angle constraints when using Cartesian Z-Matrix, which" +
                            " is necessitated by x, y, or z constraints"
                        )

                if "ModRedundant" not in out[GAUSSIAN_ROUTE]["Opt"]:
                    out[GAUSSIAN_ROUTE]["Opt"].append("ModRedundant")

            if "torsions" in self.constraints:
                for constraint in self.constraints["torsions"]:
                    atom1, atom2, atom3, atom4 = self.geometry.find(constraint)
                    ndx1 = self.geometry.atoms.index(atom1) + 1
                    ndx2 = self.geometry.atoms.index(atom2) + 1
                    ndx3 = self.geometry.atoms.index(atom3) + 1
                    ndx4 = self.geometry.atoms.index(atom4) + 1
                    if not use_zmat:
                        out[GAUSSIAN_CONSTRAINTS].append(
                            "D %2i %2i %2i %2i F" % (ndx1, ndx2, ndx3, ndx4)
                        )
                    else:
                        raise NotImplementedError(
                            "cannot apply torsion constraints when using Cartesian Z-Matrix," +
                            "which is necessitated by x, y, or z constraints"
                        )

                if "ModRedundant" not in out[GAUSSIAN_ROUTE]["Opt"]:
                    out[GAUSSIAN_ROUTE]["Opt"].append("ModRedundant")

        if consts or vars:
            for i, coord in enumerate(coords):
                for j, ax in enumerate(["x", "y", "z"]):
                    if isinstance(coord[j], float):
                        var_name = "%s%i" % (ax, i + 1)
                        vars.append((var_name, coord[j]))
                        coord[j] = var_name

        if consts or vars:
            for coord in coords:
                coord.insert(0, 0)

        out[GAUSSIAN_COORDINATES] = {
            "coords": coords,
            "variables": vars,
            "constants": consts,
        }

        return out

    def get_orca(self):
        """returns a dict with keys: ORCA_ROUTE, ORCA_BLOCKS"""
        if self.ts:
            out = {ORCA_ROUTE: ["OptTS"]}
        else:
            out = {ORCA_ROUTE: ["Opt"]}

        if (
                self.constraints is not None and
                any(
                    self.constraints[key] for key in self.constraints.keys()
                )
        ):
            for key in self.constraints:
                if key not in [
                        "atoms",
                        "bonds",
                        "angles",
                        "torsions",
                ]:
                    raise NotImplementedError(
                        "%s constraints cannot be generated for ORCA" % key
                    )
            out[ORCA_BLOCKS] = {"geom": ["Constraints"]}
            if "atoms" in self.constraints:
                for constraint in self.constraints["atoms"]:
                    atom1 = self.geometry.find(constraint)[0]
                    ndx1 = self.geometry.atoms.index(atom1)
                    out_str = "    {C %2i C}" % (ndx1)
                    out[ORCA_BLOCKS]["geom"].append(out_str)

            if "bonds" in self.constraints:
                for constraint in self.constraints["bonds"]:
                    atom1, atom2 = self.geometry.find(constraint)
                    ndx1 = self.geometry.atoms.index(atom1)
                    ndx2 = self.geometry.atoms.index(atom2)
                    out_str = "    {B %2i %2i C}" % (ndx1, ndx2)
                    out[ORCA_BLOCKS]["geom"].append(out_str)

            if "angles" in self.constraints:
                for constraint in self.constraints["angles"]:
                    atom1, atom2, atom3 = self.geometry.find(constraint)
                    ndx1 = self.geometry.atoms.index(atom1)
                    ndx2 = self.geometry.atoms.index(atom2)
                    ndx3 = self.geometry.atoms.index(atom3)
                    out_str = "    {A %2i %2i %2i C}" % (ndx1, ndx2, ndx3)
                    out[ORCA_BLOCKS]["geom"].append(out_str)

            if "torsions" in self.constraints:
                for constraint in self.constraints["torsions"]:
                    atom1, atom2, atom3, atom4 = self.geometry.find(constraint)
                    ndx1 = self.geometry.atoms.index(atom1)
                    ndx2 = self.geometry.atoms.index(atom2)
                    ndx3 = self.geometry.atoms.index(atom3)
                    ndx4 = self.geometry.atoms.index(atom4)
                    out_str = "    {D %2i %2i %2i %2i C}" % (ndx1, ndx2, ndx3, ndx4)
                    out[ORCA_BLOCKS]["geom"].append(out_str)

            out[ORCA_BLOCKS]["geom"].append("end")

        return out

    def get_psi4(self):
        """returns a dict with keys: PSI4_JOB, PSI4_OPTKING, PSI4_BEFORE_GEOM"""
        if self.ts:
            out = {
                PSI4_JOB: {"optimize": []},
                PSI4_SETTINGS: {"opt_type": ["ts"]},
            }
        else:
            out = {PSI4_JOB: {"optimize": []}}

        coords = self.geometry.coords.tolist()
        vars = []
        group_count = 1

        freeze_str = ""
        freeze_str += "freeze_list = \"\"\"\n"
        add_freeze_list = False

        # constraints
        if (
                self.constraints is not None and
                any(
                    [self.constraints[key] for key in self.constraints.keys()]
                )
        ):
            for key in self.constraints:
                if key not in [
                        "x",
                        "y",
                        "z",
                        "xgroup",
                        "ygroup",
                        "zgroup",
                        "atoms",
                        "bonds",
                        "angles",
                        "torsions",
                ]:
                    raise NotImplementedError(
                        "%s constraints cannot be generated for Psi4" % key
                    )
            out[PSI4_OPTKING] = {}
            if (
                    "x" in self.constraints and
                    self.constraints["x"] and
                    self.geometry is not None
            ):
                add_freeze_list = True
                atoms = self.geometry.find(self.constraints["x"])
                for atom in atoms:
                    freeze_str += "    %2i x\n" % (
                        self.geometry.atoms.index(atom) + 1
                    )

            if (
                    "y" in self.constraints and
                    self.constraints["y"] and
                    self.geometry is not None
            ):
                add_freeze_list = True
                atoms = self.geometry.find(self.constraints["y"])
                for atom in atoms:
                    freeze_str += "    %2i y\n" % (
                        self.geometry.atoms.index(atom) + 1
                    )

            if (
                    "z" in self.constraints and
                    self.constraints["z"] and
                    self.geometry is not None
            ):
                add_freeze_list = True
                atoms = self.geometry.find(self.constraints["z"])
                for atom in atoms:
                    freeze_str += "    %2i z\n" % (
                        self.geometry.atoms.index(atom) + 1
                    )

            if (
                    "atoms" in self.constraints and
                    self.constraints["atoms"] and
                    self.geometry is not None
            ):
                add_freeze_list = True
                atoms = self.geometry.find(self.constraints["atoms"])
                for atom in atoms:
                    freeze_str += "    %2i xyz\n" % (
                        self.geometry.atoms.index(atom) + 1
                    )

            if "xgroup" in self.constraints:
                for constraint in self.constraints["xgroup"]:
                    if len(constraint) == 3:
                        finders, val, hold = constraint
                    else:
                        finders, val = constraint
                        hold = False
                    x_atoms = self.geometry.find(finders)
                    var_name = "gx%i" % group_count
                    group_count += 1
                    if hold:
                        add_freeze_list = True
                        for i, atom in enumerate(y_atoms):
                            freeze_str += "    %2i x\n" % (
                                self.geometry.atoms.index(atom) + 1
                            )
                            coords[i][0] = val
                    else:
                        vars.append([var_name, val, True])
                        for i, atom in enumerate(self.geometry.atoms):
                            if atom in x_atoms:
                                coords[i] = [coords[i][0], coords[i][1], var_name]

            if "ygroup" in self.constraints:
                for constraint in self.constraints["ygroup"]:
                    if len(constraint) == 3:
                        finders, val, hold = constraint
                    else:
                        finders, val = constraint
                        hold = False
                    y_atoms = self.geometry.find(finders)
                    var_name = "gy%i" % group_count
                    group_count += 1
                    if hold:
                        add_freeze_list = True
                        for i, atom in enumerate(y_atoms):
                            freeze_str += "    %2i y\n" % (
                                self.geometry.atoms.index(atom) + 1
                            )
                            coords[i][1] = val
                    else:
                        vars.append([var_name, val, True])
                        for i, atom in enumerate(self.geometry.atoms):
                            if atom in y_atoms:
                                coords[i] = [coords[i][0], coords[i][1], var_name]

            if "zgroup" in self.constraints:
                for constraint in self.constraints["zgroup"]:
                    if len(constraint) == 3:
                        finders, val, hold = constraint
                    else:
                        finders, val = constraint
                        hold = False
                    z_atoms = self.geometry.find(finders)
                    var_name = "gz%i" % group_count
                    group_count += 1
                    if hold:
                        add_freeze_list = True
                        for i, atom in enumerate(z_atoms):
                            freeze_str += "    %2i z\n" % (
                                self.geometry.atoms.index(atom) + 1
                            )
                            coords[i][2] = val
                    else:
                        vars.append([var_name, val, True])
                        for i, atom in enumerate(self.geometry.atoms):
                            if atom in z_atoms:
                                coords[i] = [coords[i][0], coords[i][1], var_name]

            if add_freeze_list:
                freeze_str += '"""\n'
                freeze_str += "    \n"
                out[PSI4_BEFORE_GEOM] = [freeze_str]
                out[PSI4_OPTKING]["frozen_cartesian"] = ["$freeze_list"]

            if "bonds" in self.constraints:
                if (
                        self.constraints["bonds"]
                        and self.geometry is not None
                ):
                    out_str = '("\n'
                    for bond in self.constraints["bonds"]:
                        atom1, atom2 = self.geometry.find(bond)
                        out_str += "        %2i %2i\n" % (
                            self.geometry.atoms.index(atom1) + 1,
                            self.geometry.atoms.index(atom2) + 1,
                        )

                    out_str += '    ")\n'

                    out[PSI4_OPTKING]["frozen_distance"] = [out_str]

            if "angles" in self.constraints:
                if (
                        self.constraints["angles"]
                        and self.geometry is not None
                ):
                    out_str = '("\n'
                    for angle in self.constraints["angles"]:
                        atom1, atom2, atom3 = self.geometry.find(angle)
                        out_str += "        %2i %2i %2i\n" % (
                            self.geometry.atoms.index(atom1) + 1,
                            self.geometry.atoms.index(atom2) + 1,
                            self.geometry.atoms.index(atom3) + 1,
                        )

                    out_str += '    ")\n'

                    out[PSI4_OPTKING]["frozen_bend"] = [out_str]

            if "torsions" in self.constraints:
                if (
                        self.constraints["torsions"]
                        and self.geometry is not None
                ):
                    out_str += '("\n'
                    for torsion in self.constraints["torsions"]:
                        atom1, atom2, atom3, atom4 = self.geometry.find(torsion)
                        out_str += "        %2i %2i %2i %2i\n" % (
                            self.geometry.atoms.index(atom1) + 1,
                            self.geometry.atoms.index(atom2) + 1,
                            self.geometry.atoms.index(atom3) + 1,
                            self.geometry.atoms.index(atom4) + 1,
                        )

                    out_str += '    ")\n'

                    out[PSI4_OPTKING]["frozen_dihedral"] = [out_str]

        if vars:
            out[PSI4_COORDINATES] = {
                "coords": coords,
                "variables": vars,
            }

        return out

    def write_aux(self, config):
        rv = ""
        if self.constraints:
            constraints = it.chain.from_iterable(*self.constraints.values())
            frozen = {
                str(self.geometry.atoms.index(c) + 1) for c in constraints
            }
            frozen = ",".join(sorted(frozen, key=lambda x: int(x)))
            relaxed = {
                str(i + 1)
                for i, a in enumerate(self.geometry.atoms)
                if a not in constraints
            }
            relaxed = ",".join(sorted(relaxed, key=lambda x: int(x)))
            rv += """\
            $constrain
              atoms: {}
              force constant=0.5
              reference=ref.xyz
            $metadyn
              atoms: {}
            """.format(
                frozen, relaxed
            )
        for section in config:
            for option, value in config[section].items():
                if "charge" in option:
                    rv += "$chrg {}\n".format(value)
                if "multiplicity" in option:
                    rv += "$spin {}\n".format(int(value) - 1)
                if "temperature" in option:
                    rv += """\
                            $thermo
                                temp={}
                            """.format(
                        value
                    )
        rv += "$end\n"
        rv["{}.xcontrol".format(config["HPC"]["job_name"])] = rv
        return rv


class FrequencyJob(JobType):
    """frequnecy job"""

    def __init__(self, numerical=False, temperature=298.15):
        """temperature in K for thermochem info that gets printed in output file"""
        super().__init__()
        self.numerical = numerical
        self.temperature = temperature

    def get_gaussian(self):
        """returns a dict with keys: GAUSSIAN_ROUTE"""
        out = {
            GAUSSIAN_ROUTE: {
                "Freq": ["temperature=%.2f" % float(self.temperature)]
            }
        }
        if self.numerical:
            out[GAUSSIAN_ROUTE]["Freq"].append("Numerical")

        return out

    def get_orca(self):
        """returns a dict with keys: ORCA_ROUTE"""
        out = {ORCA_BLOCKS: {"freq": ["Temp    %.2f" % self.temperature]}}
        if self.numerical:
            out[ORCA_ROUTE] = ["NumFreq"]
        else:
            out[ORCA_ROUTE] = ["Freq"]

        return out

    def get_psi4(self):
        """returns a dict with keys: PSI4_JOB"""
        out = {
            PSI4_JOB: {"frequencies": []},
            PSI4_SETTINGS: {"T": ["%.2f" % self.temperature]},
        }
        if self.numerical:
            out[PSI4_JOB]["frequencies"].append('dertype="gradient"')

        return out


class SinglePointJob(JobType):
    """single point energy"""

    def get_gaussian(self):
        """returns a dict with keys: GAUSSIAN_ROUTE"""
        return {GAUSSIAN_ROUTE: {"SP": []}}

    def get_orca(self):
        """returns a dict with keys: ORCA_ROUTE"""
        return {ORCA_ROUTE: ["SP"]}

    def get_psi4(self):
        """returns a dict with keys: PSI4_JOB"""
        return {PSI4_JOB: {"energy": []}}


class ForceJob(JobType):
    """force/gradient job"""

    def __init__(self, numerical=False):
        super().__init__()
        self.numerical = numerical

    def get_gaussian(self):
        """returns a dict with keys: GAUSSIAN_ROUTE"""
        out = {GAUSSIAN_ROUTE: {"force": []}}
        if self.numerical:
            out[GAUSSIAN_ROUTE]["force"].append("EnGrad")
        return out

    def get_orca(self):
        """returns a dict with keys: ORCA_ROUTE"""
<<<<<<< HEAD
        return {ORCA_ROUTE: ["NumGrad" if self.numerical else "EnGrad"]}
=======
        return {ORCA_ROUTE:["NumGrad" if self.numerical else "EnGrad"]}
>>>>>>> 20e8d217

    def get_psi4(self):
        """returns a dict with keys: PSI4_JOB"""
        out = {PSI4_JOB: {"gradient": []}}
        if self.numerical:
            out[PSI4_JOB]["gradient"].append("dertype='energy'")
<<<<<<< HEAD
        return out


class CrestJob(OptimizationJob):
    def __init__(
        self, transition_state=False, constraints=None, geometry=None
    ):
        super().__init__(transition_state, constraints, geometry)

    def write_aux(self, config):
        rv = {}
        if self.constraints:
            constraints = it.chain.from_iterable(*self.constraints.values())
            frozen = {
                str(self.geometry.atoms.index(c) + 1) for c in constraints
            }
            frozen = ",".join(sorted(frozen, key=lambda x: int(x)))
            relaxed = {
                str(i + 1)
                for i, a in enumerate(self.geometry.atoms)
                if a not in constraints
            }
            relaxed = ",".join(sorted(relaxed, key=lambda x: int(x)))
            rv[
                ".xcontrol"
            ] = """\
            $constrain
              atoms: {}
              force constant=0.5
              reference=ref.xyz
            $metadyn
              atoms: {}
            $end\
            """.format(
                frozen, relaxed
            )
        rv[".CHRG"] = config["Job"]["charge"]
        rv[".UHF"] = str(int(config["Job"]["multiplicity"]) - 1)
        return rv
=======
        return out
>>>>>>> 20e8d217
<|MERGE_RESOLUTION|>--- conflicted
+++ resolved
@@ -1,8 +1,5 @@
-<<<<<<< HEAD
+"""various job types for Theory() instances"""
 import itertools as it
-=======
-"""various job types for Theory() instances"""
->>>>>>> 20e8d217
 
 from AaronTools.theory import (
     GAUSSIAN_CONSTRAINTS,
@@ -11,8 +8,8 @@
     ORCA_BLOCKS,
     ORCA_ROUTE,
     PSI4_BEFORE_GEOM,
+    PSI4_COORDINATES,
     PSI4_JOB,
-    PSI4_COORDINATES,
     PSI4_OPTKING,
     PSI4_SETTINGS,
 )
@@ -49,10 +46,10 @@
     """optimization job"""
 
     def __init__(
-            self,
-            transition_state=False,
-            constraints=None,
-            geometry=None,
+        self,
+        transition_state=False,
+        constraints=None,
+        geometry=None,
     ):
         """use transition_state=True to do a TS optimization
         constraints - dict with keys:
@@ -103,24 +100,21 @@
 
         group_count = 1
 
-        if (
-                self.constraints is not None and
-                any(
-                    self.constraints[key] for key in self.constraints.keys()
-                )
+        if self.constraints is not None and any(
+            self.constraints[key] for key in self.constraints.keys()
         ):
             for key in self.constraints:
                 if key not in [
-                        "x",
-                        "y",
-                        "z",
-                        "xgroup",
-                        "ygroup",
-                        "zgroup",
-                        "atoms",
-                        "bonds",
-                        "angles",
-                        "torsions",
+                    "x",
+                    "y",
+                    "z",
+                    "xgroup",
+                    "ygroup",
+                    "zgroup",
+                    "atoms",
+                    "bonds",
+                    "angles",
+                    "torsions",
                 ]:
                     raise NotImplementedError(
                         "%s constraints cannot be generated for Gaussian" % key
@@ -240,16 +234,23 @@
                             if isinstance(coord, str):
                                 var_name = coord
                                 for k, var in enumerate(vars):
-                                    if var[0] == coord and not var[0].startswith("g"):
+                                    if var[0] == coord and not var[
+                                        0
+                                    ].startswith("g"):
                                         vars.pop(k)
                                         break
                                 else:
-                                    var_name = "%s%i" % (["x" ,"y", "z"][j], ndx)
+                                    var_name = "%s%i" % (
+                                        ["x", "y", "z"][j],
+                                        ndx,
+                                    )
                                     coords[ndx - 1][j] = var_name
                             else:
-                                var_name = "%s%i" % (["x" ,"y", "z"][j], ndx)
+                                var_name = "%s%i" % (["x", "y", "z"][j], ndx)
                                 coords[ndx - 1][j] = var_name
-                            if not any(const[0] == var_name for const in consts):
+                            if not any(
+                                const[0] == var_name for const in consts
+                            ):
                                 consts.append([var_name, atom.coords[j]])
 
                 if not use_zmat:
@@ -267,8 +268,8 @@
                         )
                     else:
                         raise NotImplementedError(
-                            "cannot apply bond constraints when using Cartesian Z-Matrix, which" +
-                            " is necessitated by x, y, or z constraints"
+                            "cannot apply bond constraints when using Cartesian Z-Matrix, which"
+                            + " is necessitated by x, y, or z constraints"
                         )
 
                 if "ModRedundant" not in out[GAUSSIAN_ROUTE]["Opt"]:
@@ -286,8 +287,8 @@
                         )
                     else:
                         raise NotImplementedError(
-                            "cannot apply angle constraints when using Cartesian Z-Matrix, which" +
-                            " is necessitated by x, y, or z constraints"
+                            "cannot apply angle constraints when using Cartesian Z-Matrix, which"
+                            + " is necessitated by x, y, or z constraints"
                         )
 
                 if "ModRedundant" not in out[GAUSSIAN_ROUTE]["Opt"]:
@@ -306,8 +307,8 @@
                         )
                     else:
                         raise NotImplementedError(
-                            "cannot apply torsion constraints when using Cartesian Z-Matrix," +
-                            "which is necessitated by x, y, or z constraints"
+                            "cannot apply torsion constraints when using Cartesian Z-Matrix,"
+                            + "which is necessitated by x, y, or z constraints"
                         )
 
                 if "ModRedundant" not in out[GAUSSIAN_ROUTE]["Opt"]:
@@ -340,18 +341,15 @@
         else:
             out = {ORCA_ROUTE: ["Opt"]}
 
-        if (
-                self.constraints is not None and
-                any(
-                    self.constraints[key] for key in self.constraints.keys()
-                )
+        if self.constraints is not None and any(
+            self.constraints[key] for key in self.constraints.keys()
         ):
             for key in self.constraints:
                 if key not in [
-                        "atoms",
-                        "bonds",
-                        "angles",
-                        "torsions",
+                    "atoms",
+                    "bonds",
+                    "angles",
+                    "torsions",
                 ]:
                     raise NotImplementedError(
                         "%s constraints cannot be generated for ORCA" % key
@@ -388,7 +386,12 @@
                     ndx2 = self.geometry.atoms.index(atom2)
                     ndx3 = self.geometry.atoms.index(atom3)
                     ndx4 = self.geometry.atoms.index(atom4)
-                    out_str = "    {D %2i %2i %2i %2i C}" % (ndx1, ndx2, ndx3, ndx4)
+                    out_str = "    {D %2i %2i %2i %2i C}" % (
+                        ndx1,
+                        ndx2,
+                        ndx3,
+                        ndx4,
+                    )
                     out[ORCA_BLOCKS]["geom"].append(out_str)
 
             out[ORCA_BLOCKS]["geom"].append("end")
@@ -410,37 +413,34 @@
         group_count = 1
 
         freeze_str = ""
-        freeze_str += "freeze_list = \"\"\"\n"
+        freeze_str += 'freeze_list = """\n'
         add_freeze_list = False
 
         # constraints
-        if (
-                self.constraints is not None and
-                any(
-                    [self.constraints[key] for key in self.constraints.keys()]
-                )
+        if self.constraints is not None and any(
+            [self.constraints[key] for key in self.constraints.keys()]
         ):
             for key in self.constraints:
                 if key not in [
-                        "x",
-                        "y",
-                        "z",
-                        "xgroup",
-                        "ygroup",
-                        "zgroup",
-                        "atoms",
-                        "bonds",
-                        "angles",
-                        "torsions",
+                    "x",
+                    "y",
+                    "z",
+                    "xgroup",
+                    "ygroup",
+                    "zgroup",
+                    "atoms",
+                    "bonds",
+                    "angles",
+                    "torsions",
                 ]:
                     raise NotImplementedError(
                         "%s constraints cannot be generated for Psi4" % key
                     )
             out[PSI4_OPTKING] = {}
             if (
-                    "x" in self.constraints and
-                    self.constraints["x"] and
-                    self.geometry is not None
+                "x" in self.constraints
+                and self.constraints["x"]
+                and self.geometry is not None
             ):
                 add_freeze_list = True
                 atoms = self.geometry.find(self.constraints["x"])
@@ -450,9 +450,9 @@
                     )
 
             if (
-                    "y" in self.constraints and
-                    self.constraints["y"] and
-                    self.geometry is not None
+                "y" in self.constraints
+                and self.constraints["y"]
+                and self.geometry is not None
             ):
                 add_freeze_list = True
                 atoms = self.geometry.find(self.constraints["y"])
@@ -462,9 +462,9 @@
                     )
 
             if (
-                    "z" in self.constraints and
-                    self.constraints["z"] and
-                    self.geometry is not None
+                "z" in self.constraints
+                and self.constraints["z"]
+                and self.geometry is not None
             ):
                 add_freeze_list = True
                 atoms = self.geometry.find(self.constraints["z"])
@@ -474,9 +474,9 @@
                     )
 
             if (
-                    "atoms" in self.constraints and
-                    self.constraints["atoms"] and
-                    self.geometry is not None
+                "atoms" in self.constraints
+                and self.constraints["atoms"]
+                and self.geometry is not None
             ):
                 add_freeze_list = True
                 atoms = self.geometry.find(self.constraints["atoms"])
@@ -506,7 +506,11 @@
                         vars.append([var_name, val, True])
                         for i, atom in enumerate(self.geometry.atoms):
                             if atom in x_atoms:
-                                coords[i] = [coords[i][0], coords[i][1], var_name]
+                                coords[i] = [
+                                    coords[i][0],
+                                    coords[i][1],
+                                    var_name,
+                                ]
 
             if "ygroup" in self.constraints:
                 for constraint in self.constraints["ygroup"]:
@@ -529,7 +533,11 @@
                         vars.append([var_name, val, True])
                         for i, atom in enumerate(self.geometry.atoms):
                             if atom in y_atoms:
-                                coords[i] = [coords[i][0], coords[i][1], var_name]
+                                coords[i] = [
+                                    coords[i][0],
+                                    coords[i][1],
+                                    var_name,
+                                ]
 
             if "zgroup" in self.constraints:
                 for constraint in self.constraints["zgroup"]:
@@ -552,7 +560,11 @@
                         vars.append([var_name, val, True])
                         for i, atom in enumerate(self.geometry.atoms):
                             if atom in z_atoms:
-                                coords[i] = [coords[i][0], coords[i][1], var_name]
+                                coords[i] = [
+                                    coords[i][0],
+                                    coords[i][1],
+                                    var_name,
+                                ]
 
             if add_freeze_list:
                 freeze_str += '"""\n'
@@ -561,10 +573,7 @@
                 out[PSI4_OPTKING]["frozen_cartesian"] = ["$freeze_list"]
 
             if "bonds" in self.constraints:
-                if (
-                        self.constraints["bonds"]
-                        and self.geometry is not None
-                ):
+                if self.constraints["bonds"] and self.geometry is not None:
                     out_str = '("\n'
                     for bond in self.constraints["bonds"]:
                         atom1, atom2 = self.geometry.find(bond)
@@ -578,10 +587,7 @@
                     out[PSI4_OPTKING]["frozen_distance"] = [out_str]
 
             if "angles" in self.constraints:
-                if (
-                        self.constraints["angles"]
-                        and self.geometry is not None
-                ):
+                if self.constraints["angles"] and self.geometry is not None:
                     out_str = '("\n'
                     for angle in self.constraints["angles"]:
                         atom1, atom2, atom3 = self.geometry.find(angle)
@@ -596,13 +602,12 @@
                     out[PSI4_OPTKING]["frozen_bend"] = [out_str]
 
             if "torsions" in self.constraints:
-                if (
-                        self.constraints["torsions"]
-                        and self.geometry is not None
-                ):
+                if self.constraints["torsions"] and self.geometry is not None:
                     out_str += '("\n'
                     for torsion in self.constraints["torsions"]:
-                        atom1, atom2, atom3, atom4 = self.geometry.find(torsion)
+                        atom1, atom2, atom3, atom4 = self.geometry.find(
+                            torsion
+                        )
                         out_str += "        %2i %2i %2i %2i\n" % (
                             self.geometry.atoms.index(atom1) + 1,
                             self.geometry.atoms.index(atom2) + 1,
@@ -739,18 +744,13 @@
 
     def get_orca(self):
         """returns a dict with keys: ORCA_ROUTE"""
-<<<<<<< HEAD
         return {ORCA_ROUTE: ["NumGrad" if self.numerical else "EnGrad"]}
-=======
-        return {ORCA_ROUTE:["NumGrad" if self.numerical else "EnGrad"]}
->>>>>>> 20e8d217
 
     def get_psi4(self):
         """returns a dict with keys: PSI4_JOB"""
         out = {PSI4_JOB: {"gradient": []}}
         if self.numerical:
             out[PSI4_JOB]["gradient"].append("dertype='energy'")
-<<<<<<< HEAD
         return out
 
 
@@ -789,7 +789,4 @@
             )
         rv[".CHRG"] = config["Job"]["charge"]
         rv[".UHF"] = str(int(config["Job"]["multiplicity"]) - 1)
-        return rv
-=======
-        return out
->>>>>>> 20e8d217
+        return rv