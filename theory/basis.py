--- conflicted
+++ resolved
@@ -173,18 +173,14 @@
         self.user_defined = user_defined
 
     def __repr__(self):
-<<<<<<< HEAD
         try:
-            return "%s(%s)" % (self.name, " ".join(self.elements))
+            return "%s(%s)%s" % (
+                self.name,
+                " ".join(self.elements),
+                "" if not self.aux_type else "/%s" % self.aux_type
+            )
         except AttributeError:
             return "%s(%s)" % (self.name, " ".join(self.oniom_layer))
-=======
-        return "%s(%s)%s" % (
-            self.name,
-            " ".join(self.elements),
-            "" if not self.aux_type else "/%s" % self.aux_type
-        )
->>>>>>> f0f79250
 
     def __lt__(self, other):
         if self.name < other.name:
