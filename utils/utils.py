import collections.abc
import os
import re
from collections import OrderedDict
from math import acos

import AaronTools.atoms as Atoms
import numpy as np
from AaronTools.const import AARONTOOLS, PHYSICAL


def range_list(number_list, sep=",", sort=True):
    """
    Takes a list of numbers and puts them into a string containing ranges, eg:
    [1, 2, 3, 5, 6, 7, 9, 10] -> "1-3,5-7,9,10"

    :sep: the separator to use between consecutive ranges
    :sort: sort the list before parsing
    """
    if sort:
        number_list = sorted(number_list)
    tmp = [[]]
    for i, n in enumerate(number_list):
        if i == 0:
            tmp[-1] += [n]
        elif n == number_list[i - 1] + 1:
            tmp[-1] += [n]
        else:
            tmp += [[n]]
    rv = ""
    for t in tmp:
        if len(t) > 2:
            rv += "{}-{},".format(t[0], t[-1])
        elif len(t) == 2:
            rv += "{},{},".format(t[0], t[-1])
        else:
            rv += "{},".format(t[0])
    return rv[:-1]


def progress_bar(this, max_num, name=None, width=50):
    if name is None:
        out_str = ""
    else:
        out_str = "{}: ".format(name)
    out_str += "Progress {:3.0f}% ".format(100 * this / max_num)
    out_str += "|{:<{width}s}|".format(
        "#" * int(width * this / max_num), width=width
    )
    print(out_str, end="\r")


def clean_progress_bar(width=50):
    print(" " * 2 * width, end="\r")


def proj(v_vec, u_vec):
    """
    projection of u_vec into v_vec
    v_vec should be a np.array, and u_vec should have the
    same shape as v_vec"""
    numerator = np.dot(u_vec, v_vec)
    denominator = np.linalg.norm(v_vec) ** 2
    return numerator * v_vec / denominator


def quat_matrix(pt1, pt2):
    """build quaternion matrix from pt1 and pt2"""
    pt1 = np.array(pt1, dtype=np.longdouble)
    pt2 = np.array(pt2, dtype=np.longdouble)
    for pt in [pt1, pt2]:
        if len(pt.shape) != 1 or pt.shape[0] != 3:
            raise ValueError("Arguments should be 3-element vectors")

    xm, ym, zm = tuple(pt1 - pt2)
    xp, yp, zp = tuple(pt1 + pt2)

    matrix = np.array(
        [
            [
                xm * xm + ym * ym + zm * zm,
                yp * zm - ym * zp,
                xm * zp - xp * zm,
                xp * ym - xm * yp,
            ],
            [
                yp * zm - ym * zp,
                yp * yp + zp * zp + xm * xm,
                xm * ym - xp * yp,
                xm * zm - xp * zp,
            ],
            [
                xm * zp - xp * zm,
                xm * ym - xp * yp,
                xp * xp + zp * zp + ym * ym,
                ym * zm - yp * zp,
            ],
            [
                xp * ym - xm * yp,
                xm * zm - xp * zp,
                ym * zm - yp * zp,
                xp * xp + yp * yp + zm * zm,
            ],
        ]
    )
    return matrix.astype(np.double)


def uptri2sym(vec, n=None, col_based=False):
    """
    Converts upper triangular matrix to a symmetric matrix

    :vec: the upper triangle array/matrix
    :n: the number of rows/columns
    :col_based: if true, triangular matirx is of the form
                    0 1 3
                    - 2 4
                    - - 5
                if false, triangular matrix is of the form
                    0 1 2
                    - 3 4
                    - - 5
    """
    if hasattr(vec[0], "__iter__") and not isinstance(vec[0], str):
        tmp = []
        for v in vec:
            tmp += v
        vec = tmp
    if n is None:
        n = -1 + np.sqrt(1 + 8 * len(vec))
        n = int(n / 2)
    if n * (n + 1) / 2 != len(vec):
        raise RuntimeError("Bad number of rows requested")

    matrix = np.zeros((n, n))
    if col_based:
        i = 0  # vector index
        j = 0  # for column counting
        for c in range(n):
            j += 1
            for r in range(n):
                matrix[r, c] = vec[i]
                matrix[c, r] = vec[i]
                i += 1
                if r + 1 == j:
                    break
    else:
        for r in range(n):
            for c in range(r, n):
                i = n * r + c - r * (1 + r) / 2
                matrix[r, c] = vec[int(i)]
                matrix[c, r] = vec[int(i)]

    return matrix


def float_vec(word):
    """
    Turns strings into floating point vectors
    :word: a comma-delimited string of numbers

    if no comma or only one element:
        returns just the floating point number
    if elements in word are strings:
        returns word unchanged
    else:
        returns a np.array() of floating point numbers
    """
    val = word
    val = val.split(",")
    try:
        val = [float(v) for v in val]
    except ValueError:
        val = word
    if len(val) == 1:
        return val[0]
    return np.array(val)


def is_alpha(test):
    """determine if string contains only letters"""
    return test.isalpha()


def is_int(test):
    rv = re.search(r"^[+-]?\d+$", test)
    return bool(rv)


def is_num(test):
    """determine if string is valid as a number"""
    rv = re.search(r"^[+-]?\d+\.?\d*", test)
    return bool(rv)


def add_dict(this, other, skip=None):
    if skip is None:
        skip = []
    for key, val in other.items():
        if key in skip:
            continue
        if key in this and isinstance(val, dict):
            add_dict(this[key], val)
        else:
            this[key] = val
    return this


def resolve_concatenation(*args):
    seq = [isinstance(a, collections.abc.MutableSequence) for a in args]
    if any(seq) and not all(seq):
        rv = []
        for i, s in enumerate(seq):
            if s:
                rv.extend(args[i])
            else:
                rv.append(args[i])
        return rv

    err_msg = "Cannot concatenate" + " {}" * len(args)
    raise TypeError(err_msg.format(*[type(a) for a in args]))


def combine_dicts(*args, case_sensitive=False, dict2_conditional=False):
    """combine dictionaries d1 and d2 to return a dictionary
    with keys d1.keys() + d2.keys()
    if a key is in d1 and d2, the items will be combined:
        if they are both dictionaries, combine_dicts is called recursively
        otherwise, d2[key] is appended to d1[key]
        if case_sensitive=False, the key in the output will be the lowercase
        of the d1 key and d2 key (only for combined items)
    dict2_conditional: bool - if True, don't add d2 keys unless they are also in d1
    """
    from copy import deepcopy

    d1 = args[0]
    d2 = args[1:]
    if len(d2) > 1:
        d2 = combine_dicts(
            d2[0],
            *d2[1:],
            case_sensitive=case_sensitive,
            dict2_conditional=dict2_conditional
        )
    else:
        d2 = d2[0]

    out = OrderedDict()
    case_keys_1 = list(d1.keys())
    case_keys_2 = list(d2.keys())
    if case_sensitive:
        keys_1 = case_keys_1
        keys_2 = case_keys_2
    else:
        keys_1 = [
            key.lower() if isinstance(key, str) else key for key in case_keys_1
        ]
        keys_2 = [
            key.lower() if isinstance(key, str) else key for key in case_keys_2
        ]

    # go through keys from d1
    for case_key, key in zip(case_keys_1, keys_1):
        # if the key is only in d1, add the item to out
        if key in keys_1 and key not in keys_2:
            out[case_key] = deepcopy(d1[case_key])
        # if the key is in both, combine the items
        elif key in keys_1 and key in keys_2:
            key_2 = case_keys_2[keys_2.index(key)]
            if isinstance(d1[case_key], dict) and isinstance(d2[key_2], dict):
                out[key] = combine_dicts(
                    d1[case_key],
                    d2[key_2],
                    case_sensitive=case_sensitive,
                )
            else:
                try:
                    out[key] = deepcopy(d1[case_key]) + deepcopy(d2[key_2])
                except TypeError:
                    out[key] = resolve_concatenation(d1[case_key], d2[key_2])

    # go through keys from d2
    if not dict2_conditional:
        for case_key, key in zip(case_keys_2, keys_2):
            # if it's only in d2, add item to out
            if key in keys_2 and key not in keys_1:
                out[case_key] = d2[case_key]

    return out


def integrate(fun, start, stop, num=101):
    """numerical integration using Simpson's method
    fun - function to integrate
    start - starting point for integration
    stop - stopping point for integration
    num - number of points used for integration"""

    delta_x = float(stop - start) / (num - 1)
    x_set = np.linspace(start, stop, num=num)
    running_sum = -(fun(start) + fun(stop))
    i = 1
    max_4th_deriv = 0
    while i < num:
        if i % 2 == 0:
            running_sum += 2 * fun(x_set[i])
        else:
            running_sum += 4 * fun(x_set[i])

        if i < num - 4 and i >= 3:
            sg_4th_deriv = (
                6 * fun(x_set[i - 3])
                + 1 * fun(x_set[i - 2])
                - 7 * fun(x_set[i - 1])
                - 3 * fun(x_set[i])
                - 7 * fun(x_set[i + 1])
                + fun(x_set[i + 2])
                + 6 * fun(x_set[i + 3])
            )
            sg_4th_deriv /= 11 * delta_x ** 4

            if abs(sg_4th_deriv) > max_4th_deriv:
                max_4th_deriv = abs(sg_4th_deriv)

        i += 1

    running_sum *= delta_x / 3.0

    # close enough error estimate
    e = (abs(stop - start) ** 5) * max_4th_deriv / (180 * num ** 4)

    return (running_sum, e)


def same_cycle(graph, a, b):
    """
    Determines if Atom :a: and Atom :b: are in the same cycle in a undirected :graph:

    Returns: True if cycle found containing a and b, False otherwise

    :graph: connectivity matrix or Geometry
    :a:, :b: indices in connectivity matrix/Geometry or Atoms in Geometry
    """
    from AaronTools.geometry import Geometry

    if isinstance(a, Atoms.Atom):
        a = graph.atoms.index(a)
    if isinstance(b, Atoms.Atom):
        b = graph.atoms.index(b)
    if isinstance(graph, Geometry):
        graph = [
            [graph.atoms.index(j) for j in i.connected] for i in graph.atoms
        ]
    graph = [[i for i in j] for j in graph]

    graph, removed = trim_leaves(graph)

    if a in removed or b in removed:
        return False
    path = shortest_path(graph, a, b)
    for p, q in zip(path[:-1], path[1:]):
        graph[p].remove(q)
        graph[q].remove(p)

    path = shortest_path(graph, a, b)
    if path is None:
        return False
    return True


def shortest_path(graph, start, end):
    """
    Find shortest path from :start: to :end: in :graph: using Dijkstra's algorithm
    Returns: list(node_index) if path found, None if path not found

    :graph: the connection matrix or Geometry
    :start: the first atom or node index
    :end: the last atom or node index
    """
    from AaronTools.geometry import Geometry

    if isinstance(start, Atoms.Atom):
        start = graph.atoms.index(start)
    if isinstance(end, Atoms.Atom):
        end = graph.atoms.index(end)
    if isinstance(graph, Geometry):
        graph = [
            [graph.atoms.index(j) for j in i.connected if j in graph.atoms]
            for i in graph.atoms
        ]
    graph = [[i for i in j] for j in graph]

    # initialize distance array, parent array, and set of unvisited nodes
    dist = [np.inf for x in graph]
    parent = [-1 for x in graph]
    unvisited = set([i for i in range(len(graph))])

    dist[start] = 0
    current = start
    while True:
        # for all unvisited neighbors of current node, update distances
        # if we update the distance to a neighboring node,
        # then also update its parent to be the current node
        for v in graph[current]:
            if v not in unvisited:
                continue
            if dist[v] == np.inf:
                new_dist = dist[current] + 1
            else:
                new_dist = dist[current] + dist[v]
            if dist[v] > new_dist:
                dist[v] = new_dist
                parent[v] = current
        # mark current node as visited
        # select closest unvisited node to be next node
        # break loop if we found end node or if no unvisited connected nodes
        unvisited.remove(current)
        if end not in unvisited:
            break
        current = None
        for u in unvisited:
            if current is None or dist[u] < dist[current]:
                current = u
        if dist[current] == np.inf:
            break
    # return shortest path from start to end
    path = [end]
    while True:
        if parent[path[-1]] == -1:
            break
        path += [parent[path[-1]]]
    path.reverse()
    if path[0] != start or path[-1] != end:
        return None
    return path


def trim_leaves(graph, _removed=None):
    from AaronTools.geometry import Geometry

    # print(_removed)
    if _removed is None:
        _removed = []

    if isinstance(graph, Geometry):
        graph = [
            [graph.atoms.index(j) for j in i.connected] for i in graph.atoms
        ]
    graph = [[i for i in j] for j in graph]
    some_removed = False

    for i, con in enumerate(graph):
        if len(con) == 1:
            graph[con[0]].remove(i)
            graph[i].remove(con[0])
            some_removed = True
            _removed += [i]

    if some_removed:
        graph, _removed = trim_leaves(graph, _removed)

    return graph, set(_removed)


def to_closing(string, brace):
    """returns the portion of string from the beginning to the closing
    paratheses or bracket denoted by brace
    brace can be '(', '{', or '['
    if the closing paratheses is not found, returns None instead"""
    if brace == "(":
        pair = ("(", ")")
    elif brace == "{":
        pair = ("{", "}")
    elif brace == "[":
        pair = ("[", "]")
    else:
        raise RuntimeError("brace must be '(', '{', or '['")

    out = ""
    count = 0
    for x in string:
        if x == pair[0]:
            count += 1
        elif x == pair[1]:
            count -= 1

        out += x
        if count == 0:
            break

    if count != 0:
        return None
    else:
        return out


def rotation_matrix(theta, axis, renormalize=True):
    """rotation matrix for rotating theta radians about axis"""
    # I've only tested this for rotations in R3
    dim = len(axis)
    if renormalize:
        if np.linalg.norm(axis) == 0:
            axis = np.zeros(dim)
            axis[0] = 1.0
        axis = axis / np.linalg.norm(axis)
    outer_prod = np.outer(axis, axis)
    cos_comp = np.cos(theta)
    outer_prod *= 1 - cos_comp
    iden = np.identity(dim)
    cos_comp = iden * cos_comp
    sin_comp = np.sin(theta) * (np.ones((dim, dim)) - iden)
    cross_mat = np.zeros((dim, dim))
    for i in range(0, dim):
        for j in range(0, i):
            p = 1
            if (i + j) % 2 != 0:
                p = -1

            cross_mat[i][j] = -1 * (p * axis[dim - (i + j)])
            cross_mat[j][i] = p * axis[dim - (i + j)]

    return outer_prod + cos_comp + sin_comp * cross_mat


def mirror_matrix(norm, renormalize=True):
    """mirror matrix for the specified norm"""
    if renormalize:
        norm /= np.linalg.norm(norm)
    A = np.identity(3)
    B = -2 * np.outer(norm, norm)
    return A + B


def fibonacci_sphere(radius=1, center=np.zeros(3), num=500):
    """
    returns a grid of points that are equally spaced on a sphere
    with the specified radius and center
    number of points can be adjusted with num
    """
    # generate a grid of points on the unit sphere
    grid = np.zeros((num, 3))
    d_theta = np.pi * (3.0 - np.sqrt(5.0))
    dy = 2.0 / (num - 1)

    for i in range(0, num):
        y = 1 - i * dy
        r = np.sqrt(1 - y ** 2)

        theta = i * d_theta

        x = np.cos(theta) * r
        z = np.sin(theta) * r

        grid[i] = np.array([x, y, z])

    # scale the points to the specified radius and move the center
    grid *= radius
    grid += center

    return grid


def lebedev_sphere(radius=1, center=np.zeros(3), num=302):
    """
    returns one of the Lebedev grid points (xi, yi, zi)
    and weights (wi) with the specified radius and center.
    Weights do not include r**2, so integral of F(x,y,z)
    over sphere is 4*pi*r**2\sum_i{F(xi,yi,zi)wi}.  The number
    of points (num) must be one of 110, 194, 302, 590, 974, 1454, 2030, 2702, 5810
    """
    # read grid data  on unit sphere
    grid_file = os.path.join(
        AARONTOOLS, "utils", "quad_grids", "Leb" + str(num) + ".grid"
    )
    if not os.path.exists(grid_file):
        # maybe some other error type?
        raise NotImplementedError(
            "cannot use Lebedev grid with %i points\n" % num
            + "use one of 110, 194, 302, 590, 974, 1454, 2030, 2702, 5810"
        )
    grid_data = np.loadtxt(grid_file)
    grid = grid_data[:, [0, 1, 2]]
    weights = grid_data[:, 3]

    # scale the points to the specified radius and move the center
    grid *= radius
    grid += center

    return grid, weights


def gauss_legendre_grid(start=-1, stop=1, num=32):
    """
    returns a Gauss-Legendre grid points (xi) and weights
    (wi)for the range start to stop. Integral over F(x) is
    \sum_i{F(xi)wi}. The number of points (num) must be one
    of 20, 32, 64, 75, 99, 127
    """
    # read grid points on the range [-1,1] and weights
    grid_file = os.path.join(
        AARONTOOLS, "utils", "quad_grids", "Leg" + str(num) + ".grid"
    )
    if not os.path.exists(grid_file):
        # maybe some other error type?
        raise NotImplementedError(
            "cannot use Gauss-Legendre grid with %i points\n" % num
            + "use one of 20, 32, 64, 75, 99, 127"
        )
    grid_data = np.loadtxt(grid_file)

    # shift grid range to [start, stop]
    grid = grid_data[:, 0] * (stop - start) / 2 + start + (stop - start) / 2

    # adjust weights for new range
    weights = grid_data[:, 1] * (stop - start) / 2

    return grid, weights


def perp_vector(vec):
    """
    returns a vector orthonormal to vec (np.ndarray)
    if vec is 2D, returns a vector orthonormal to the
    plane of best for the rows of vec
    """
    vec = np.squeeze(vec)
    if vec.ndim == 1:
        out_vec = np.zeros(len(vec))
        for k in range(0, len(vec)):
            if vec[k] != 0:
                if k == 0:
                    out_vec[1] = vec[k]
                    out_vec[0] = vec[1]
                else:
                    out_vec[0] = vec[k]
                    out_vec[1] = vec[0]
                break
        else:
            # a zero-vector was given
            return np.ones(len(vec)) / len(vec)

        out = np.cross(out_vec, vec)
        out /= np.linalg.norm(out)
        return out

    elif vec.ndim == 2:
        xyz = vec - np.mean(vec, axis=0)
        cov_prod = np.dot(xyz.T, xyz)
        u, s, vh = np.linalg.svd(cov_prod, compute_uv=True)
        return u[:, -1]

    raise NotImplementedError(
        "cannot determine vector perpendicular to %i-dimensional array"
        % vec.ndim
    )


def get_filename(path, include_parent_dir=True):
    """returns the name of the file without parent directories or extension"""
    if not include_parent_dir:
        fname = os.path.basename(path)
    else:
        fname = path
    fname, _ = os.path.splitext(fname)
    return fname


def boltzmann_coefficients(energies, temperature, absolute=True):
    """
    returns boltzmann weights for the energies and T
    energies - numpy array of energies in kcal/mol
    temperature - T in K
    absolute - True if the energies given are absolute, false if they are relative energies
    """
    if absolute:
        min_nrg = min(energies)
        energies -= min_nrg
    weights = np.exp(-energies / (PHYSICAL.R * temperature))
    return weights


def boltzmann_average(energies, values, temperature, absolute=True):
    """
    returns the AVT result for the values corresponding to the energies
    energies - np.array, energy for each state in kcal/mol
    values - np.array, values for which the weighting is applied; the ith value corresponds to the ith energy
    temperature - float, temperature in K
    absolute - True if the energies given are absolute, false if they are relative energies
    """
    weights = boltzmann_coefficients(energies, temperature, absolute=absolute)
    avg = np.dot(weights, values) / sum(weights)
    return avg


def glob_files(infiles):
    """
    globs input files
    used for command line scripts because Windows doesn't support globbing...
    """
    from glob import glob

    if isinstance(infiles, str):
        infiles = [infiles]

    outfiles = []
    for f in infiles:
        if isinstance(f, str):
            outfiles.extend(glob(f))
        else:
            outfiles.append(f)
<<<<<<< HEAD

=======
    
    if not outfiles:
        raise RuntimeError("no files could be found for %s" % ", ".join(infiles))
    
>>>>>>> 53a08cf7
    return outfiles


def angle_between_vectors(v1, v2, renormalize=True):
    """returns the angle between v1 and v2 (numpy arrays)"""
    if renormalize:
        v1 = v1 / np.linalg.norm(v1)
        v2 = v2 / np.linalg.norm(v2)

    v12 = v2 - v1
    c2 = np.dot(v12, v12)
    t = (c2 - 2) / -2
    if t > 1:
        t = 1
    elif t < -1:
        t = -1

    # math.acos is faster than numpy.arccos for non-arrays
    return acos(t)<|MERGE_RESOLUTION|>--- conflicted
+++ resolved
@@ -708,14 +708,12 @@
             outfiles.extend(glob(f))
         else:
             outfiles.append(f)
-<<<<<<< HEAD
-
-=======
-    
+
     if not outfiles:
-        raise RuntimeError("no files could be found for %s" % ", ".join(infiles))
-    
->>>>>>> 53a08cf7
+        raise RuntimeError(
+            "no files could be found for %s" % ", ".join(infiles)
+        )
+
     return outfiles
 
 
