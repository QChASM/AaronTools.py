--- conflicted
+++ resolved
@@ -4,12 +4,8 @@
 from collections import OrderedDict
 
 import AaronTools.atoms as Atoms
-<<<<<<< HEAD
 import numpy as np
-from AaronTools.const import AARONTOOLS
-=======
 from AaronTools.const import AARONTOOLS, PHYSICAL
->>>>>>> 8b993b96
 
 
 def range_list(number_list, sep=",", sort=True):
