--- conflicted
+++ resolved
@@ -6,15 +6,10 @@
 import numpy as np
 
 from AaronTools.atoms import Atom
-<<<<<<< HEAD
-from AaronTools.const import QCHASM
 from AaronTools.fileIO import FileReader
-=======
+from AaronTools.geometry import Geometry
+from AaronTools.ringfragment import RingFragment
 from AaronTools.substituent import Substituent
-from AaronTools.ringfragment import RingFragment
-from AaronTools.fileIO import FileReader, FileWriter
->>>>>>> 1e104e1c
-from AaronTools.geometry import Geometry
 from AaronTools.test import TestWithTimer, prefix, rmsd_tol
 
 
@@ -63,25 +58,18 @@
         "12",
     ]
     benz_NO2_Cl_conn = [i.split(",") for i in benz_NO2_Cl_conn]
-<<<<<<< HEAD
     benzene = os.path.join(prefix, "test_files/benzene.xyz")
     pentane = os.path.join(prefix, "test_files/pentane.xyz")
+    naphthalene = os.path.join(prefix, "ref_files/naphthalene.xyz")
+    tetrahydronaphthalene = os.path.join(
+        prefix, "ref_files/tetrahydronaphthalene.xyz"
+    )
+    pyrene = os.path.join(prefix, "ref_files/pyrene.xyz")
     benz_Cl = os.path.join(prefix, "test_files/benzene_4-Cl.xyz")
     benz_OH_Cl = os.path.join(prefix, "test_files/benzene_1-OH_4-Cl.xyz")
     benz_Ph_Cl = os.path.join(prefix, "test_files/benzene_1-Ph_4-Cl.xyz")
     Et_NO2 = os.path.join(prefix, "test_files/Et_1-NO2.xyz")
     cat = os.path.join(prefix, "test_files/catalysts/tm_single-lig.xyz")
-=======
-    benzene = prefix + "test_files/benzene.xyz"
-    naphthalene = prefix + "ref_files/naphthalene.xyz"
-    tetrahydronaphthalene = prefix + "ref_files/tetrahydronaphthalene.xyz"
-    pyrene = prefix + "ref_files/pyrene.xyz"
-    benz_Cl = prefix + "test_files/benzene_4-Cl.xyz"
-    benz_OH_Cl = prefix + "test_files/benzene_1-OH_4-Cl.xyz"
-    benz_Ph_Cl = prefix + "test_files/benzene_1-Ph_4-Cl.xyz"
-    Et_NO2 = prefix + "test_files/Et_1-NO2.xyz"
-    pent = prefix + "test_files/pentane.xyz"
->>>>>>> 1e104e1c
 
     def test_init(self):
         ref = FileReader(TestGeometry.benz_NO2_Cl)
@@ -614,8 +602,42 @@
         mol.change_dihedral("12", "1", -30, radians=False, adjust=True)
         self.assertTrue(is_close(mol.dihedral(*atom_args), np.deg2rad(30)))
 
-
-<<<<<<< HEAD
+    def test_substitute(self):
+        ref = Geometry(TestGeometry.benz_NO2_Cl)
+        mol = Geometry(TestGeometry.benzene)
+
+        mol.substitute(Substituent("NO2"), "12")
+        mol.substitute(Substituent("Cl"), "11")
+
+        rmsd = mol.RMSD(ref, align=True)
+        self.assertTrue(rmsd < rmsd_tol(ref))
+
+    def test_close_ring_approx(self):
+        mol = Geometry(TestGeometry.benzene)
+
+        ref1 = Geometry(TestGeometry.naphthalene)
+        mol1 = mol.copy()
+        mol1.ring_substitute(["7", "8"], RingFragment("benzene"))
+        rmsd = mol1.RMSD(ref1, align=True)
+        self.assertTrue(rmsd < rmsd_tol(ref1))
+
+        ref2 = Geometry(TestGeometry.tetrahydronaphthalene)
+        mol2 = mol.copy()
+        mol2.ring_substitute(["7", "8"], RingFragment("cyclohexane-chair.1"))
+        rmsd = mol2.RMSD(ref2, align=True)
+        self.assertTrue(rmsd < rmsd_tol(ref2))
+
+    def test_close_ring_rmsd(self):
+        mol = Geometry(TestGeometry.naphthalene)
+        ref = Geometry(TestGeometry.pyrene)
+        targets1 = mol.find(["9", "15"])
+        targets2 = mol.find(["10", "16"])
+        mol.ring_substitute(targets1, RingFragment("benzene"))
+        mol.ring_substitute(targets2, RingFragment("benzene"))
+        rmsd = mol.RMSD(ref, align=True)
+        self.assertTrue(rmsd < rmsd_tol(ref))
+
+
 def suite():
     suite = unittest.TestSuite()
     suite.addTest(TestGeometry("test_add_subtract_iterable"))
@@ -628,42 +650,4 @@
     runner = unittest.TextTestRunner()
     runner.run(suite())
 elif __name__ == "__main__":
-=======
-    def test_substitute(self):
-        ref = Geometry(TestGeometry.benz_NO2_Cl)
-        mol = Geometry(TestGeometry.benzene)
-
-        mol.substitute(Substituent("NO2"), "12")
-        mol.substitute(Substituent("Cl"), "11")
-
-        rmsd = mol.RMSD(ref, align=True)
-        self.assertTrue(rmsd < rmsd_tol(ref))
-    
-    def test_close_ring_approx(self):
-        mol = Geometry(TestGeometry.benzene)
-        
-        ref1 = Geometry(TestGeometry.naphthalene)
-        mol1 = mol.copy()
-        mol1.ring_substitute(['7', '8'], RingFragment('benzene'))
-        rmsd = mol1.RMSD(ref1, align=True)
-        self.assertTrue(rmsd < rmsd_tol(ref1))
-
-        ref2 = Geometry(TestGeometry.tetrahydronaphthalene)
-        mol2 = mol.copy()
-        mol2.ring_substitute(['7', '8'], RingFragment('cyclohexane-chair.1'))
-        rmsd = mol2.RMSD(ref2, align=True)
-        self.assertTrue(rmsd < rmsd_tol(ref2))
-
-    def test_close_ring_rmsd(self):
-        mol = Geometry(TestGeometry.naphthalene)
-        ref = Geometry(TestGeometry.pyrene)
-        targets1 = mol.find(['9', '15'])
-        targets2 = mol.find(['10', '16'])
-        mol.ring_substitute(targets1, RingFragment('benzene'))
-        mol.ring_substitute(targets2, RingFragment('benzene'))
-        rmsd = mol.RMSD(ref, align=True)
-        self.assertTrue(rmsd < rmsd_tol(ref))
-
-if __name__ == "__main__":
->>>>>>> 1e104e1c
     unittest.main()