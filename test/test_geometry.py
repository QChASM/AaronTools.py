--- conflicted
+++ resolved
@@ -681,7 +681,6 @@
         # profile = cProfile.Profile()
         # profile.enable()
 
-
         """
         #TODO: get a reference file for this
         # two monodentate -> bidentate
@@ -768,14 +767,6 @@
         still figuring out how reliable it is
         """
         geom = Geometry(os.path.join(prefix, "ref_files", "lig_map_3.xyz"))
-<<<<<<< HEAD
-        vbur = geom.percent_buried_volume()
-        if not np.isclose(vbur, 86.3, atol=0.2):
-            print("V_bur =", vbur, "expected:", 86.3)
-        self.assertTrue(np.isclose(vbur, 86.3, atol=0.2))
-
-
-=======
         vbur = geom.percent_buried_volume(method="MC")
         if not np.isclose(vbur, 86.0, atol=0.25):
             print("V_bur =", vbur, "expected:", 86.0)
@@ -783,83 +774,107 @@
 
         # a few synthetic tests
         geom2 = Geometry(os.path.join(prefix, "ref_files", "vbur.xyz"))
-        vbur = geom2.percent_buried_volume(method="MC", scale=1/1.1, radius=3)
-        if not np.isclose(vbur, 100. / 27, atol=0.2):
-            print("V_bur =", vbur, "expected:", 100. / 27)
-        self.assertTrue(np.isclose(vbur, 100. / 27, atol=0.2))
-        
+        vbur = geom2.percent_buried_volume(
+            method="MC", scale=1 / 1.1, radius=3
+        )
+        if not np.isclose(vbur, 100.0 / 27, atol=0.2):
+            print("V_bur =", vbur, "expected:", 100.0 / 27)
+        self.assertTrue(np.isclose(vbur, 100.0 / 27, atol=0.2))
+
         geom3 = Geometry(os.path.join(prefix, "ref_files", "vbur2.xyz"))
-        vbur = geom2.percent_buried_volume(method="MC", scale=1/1.1, radius=4)
-        if not np.isclose(vbur, 100. / 64, atol=0.2):
-            print("V_bur =", vbur, "expected:", 100. / 64)
-        self.assertTrue(np.isclose(vbur, 100. / 64, atol=0.2))
-        
+        vbur = geom2.percent_buried_volume(
+            method="MC", scale=1 / 1.1, radius=4
+        )
+        if not np.isclose(vbur, 100.0 / 64, atol=0.2):
+            print("V_bur =", vbur, "expected:", 100.0 / 64)
+        self.assertTrue(np.isclose(vbur, 100.0 / 64, atol=0.2))
+
     def test_vbur_lebedev(self):
         """
         tests % volume buried (Lebedev integration)
         """
         # 20, 1454
         geom = Geometry(os.path.join(prefix, "ref_files", "lig_map_3.xyz"))
-        vbur = geom.percent_buried_volume(method="lebedev", rpoints=20, apoints=1454)
+        vbur = geom.percent_buried_volume(
+            method="lebedev", rpoints=20, apoints=1454
+        )
         if not np.isclose(vbur, 86.0, atol=0.05):
             print("V_bur =", vbur, "expected:", 86.0)
         self.assertTrue(np.isclose(vbur, 86.0, atol=0.05))
-        
+
         # 32, 974
-        vbur = geom.percent_buried_volume(method="lebedev", rpoints=32, apoints=974)
+        vbur = geom.percent_buried_volume(
+            method="lebedev", rpoints=32, apoints=974
+        )
         if not np.isclose(vbur, 86.0, atol=0.15):
             print("V_bur =", vbur, "expected:", 86.0)
         self.assertTrue(np.isclose(vbur, 86.0, atol=0.15))
-        
+
         # 64, 590
-        vbur = geom.percent_buried_volume(method="lebedev", rpoints=64, apoints=590)
+        vbur = geom.percent_buried_volume(
+            method="lebedev", rpoints=64, apoints=590
+        )
         if not np.isclose(vbur, 86.0, atol=0.05):
             print("V_bur =", vbur, "expected:", 86.0)
-        self.assertTrue(np.isclose(vbur, 86.0, atol=0.05))        
-        
+        self.assertTrue(np.isclose(vbur, 86.0, atol=0.05))
+
         # 75, 302
-        vbur = geom.percent_buried_volume(method="lebedev", rpoints=75, apoints=302)
+        vbur = geom.percent_buried_volume(
+            method="lebedev", rpoints=75, apoints=302
+        )
         if not np.isclose(vbur, 86.0, atol=0.1):
             print("V_bur =", vbur, "expected:", 86.0)
-        self.assertTrue(np.isclose(vbur, 86.0, atol=0.1))        
-        
+        self.assertTrue(np.isclose(vbur, 86.0, atol=0.1))
+
         # 99, 194
-        vbur = geom.percent_buried_volume(method="lebedev", rpoints=99, apoints=194)
+        vbur = geom.percent_buried_volume(
+            method="lebedev", rpoints=99, apoints=194
+        )
         if not np.isclose(vbur, 86.0, atol=0.5):
             print("V_bur =", vbur, "expected:", 86.0)
         self.assertTrue(np.isclose(vbur, 86.0, atol=0.5))
-        
+
         # 127, 110
-        vbur = geom.percent_buried_volume(method="lebedev", rpoints=127, apoints=110)
+        vbur = geom.percent_buried_volume(
+            method="lebedev", rpoints=127, apoints=110
+        )
         if not np.isclose(vbur, 86.0, atol=0.75):
             print("V_bur =", vbur, "expected:", 86.0)
         self.assertTrue(np.isclose(vbur, 86.0, atol=0.75))
-        
+
         # 20, 2030
-        vbur = geom.percent_buried_volume(method="lebedev", rpoints=20, apoints=2030)
+        vbur = geom.percent_buried_volume(
+            method="lebedev", rpoints=20, apoints=2030
+        )
         if not np.isclose(vbur, 86.0, atol=0.1):
             print("V_bur =", vbur, "expected:", 86.0)
         self.assertTrue(np.isclose(vbur, 86.0, atol=0.1))
-        
+
         # 20, 2702
-        vbur = geom.percent_buried_volume(method="lebedev", rpoints=20, apoints=2702)
+        vbur = geom.percent_buried_volume(
+            method="lebedev", rpoints=20, apoints=2702
+        )
         if not np.isclose(vbur, 86.0, atol=0.15):
             print("V_bur =", vbur, "expected:", 86.0)
         self.assertTrue(np.isclose(vbur, 86.0, atol=0.15))
-        
+
         # 20, 5810
-        vbur = geom.percent_buried_volume(method="lebedev", rpoints=20, apoints=5810)
+        vbur = geom.percent_buried_volume(
+            method="lebedev", rpoints=20, apoints=5810
+        )
         if not np.isclose(vbur, 86.0, atol=0.1):
             print("V_bur =", vbur, "expected:", 86.0)
         self.assertTrue(np.isclose(vbur, 86.0, atol=0.1))
 
         geom2 = Geometry(os.path.join(prefix, "ref_files", "vbur.xyz"))
-        vbur = geom2.percent_buried_volume(method="lebedev", rpoints=32, apoints=974, scale=1/1.1, radius=2)
-        if not np.isclose(vbur, 100. / 8, atol=0.1):
-            print("V_bur =", vbur, "expected:", 100. / 8)
-        self.assertTrue(np.isclose(vbur, 100. / 8, atol=0.1))
-        
->>>>>>> f405ecc2
+        vbur = geom2.percent_buried_volume(
+            method="lebedev", rpoints=32, apoints=974, scale=1 / 1.1, radius=2
+        )
+        if not np.isclose(vbur, 100.0 / 8, atol=0.1):
+            print("V_bur =", vbur, "expected:", 100.0 / 8)
+        self.assertTrue(np.isclose(vbur, 100.0 / 8, atol=0.1))
+
+
 def suite():
     suite = unittest.TestSuite()
     # suite.addTest(TestGeometry("test_map_ligand"))
@@ -871,7 +886,7 @@
     return suite
 
 
-ONLYSOME = True
+ONLYSOME = False
 
 if __name__ == "__main__" and ONLYSOME:
     runner = unittest.TextTestRunner()
