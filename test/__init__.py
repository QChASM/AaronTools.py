--- conflicted
+++ resolved
@@ -1,31 +1,32 @@
 import time
 import unittest
-<<<<<<< HEAD
-=======
+from os.path import dirname
+
 import numpy as np
 
->>>>>>> 1e104e1c
-from os.path import dirname
+prefix = dirname(__file__)
 
-prefix = dirname(__file__)
 
 def rmsd_tol(geom, superTight=False, superLoose=False):
     """automatically determine a reasonable rmsd tolerance for the input
     geometry based on its size and number of atoms"""
-    tolerance = len(geom.atoms)**(2-int(superTight)+int(superLoose)) * np.sqrt(np.finfo(float).eps)
-    
+    tolerance = len(geom.atoms) ** (
+        2 - int(superTight) + int(superLoose)
+    ) * np.sqrt(np.finfo(float).eps)
+
     com = geom.COM()
     max_d = None
     for atom in geom.atoms:
-        d = np.linalg.norm(atom.coords-com)
+        d = np.linalg.norm(atom.coords - com)
         if max_d is None or d > max_d:
             max_d = d
 
-    tolerance *= max_d*(2+int(superLoose))
+    tolerance *= max_d * (2 + int(superLoose))
 
-    tolerance = tolerance**(2/(2-int(superTight)+int(superLoose)))
+    tolerance = tolerance ** (2 / (2 - int(superTight) + int(superLoose)))
 
     return tolerance
+
 
 class TestWithTimer(unittest.TestCase):
     count = 0
