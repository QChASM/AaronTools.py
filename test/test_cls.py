#!/usr/bin/env python3
# testing for command line scripts
import os
import ssl
import sys
import unittest
from glob import glob
from subprocess import PIPE, Popen

import AaronTools
from AaronTools.atoms import Atom
from AaronTools.fileIO import FileReader
from AaronTools.geometry import CACTUS_HOST, OPSIN_HOST, Geometry
from AaronTools.test import TestWithTimer, prefix, rmsd_tol, validate
from AaronTools.test.test_geometry import is_close


class TestCLS(TestWithTimer):
    benz_NO2_Cl = os.path.join(prefix, "test_files", "benzene_1-NO2_4-Cl.xyz")

    benzene = os.path.join(prefix, "test_files", "benzene.xyz")

    pyridine = os.path.join(prefix, "test_files", "pyridine.xyz")

    chlorotoluene = os.path.join(prefix, "test_files", "chlorotoluene.xyz")
    chlorotoluene_ref = os.path.join(
        prefix, "ref_files", "chlorotoluene_180.xyz"
    )

    benzene_dimer = os.path.join(prefix, "test_files", "benzene_dimer.xyz")
    benzene_dimer_ref = os.path.join(
        prefix, "ref_files", "benzene_dimer_ref.xyz"
    )

    naphthalene = os.path.join(prefix, "ref_files", "naphthalene.xyz")

    tetrahydronaphthalene = os.path.join(
        prefix, "ref_files", "tetrahydronaphthalene.xyz"
    )

    pyrene = os.path.join(prefix, "ref_files", "pyrene.xyz")

    benz_OH_Cl = os.path.join(prefix, "test_files", "benzene_1-OH_4-Cl.xyz")

    frequencies = os.path.join(prefix, "test_files", "normal.log")

    rmsd_sort_1 = os.path.join(prefix, "test_files", "test_rmsd_sort1.xyz")
    rmsd_sort_2 = os.path.join(prefix, "test_files", "test_rmsd_sort2.xyz")

    g09_com_file = os.path.join(
        prefix, "test_files", "5a-sub1.R.ts1.Cf1.3.com"
    )
    g09_log_file = os.path.join(prefix, "test_files", "opt_normal.log")
    orca_out_file = os.path.join(prefix, "test_files", "orca_geom.out")
    psi4_dat_file = os.path.join(prefix, "test_files", "psi4-test.out")
    xyz_file = os.path.join(prefix, "test_files", "benzene.xyz")

    tm_simple = os.path.join(
        prefix, "test_files", "catalysts", "tm_single-lig.xyz"
    )

    t60 = os.path.join(prefix, "test_files", "torsion-60.xyz")
    t90 = os.path.join(prefix, "test_files", "torsion-90.xyz")

    opt_file_1 = os.path.join(prefix, "test_files", "opt_running.log")

    make_conf_1 = os.path.join(prefix, "test_files", "R-Quinox-tBu3.xyz")
    make_conf_ref_1 = sorted(
        glob(os.path.join(prefix, "ref_files", "make_conf_cls", "*.xyz"))
    )

    change_chir_1 = os.path.join(prefix, "test_files", "chiral_ring.xyz")
    change_chir_ref_1 = sorted(
        glob(
            os.path.join(prefix, "ref_files", "change_chirality_cls", "*.xyz")
        )
    )
    chiral_ring_mirror = os.path.join(
        prefix, "test_files", "chiral_ring_mirror.xyz"
    )
    cone_bidentate_2 = os.path.join(prefix, "test_files", "bpy.xyz")
    cone_bidentate_3 = os.path.join(prefix, "test_files", "dppe.xyz")

    aarontools_bin = os.path.join(os.path.dirname(AaronTools.__file__), "bin")
    # CLS stored in $PYTHONHOME/bin if installed via pip
    if aarontools_bin not in os.getenv("PATH"):
        proc = Popen(["pip", "show", "AaronTools"], stdout=PIPE, stderr=PIPE)
        out, err = proc.communicate()
        if out:
            tmp = os.path.split(aarontools_bin)
            while tmp[1] and tmp[1] != "lib":
                tmp = os.path.split(tmp[0])
            aarontools_bin = os.path.join(tmp[0], "bin")

    def test_environment(self):
        """is this AaronTools' bin in the path?"""
        path = os.getenv("PATH")
        self.assertTrue(self.aarontools_bin in path)

    # geometry measurement
    def test_angle(self):
        """measuring angles"""
        args = [
            sys.executable,
            os.path.join(self.aarontools_bin, "angle.py"),
            TestCLS.benz_NO2_Cl,
            "-m",
            "13",
            "12",
            "14",
        ]

        proc = Popen(args, stdout=PIPE, stderr=PIPE)
        out, err = proc.communicate()

        if len(err) != 0:
            raise RuntimeError(err)

        angle = float(out)
        self.assertTrue(is_close(angle, 124.752, 10 ** -2))

    def test_bond(self):
        """measuring bonds"""
        args = [
            sys.executable,
            os.path.join(self.aarontools_bin, "bond.py"),
            TestCLS.benzene,
            "-m",
            "1",
            "2",
        ]

        proc = Popen(args, stdout=PIPE, stderr=PIPE)
        out, err = proc.communicate()

        if len(err) != 0:
            raise RuntimeError(err)

        angle = float(out)
        self.assertTrue(is_close(angle, 1.3952, 10 ** -2))

    def test_dihedral(self):
        """measuring dihedrals"""
        args = [
            sys.executable,
            os.path.join(self.aarontools_bin, "dihedral.py"),
            TestCLS.benz_NO2_Cl,
            "-m",
            "13",
            "12",
            "1",
            "6",
        ]

        proc = Popen(args, stdout=PIPE, stderr=PIPE)
        out, err = proc.communicate()

        if len(err) != 0:
            raise RuntimeError(err)

        dihedral = float(out)
        self.assertTrue(is_close(dihedral, 45.023740, 10 ** -5))

    def test_rmsdAlign(self):
        """measuring rmsd"""
        args = [
            sys.executable,
            os.path.join(self.aarontools_bin, "rmsdAlign.py"),
            "-r",
            TestCLS.benz_NO2_Cl,
            TestCLS.benz_NO2_Cl,
            "--value",
        ]

        proc = Popen(args, stdout=PIPE, stderr=PIPE)
        out, err = proc.communicate()

        if len(err) != 0:
            raise RuntimeError(err)

        rmsd = float(out)
        self.assertTrue(is_close(rmsd, 0, 10 ** -5))

        # test sorting flag
        args = [
            sys.executable,
            os.path.join(self.aarontools_bin, "rmsdAlign.py"),
            "-r",
            TestCLS.rmsd_sort_1,
            TestCLS.rmsd_sort_2,
            "--value",
            "--sort",
        ]

        proc = Popen(args, stdout=PIPE, stderr=PIPE)
        out, err = proc.communicate()

        if len(err) != 0:
            raise RuntimeError(err)

        rmsd = float(out)
        self.assertTrue(rmsd < 0.1)

    def test_substitute(self):
        """test substitute.py"""
        ref = Geometry(TestCLS.benz_NO2_Cl)

        args = [
            sys.executable,
            os.path.join(self.aarontools_bin, "substitute.py"),
            TestCLS.benzene,
            "-s",
            "12=NO2",
            "-s",
            "11=Cl",
        ]
        proc = Popen(args, stdout=PIPE, stderr=PIPE)
        out, err = proc.communicate()
        # print(out.decode("utf-8"))
        # print(err.decode("utf-8"))
        fr = FileReader(("out", "xyz", out.decode("utf-8")))
        mol = Geometry(fr)
        self.assertTrue(validate(mol, ref))

        # I don't want to run these tests anymore
        # sometimes the server timeout stuff doesn't seem to work and
        # the test hangs for > 30 seconds
        # - Tony
        # # don't run smiles/iupac tests if we can't connect to the host site
        # try:
        #     for host in [CACTUS_HOST, OPSIN_HOST]:
        #         response = urllib.request.urlopen(
        #             host, context=ssl.SSLContext()
        #         )
        #         # name resolved, but something wrong with server
        #         if response.status >= 5:
        #             return
        # except urllib.error.URLError:
        #     # can't resolve name or some other connectivity error
        #     return
        #
        # args = [
        #     sys.executable,
        #     os.path.join(self.aarontools_bin, "substitute.py"),
        #     TestCLS.benzene,
        #     "-s",
        #     "12=smiles:O=[N.]=O",
        #     "-s",
        #     "11=iupac:chloro",
        # ]
        # proc = Popen(args, stdout=PIPE, stderr=PIPE)
        # out, err = proc.communicate()
        # fr = FileReader(("out", "xyz", out.decode("utf-8")))
        # mol = Geometry(fr)
        # self.assertTrue(validate(mol, ref, thresh=2e-1))

    def test_closeRing(self):
        """test closeRing.py"""
        ref1 = Geometry(TestCLS.naphthalene)

        args = [
            sys.executable,
            os.path.join(self.aarontools_bin, "closeRing.py"),
            TestCLS.benzene,
            "-r",
            "7",
            "8",
            "benzene",
        ]

        proc = Popen(args, stdout=PIPE, stderr=PIPE)
        out, err = proc.communicate()

        if len(err) != 0:
            raise RuntimeError(err)

        fr = FileReader(("out", "xyz", out.decode("utf-8")))
        mol = Geometry(fr)
        rmsd = mol.RMSD(ref1, sort=True)
        self.assertTrue(rmsd < rmsd_tol(ref1, superLoose=True))

    def test_mirror(self):
        """test mirror.py"""
        ref1 = Geometry(TestCLS.chiral_ring_mirror)

        args = [
            sys.executable,
            os.path.join(self.aarontools_bin, "mirror.py"),
            TestCLS.change_chir_1,
            "-xy",
        ]

        proc = Popen(args, stdout=PIPE, stderr=PIPE)
        out, err = proc.communicate()

        if len(err) != 0:
            raise RuntimeError(err)

        fr = FileReader(("out", "xyz", out.decode("utf-8")))
        mol = Geometry(fr)
        rmsd = mol.RMSD(ref1, sort=True)
        self.assertTrue(rmsd < rmsd_tol(ref1, superLoose=True))

    def test_grabThermo(self):
        """test grabThermo.py"""
        args = [
            sys.executable,
            os.path.join(self.aarontools_bin, "grabThermo.py"),
            TestCLS.frequencies,
        ]

        proc = Popen(args, stdout=PIPE, stderr=PIPE)
        out, err = proc.communicate()

        if len(err) != 0:
            raise RuntimeError(err)

        ref = """electronic energy of test_files/normal.log = -1856.018658 Eh
    E+ZPE             = -1855.474686 Eh  (ZPE = 0.543972)
thermochemistry from test_files/normal.log at 298.00 K:
    H(RRHO)           = -1855.440616 Eh  (dH = 0.578042)
    G(RRHO)           = -1855.538017 Eh  (dG = 0.480642)
  quasi treatments for entropy (w0=100.0 cm^-1):
    G(Quasi-RRHO)     = -1855.532805 Eh  (dG = 0.485854)
    G(Quasi-harmonic) = -1855.532510 Eh  (dG = 0.486148)
"""
        # strip b/c windows adds \r to the end of lines
        out_list = out.decode("utf-8").splitlines()
        ref_list = ref.splitlines()

        # can't test all the lines b/c paths might be different
        # test sp energy
        self.assertTrue(out_list[0][-16:] == ref_list[0][-16:])
        # test thermochem
        for i in [1, 3, 4, 6, 7]:
            self.assertTrue(out_list[i][-34:] == ref_list[i][-34:])

        # test regular output with sp
        # sp is the same as the thermo file
        args = [
            sys.executable,
            os.path.join(self.aarontools_bin, "grabThermo.py"),
            TestCLS.frequencies,
            "-sp",
            TestCLS.frequencies,
        ]

        proc = Popen(args, stdout=PIPE, stderr=PIPE)
        out, err = proc.communicate()

        if len(err) != 0:
            raise RuntimeError(err)

        out_list = out.decode("utf-8").splitlines()
        self.assertTrue(out_list[0][-16:] == ref_list[0][-16:])
        for i in [1, 3, 4, 6, 7]:
            self.assertTrue(out_list[i][-34:] == ref_list[i][-34:])

        # test CSV w/o sp file
        args = [
            sys.executable,
            os.path.join(self.aarontools_bin, "grabThermo.py"),
            TestCLS.frequencies,
            "-csv",
        ]

        proc = Popen(args, stdout=PIPE, stderr=PIPE)
        out, err = proc.communicate()

        if len(err) != 0:
            raise RuntimeError(err)

        ref_csv = """E,E+ZPE,H(RRHO),G(RRHO),G(Quasi-RRHO),G(Quasi-harmonic),ZPE,dH(RRHO),dG(RRHO),dG(Quasi-RRHO),dG(Quasi-harmonic),SP_File,Thermo_File
-1856.018658,-1855.474686,-1855.440616,-1855.538017,-1855.532805,-1855.532510,0.543972,0.578042,0.480642,0.485854,0.486148,test_files/normal.log,test_files/normal.log"""

        out_list = out.decode("utf-8").splitlines()
        ref_list = ref_csv.splitlines()

        out_list = out.decode("utf-8").splitlines()
        ref_list = ref_csv.splitlines()

        # test CSV with sp file
        args = [
            sys.executable,
            os.path.join(self.aarontools_bin, "grabThermo.py"),
            TestCLS.frequencies,
            "-csv",
            "-sp",
            TestCLS.frequencies,
        ]

        proc = Popen(args, stdout=PIPE, stderr=PIPE)
        out, err = proc.communicate()

        if len(err) != 0:
            raise RuntimeError(err)

        out_list = out.decode("utf-8").splitlines()
        ref_list = ref_csv.splitlines()

        self.assertTrue(out_list[0] == ref_list[0])
        self.assertTrue(
            out_list[1].split(",")[:-2] == ref_list[1].split(",")[:-2]
        )

        # test CSV with looking in subdirectories
        filename = os.path.basename(TestCLS.frequencies)
        directory = os.path.join(prefix, "test_files")
        args = [
            sys.executable,
            os.path.join(self.aarontools_bin, "grabThermo.py"),
            directory,
            "-r",
            filename,
            "-csv",
            "-sp",
            filename,
        ]

        proc = Popen(args, stdout=PIPE, stderr=PIPE)
        out, err = proc.communicate()

        if len(err) != 0:
            raise RuntimeError(err)

        out_list = out.decode("utf-8").splitlines()
        ref_list = ref_csv.splitlines()

        self.assertTrue(out_list[0] == ref_list[0])
        self.assertTrue(
            out_list[1].split(",")[:-2] == ref_list[1].split(",")[:-2]
        )

    def test_printXYZ(self):
        """test printXYZ.py"""
        # for each test, the rmsd tolerance is determined based on the number of atoms and
        # the precision we use when printing xyz files
        # test xyz file
        ref_xyz = Geometry(TestCLS.xyz_file)

        args = [
            sys.executable,
            os.path.join(self.aarontools_bin, "printXYZ.py"),
            TestCLS.xyz_file,
        ]

        proc = Popen(args, stdout=PIPE, stderr=PIPE)
        out, err = proc.communicate()

        if len(err) != 0:
            raise RuntimeError(err)

        fr = FileReader(("out", "xyz", out.decode("utf-8")))
        mol = Geometry(fr)
        rmsd = mol.RMSD(ref_xyz, align=True)
        self.assertTrue(rmsd < len(ref_xyz.atoms) * (3 * 1e-5))

        # test gaussian input file
        ref_com = Geometry(TestCLS.g09_com_file)

        args = [
            sys.executable,
            os.path.join(self.aarontools_bin, "printXYZ.py"),
            TestCLS.g09_com_file,
        ]

        proc = Popen(args, stdout=PIPE, stderr=PIPE)
        out, err = proc.communicate()

        if len(err) != 0:
            raise RuntimeError(err)

        fr = FileReader(("out", "xyz", out.decode("utf-8")))
        mol = Geometry(fr)
        rmsd = mol.RMSD(ref_com, align=True)
        self.assertTrue(rmsd < len(ref_com.atoms) * (3 * 1e-5))

        # test gaussian output file
        ref_log = Geometry(TestCLS.g09_log_file)

        args = [
            sys.executable,
            os.path.join(self.aarontools_bin, "printXYZ.py"),
            TestCLS.g09_log_file,
        ]

        proc = Popen(args, stdout=PIPE, stderr=PIPE)
        out, err = proc.communicate()

        if len(err) != 0:
            raise RuntimeError(err)

        fr = FileReader(("out", "xyz", out.decode("utf-8")))
        mol = Geometry(fr)
        rmsd = mol.RMSD(ref_log, align=True)
        self.assertTrue(rmsd < len(ref_log.atoms) * (3 * 1e-5))

        # test orca output file
        ref_out = Geometry(TestCLS.orca_out_file)

        args = [
            sys.executable,
            os.path.join(self.aarontools_bin, "printXYZ.py"),
            TestCLS.orca_out_file,
        ]

        proc = Popen(args, stdout=PIPE, stderr=PIPE)
        out, err = proc.communicate()

        if len(err) != 0:
            raise RuntimeError(err)

        fr = FileReader(("out", "xyz", out.decode("utf-8")))
        mol = Geometry(fr)
        rmsd = mol.RMSD(ref_out, align=True)
        self.assertTrue(rmsd < len(ref_out.atoms) * (3 * 1e-5))

        # test psi4 output files and format flat
        ref_dat = Geometry(FileReader((TestCLS.psi4_dat_file, "dat", None)))

        args = [
            sys.executable,
            os.path.join(self.aarontools_bin, "printXYZ.py"),
            TestCLS.psi4_dat_file,
            "-if",
            "dat",
        ]

        proc = Popen(args, stdout=PIPE, stderr=PIPE)
        out, err = proc.communicate()

        if len(err) != 0:
            raise RuntimeError(err)

        fr = FileReader(("out", "xyz", out.decode("utf-8")))
        mol = Geometry(fr)
        rmsd = mol.RMSD(ref_dat, align=True)
        self.assertTrue(rmsd < len(ref_dat.atoms) * (3 * 1e-5))

    def test_changeElement(self):
        """test changeElement.py"""
        ref = Geometry(TestCLS.pyridine)

        args = [
            sys.executable,
            os.path.join(self.aarontools_bin, "changeElement.py"),
            TestCLS.benzene,
            "-e",
            "1=N",
            "-c",
        ]

        proc = Popen(args, stdout=PIPE, stderr=PIPE)
        out, err = proc.communicate()

        if len(err) != 0:
            print(out.decode("utf-8"))
            print(err.decode("utf-8"))
            raise RuntimeError(err.decode("utf-8"))

        fr = FileReader(("out", "xyz", out.decode("utf-8")))
        mol = Geometry(fr)
        self.assertTrue(validate(ref, mol, thresh="loose"))

    def test_rotate(self):
        """test rotate.py"""
        ref = Geometry(TestCLS.chlorotoluene_ref)

        # range of targets
        args = [
            sys.executable,
            os.path.join(self.aarontools_bin, "rotate.py"),
            TestCLS.chlorotoluene,
            "-b",
            "3",
            "12",
            "-c",
            "3",
            "-t",
            "12-15",
            "-a",
            "180",
        ]

        proc = Popen(args, stdout=PIPE, stderr=PIPE)
        out, err = proc.communicate()

        if len(err) != 0:
            raise RuntimeError(err)

        fr = FileReader(("out", "xyz", out.decode("utf-8")))
        mol = Geometry(fr)
        rmsd = mol.RMSD(ref, align=True)
        self.assertTrue(rmsd < rmsd_tol(ref))

        # enumerate all targets
        args = [
            sys.executable,
            os.path.join(self.aarontools_bin, "rotate.py"),
            TestCLS.chlorotoluene,
            "-b",
            "3",
            "12",
            "-c",
            "3",
            "-t",
            "12,13,14,15",
            "-a",
            "180",
        ]

        proc = Popen(args, stdout=PIPE, stderr=PIPE)
        out, err = proc.communicate()

        if len(err) != 0:
            raise RuntimeError(err)

        fr = FileReader(("out", "xyz", out.decode("utf-8")))
        mol = Geometry(fr)
        rmsd = mol.RMSD(ref, align=True)
        self.assertTrue(rmsd < rmsd_tol(ref))

        # rotate all atom by 180 - rmsd should be basically 0
        ref2 = Geometry(TestCLS.chlorotoluene)

        args = [
            sys.executable,
            os.path.join(self.aarontools_bin, "rotate.py"),
            TestCLS.chlorotoluene,
            "-x",
            "x",
            "-a",
            "180",
        ]

        proc = Popen(args, stdout=PIPE, stderr=PIPE)
        out, err = proc.communicate()

        if len(err) != 0:
            raise RuntimeError(err)

        fr = FileReader(("out", "xyz", out.decode("utf-8")))
        mol = Geometry(fr)
        rmsd = mol.RMSD(ref2, align=True)
        self.assertTrue(rmsd < rmsd_tol(ref2))

        # rotate one fragment
        ref3 = Geometry(TestCLS.benzene_dimer_ref)

        args = [
            sys.executable,
            os.path.join(self.aarontools_bin, "rotate.py"),
            TestCLS.benzene_dimer,
            "-p",
            "1-12",
            "-c",
            "1-12",
            "-f",
            "1",
            "-a",
            "10",
        ]

        proc = Popen(args, stdout=PIPE, stderr=PIPE)
        out, err = proc.communicate()

        if len(err) != 0:
            raise RuntimeError(err)

        fr = FileReader(("out", "xyz", out.decode("utf-8")))
        mol = Geometry(fr)
        rmsd = mol.RMSD(ref3, align=True)
        self.assertTrue(rmsd < rmsd_tol(ref3))

    def test_mapLigand(self):
        """test mapLigand.py"""
        ref = Geometry(os.path.join(prefix, "ref_files", "lig_map_3.xyz"))

        args = [
            sys.executable,
            os.path.join(self.aarontools_bin, "mapLigand.py"),
            TestCLS.tm_simple,
            "-l",
            "35,36=S-tBu-BOX",
        ]

        proc = Popen(args, stdout=PIPE, stderr=PIPE)
        out, err = proc.communicate()

        if len(err) != 0:
            raise RuntimeError(err)

        fr = FileReader(("out", "xyz", out.decode("utf-8")))
        mol = Geometry(fr)
        self.assertTrue(validate(mol, ref, thresh="loose", debug=False))

    def test_interpolate(self):
        """test interpolate.py
        assumes current working directory is writable b/c interpolate doesn't
        print structures to stdout"""
        ref = Geometry(
            os.path.join(prefix, "ref_files", "torsion_interpolation.xyz")
        )

        args = [
            sys.executable,
            os.path.join(self.aarontools_bin, "interpolate.py"),
            TestCLS.t60,
            TestCLS.t90,
            "-t",
            "0.40",
            "-u",
        ]

        proc = Popen(args, stdout=PIPE, stderr=PIPE)
        out, err = proc.communicate()

        if len(err) != 0:
            raise RuntimeError(err)

        mol = Geometry("traj-0.xyz")
        os.remove("traj-0.xyz")
        rmsd = mol.RMSD(ref, align=True, sort=True)
        self.assertTrue(rmsd < rmsd_tol(ref, superLoose=True))

    def test_makeConf(self):
        """test makeConf.py"""

        args = [
            sys.executable,
            os.path.join(self.aarontools_bin, "makeConf.py"),
            TestCLS.make_conf_1,
        ]

        proc = Popen(args, stdout=PIPE, stderr=PIPE)
        out, err = proc.communicate()

        if len(err) != 0:
            raise RuntimeError(err)

        fr = FileReader(("out", "xyz", out.decode("utf-8")), get_all=True)

        for step, ref in zip(fr.all_geom, self.make_conf_ref_1):
            geom = None
            for item in step:
                if isinstance(item, list) and all(
                    isinstance(a, Atom) for a in item
                ):
                    geom = Geometry(item)

            if geom is None:
                raise RuntimeError("an output is missing atoms")

            ref_geom = Geometry(ref)
            rmsd = ref_geom.RMSD(geom)
            self.assertTrue(rmsd < rmsd_tol(ref_geom))

    def test_changeChirality(self):
        """test changeChirality.py"""

        args = [
            sys.executable,
            os.path.join(self.aarontools_bin, "changeChirality.py"),
            TestCLS.change_chir_1,
            "--diastereomers",
        ]

        proc = Popen(args, stdout=PIPE, stderr=PIPE)
        out, err = proc.communicate()

        if len(err) != 0:
            raise RuntimeError(err)

        fr = FileReader(("out", "xyz", out.decode("utf-8")), get_all=True)

        for step, ref in zip(fr.all_geom, self.change_chir_ref_1):
            geom = None
            for item in step:
                if isinstance(item, list) and all(
                    isinstance(a, Atom) for a in item
                ):
                    geom = Geometry(item)

            if geom is None:
                raise RuntimeError("an output is missing atoms")

            ref_geom = Geometry(ref)
            rmsd = ref_geom.RMSD(geom)
            self.assertTrue(rmsd < rmsd_tol(ref_geom))

    def test_grabStatus(self):
        """test grabStatus.py"""

        # gaussian file that is not finished
        args = [
            sys.executable,
            os.path.join(self.aarontools_bin, "grabStatus.py"),
            TestCLS.opt_file_1,
        ]

        proc = Popen(args, stdout=PIPE, stderr=PIPE)
        out, err = proc.communicate()

        if len(err) != 0:
            raise RuntimeError(err)

        # ref = """                      Filename        Max Disp       Max Force        RMS Disp       RMS Force
        #     test_files/opt_running.log     1.66e+00/NO     3.61e+00/NO     2.79e-01/NO     2.55e-01/NO  not finished"""

        ref = """                      Filename    Step        Max Disp       Max Force        RMS Disp       RMS Force
            test_files/opt_running.log       4     1.66e+00/NO     3.61e+00/NO     2.79e-01/NO     2.55e-01/NO  not finished"""

        ref_lines = ref.splitlines()
        ref_status_line = ref_lines[1]

        lines = out.decode("utf-8").splitlines()
        test_line = lines[1]

        # don't include filename in test b/c that will be different
        for ref_item, test_item in zip(
            ref_status_line.split()[-7:], test_line.split()[-7:]
        ):
            # print(ref_item, test_item)
            self.assertTrue(ref_item == test_item)

    def test_substituentSterimol(self):
        """test substituentSterimol.py"""

        args = [
            sys.executable,
            os.path.join(self.aarontools_bin, "substituentSterimol.py"),
            TestCLS.benzene,
            "-s", "1",
            "-a" "12",
        ]

        proc = Popen(args, stdout=PIPE, stderr=PIPE)
        out, err = proc.communicate()

        if len(err) != 0:
            raise RuntimeError(err)

        ref = """B1      B2      B3      B4      B5      L       file
        1.70    1.70    3.36    3.36    3.36    6.78    test_files/benzene.xyz

        """

        ref_lines = ref.splitlines()
        ref_status_line = ref_lines[1]

        lines = out.decode("utf-8").splitlines()
        test_line = lines[1]

        # don't include filename in test b/c that will be different
        for ref_item, test_item in zip(
            ref_status_line.split()[:6], test_line.split()[:6]
        ):
            if ref_item != test_item:
                print(ref_item, test_item)
            self.assertTrue(ref_item == test_item)

        # sterimol2vec test
        args = [
            sys.executable,
            os.path.join(self.aarontools_bin, "substituentSterimol.py"),
            TestCLS.benzene,
            "-s", "1",
            "-a" "12",
            "-al", "2,2.1,2.2,2.3,2.4,2.5,2.6,2.7,2.8,2.9,3"
        ]

        proc = Popen(args, stdout=PIPE, stderr=PIPE)
        out, err = proc.communicate()

        if len(err) != 0:
            raise RuntimeError(err)

        ref = """B1      B2      B3      B4      B5      L       file
        1.67    1.67    3.35    3.35    3.35    2.00    test_files\benzene.xyz
        1.67    1.67    3.33    3.33    3.33    2.10    test_files\benzene.xyz
        1.69    1.69    3.31    3.31    3.31    2.20    test_files\benzene.xyz
        1.70    1.70    3.27    3.27    3.27    2.30    test_files\benzene.xyz
        1.70    1.70    3.23    3.23    3.23    2.40    test_files\benzene.xyz
        1.70    1.70    3.17    3.17    3.17    2.50    test_files\benzene.xyz
        1.69    1.69    3.09    3.10    3.10    2.60    test_files\benzene.xyz
        1.67    1.67    3.00    3.01    3.01    2.70    test_files\benzene.xyz
        1.65    1.65    2.89    2.89    2.89    2.80    test_files\benzene.xyz
        1.62    1.62    2.83    2.83    2.83    2.90    test_files\benzene.xyz
        1.59    1.59    2.80    2.80    2.80    3.00    test_files\benzene.xyz
        
        """
        
        for ref_line, test_line in zip(out.decode("utf-8").splitlines(), ref.splitlines()):
            for ref_val, test_val in zip(ref_line.split()[:-1], test_line.split()[:-1]):
                if ref_val != test_val:
                    print(ref_line, test_line)
                self.assertEqual(ref_val, test_val)

    def test_coneAngle(self):
        """test coneAngle.py"""

        args = [
            sys.executable,
            os.path.join(self.aarontools_bin, "coneAngle.py"),
            "-r",
            "bondi",
            TestCLS.cone_bidentate_3,
            "-k",
            "2,3",
            "-m",
            "exact",
        ]

        proc = Popen(args, stdout=PIPE, stderr=PIPE)
        out, err = proc.communicate()

        angle = float(out)
        self.assertTrue(abs(angle - 218.6) <= 0.1)

        args = [
            sys.executable,
            os.path.join(self.aarontools_bin, "coneAngle.py"),
            "-r",
            "bondi",
            TestCLS.cone_bidentate_2,
            "-k",
            "2,3",
            "-m",
            "exact",
        ]

        proc = Popen(args, stdout=PIPE, stderr=PIPE)
        out, err = proc.communicate()

        angle = float(out)
        self.assertTrue(abs(angle - 194.6) <= 0.1)

    def test_ligandSterimol(self):
        """test ligandSterimol.py"""

        args = [
            sys.executable,
            os.path.join(self.aarontools_bin, "ligandSterimol.py"),
            "-r", "umn",
            TestCLS.tm_simple,
            "-k", "35,36",
            "-c", "34",
        ]

        proc = Popen(args, stdout=PIPE, stderr=PIPE)
        out, err = proc.communicate()

        ref = """B1      B2      B3      B4      B5      L       file
        3.98    5.34    5.63    6.28    6.31    9.65    test_files\catalysts\tm_single-lig.xyz
        
        """

        for ref_line, test_line in zip(out.decode("utf-8").splitlines(), ref.splitlines()):
            for ref_val, test_val in zip(ref_line.split()[:-1], test_line.split()[:-1]):
                if ref_val != test_val:
                    print(ref_line, test_line)
                self.assertEqual(ref_val, test_val)

        # Sterimol2Vec
        args = [
            sys.executable,
            os.path.join(self.aarontools_bin, "ligandSterimol.py"),
            "-r", "umn",
            TestCLS.tm_simple,
            "-k", "35,36",
            "-c", "34",
            "-al", "2.5,3,3.5,4"
        ]

        proc = Popen(args, stdout=PIPE, stderr=PIPE)
        out, err = proc.communicate()
        
        ref = """B1      B2      B3      B4      B5      L       file
        3.94    4.81    5.36    6.27    6.28    2.50    test_files\catalysts\tm_single-lig.xyz
        3.75    4.63    5.12    6.05    6.05    3.00    test_files\catalysts\tm_single-lig.xyz
        3.18    4.08    5.33    5.44    5.60    3.50    test_files\catalysts\tm_single-lig.xyz
        2.39    3.85    4.71    4.95    5.41    4.00    test_files\catalysts\tm_single-lig.xyz
        
        """

        for ref_line, test_line in zip(out.decode("utf-8").splitlines(), ref.splitlines()):
            for ref_val, test_val in zip(ref_line.split()[:-1], test_line.split()[:-1]):
                if ref_val != test_val:
                    print(ref_line, test_line)
                self.assertEqual(ref_val, test_val)


def suite():
    suite = unittest.TestSuite()
<<<<<<< HEAD
    suite.addTest(TestCLS("test_substituentSterimol"))
    suite.addTest(TestCLS("test_ligandSterimol"))
=======
    suite.addTest(TestCLS("test_changeElement"))
>>>>>>> 24c3a8b3
    return suite


ONLYSOME = False

if __name__ == "__main__" and ONLYSOME:
    runner = unittest.TextTestRunner()
    runner.run(suite())
elif __name__ == "__main__":
    unittest.main()<|MERGE_RESOLUTION|>--- conflicted
+++ resolved
@@ -992,12 +992,8 @@
 
 def suite():
     suite = unittest.TestSuite()
-<<<<<<< HEAD
     suite.addTest(TestCLS("test_substituentSterimol"))
     suite.addTest(TestCLS("test_ligandSterimol"))
-=======
-    suite.addTest(TestCLS("test_changeElement"))
->>>>>>> 24c3a8b3
     return suite
 
 
