--- conflicted
+++ resolved
@@ -8,8 +8,6 @@
 import numpy as np
 from AaronTools.config import Config
 from AaronTools.test import TestWithTimer, prefix, rmsd_tol, validate
-
-AaronTools.config.AARONLIB = os.path.join(prefix, "aaron_libs")
 
 
 class TestConfig(TestWithTimer):
@@ -28,10 +26,6 @@
             ref_name = os.path.join(
                 prefix, "ref_files", config_name.replace(".ini", "_init.json")
             )
-<<<<<<< HEAD
-            with open(ref_name, "w") as f:
-                json.dump(test, f, indent=2)
-=======
             # with open(ref_name, "w") as f:
             #     json.dump(test, f, indent=2)
 
@@ -39,23 +33,11 @@
             # eg: json doesn't distinguish between tuples and lists
             test = json.loads(json.dumps(test))
             # print(json.dumps(test, indent=2))
->>>>>>> 5860d381
             with open(ref_name, "r") as f:
                 ref = json.load(f)
             self.assertDictEqual(ref, test, msg=config_name)
 
     def test_parse_changes(self):
-<<<<<<< HEAD
-        simple = Config(os.path.join(prefix, "test_files", "simple_subs.ini"))
-        simple._parse_changes()
-        print(simple._changes)
-        rings = Config(os.path.join(prefix, "test_files", "ring_subs.ini"))
-        rings._parse_changes()
-        print(rings._changes)
-        test_1 = Config(os.path.join(prefix, "test_files", "substyle_1.ini"))
-        test_1._parse_changes()
-        print(test_1._changes)
-=======
         ###
         # substitutions with single point of connections
         ###
@@ -89,7 +71,6 @@
         with open(ref_name, "r") as f:
             ref = json.load(f)
         self.assertDictEqual(ref, test, msg=simple.infile)
->>>>>>> 5860d381
 
     def test_for_loop(self):
         for_loop = Config(
@@ -109,15 +90,9 @@
 
 def suite():
     suite = unittest.TestSuite()
-<<<<<<< HEAD
-    # suite.addTest(TestConfig("test_init"))
-    suite.addTest(TestConfig("test_parse_changes"))
-    # suite.addTest(TestConfig("test_for_loop"))
-=======
     suite.addTest(TestConfig("test_init"))
     suite.addTest(TestConfig("test_parse_changes"))
     suite.addTest(TestConfig("test_for_loop"))
->>>>>>> 5860d381
     return suite
 
 
